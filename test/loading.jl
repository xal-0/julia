--- conflicted
+++ resolved
@@ -1309,14 +1309,10 @@
     @test cf.check_bounds == 3
     @test cf.inline
     @test cf.opt_level == 3
-<<<<<<< HEAD
     @test repr(cf) == "CacheFlags(; use_pkgimages=true, debug_level=3, check_bounds=3, inline=true, opt_level=3, sanitize_memory=false, sanitize_thread=false, sanitize_address=false)"
-=======
-    @test repr(cf) == "CacheFlags(; use_pkgimages=true, debug_level=3, check_bounds=3, inline=true, opt_level=3)"
 
     # Round trip CacheFlags
     @test parse(Base.CacheFlags, repr(cf)) == cf
->>>>>>> 364ecb3a
 end
 
 empty!(Base.DEPOT_PATH)
