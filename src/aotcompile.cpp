--- conflicted
+++ resolved
@@ -42,15 +42,12 @@
 #include <llvm/Support/FormatAdapters.h>
 #include <llvm/Linker/Linker.h>
 
-<<<<<<< HEAD
 #ifdef _OS_WINDOWS_
 #include <llvm/Support/Windows/WindowsSupport.h>
 #else
 #include <sys/mman.h>
 #endif
 
-=======
->>>>>>> 6a35f24a
 using namespace llvm;
 
 #include <zstd.h>
@@ -2157,7 +2154,6 @@
     {
         JL_TIMING(NATIVE_AOT, NATIVE_Opt);
         std::vector<uv_thread_t> workers(threads);
-<<<<<<< HEAD
         for (unsigned tid = 0; tid < threads; tid++) {
             std::function<void()> func = [&]() {
                 while (1) {
@@ -2191,46 +2187,13 @@
                     // The DICompileUnit file is not used for anything, but ld64 requires it be a unique string per object file
                     // or it may skip emitting debug info for that file. Here set it to ./julia#N
                     DIFile *topfile = DIFile::get(M->getContext(), "julia#" + std::to_string(i), ".");
-                    for (DICompileUnit *CU : M->debug_compile_units())
-                        CU->replaceOperandWith(0, topfile);
+                    if (M->getNamedMetadata("llvm.dbg.cu"))
+                        for (auto CU: M->getNamedMetadata("llvm.dbg.cu")->operands())
+                            CU->replaceOperandWith(0, topfile);
                     timers[i].construct.stopTimer();
 
                     add_output_impl(outputs, *M, TM, false, &timers[i]);
                 }
-=======
-        for (unsigned i = 0; i < threads; i++) {
-            std::function<void()> func = [&, i]() {
-                LLVMContext ctx;
-                ctx.setDiscardValueNames(true);
-                // Lazily deserialize the entire module
-                timers[i].deserialize.startTimer();
-                auto EM = getLazyBitcodeModule(MemoryBufferRef(StringRef(serialized.data(), serialized.size()), "Optimized"), ctx);
-                // Make sure this also fails with only julia, but not LLVM assertions enabled,
-                // otherwise, the first error we hit is the LLVM module verification failure,
-                // which will look very confusing, because the module was partially deserialized.
-                bool deser_succeeded = (bool)EM;
-                auto M = cantFail(std::move(EM), "Error loading module");
-                assert(deser_succeeded); (void)deser_succeeded;
-                timers[i].deserialize.stopTimer();
-
-                timers[i].materialize.startTimer();
-                materializePreserved(*M, partitions[i]);
-                timers[i].materialize.stopTimer();
-
-                timers[i].construct.startTimer();
-                std::string suffix = "_" + std::to_string(i);
-                construct_vars(*M, partitions[i], suffix);
-                M->setModuleFlag(Module::Error, "julia.mv.suffix", MDString::get(M->getContext(), suffix));
-                // The DICompileUnit file is not used for anything, but ld64 requires it be a unique string per object file
-                // or it may skip emitting debug info for that file. Here set it to ./julia#N
-                DIFile *topfile = DIFile::get(M->getContext(), "julia#" + std::to_string(i), ".");
-                if (M->getNamedMetadata("llvm.dbg.cu"))
-                    for (auto CU: M->getNamedMetadata("llvm.dbg.cu")->operands())
-                        CU->replaceOperandWith(0, topfile);
-                timers[i].construct.stopTimer();
-
-                outputs[i] = add_output_impl(*M, TM, timers[i], unopt_out, opt_out, obj_out, asm_out);
->>>>>>> 6a35f24a
             };
             auto arg = new std::function<void()>(func);
             uv_thread_create(&workers[tid], lambda_trampoline, arg); // Use libuv thread to avoid issues with stack sizes
@@ -2436,13 +2399,6 @@
         addComdat(new GlobalVariable(sysimgM, len->getType(), true,
                                      GlobalVariable::ExternalLinkage,
                                      len, "jl_system_image_size"), TheTriple);
-<<<<<<< HEAD
-        // Free z here, since we've copied out everything into data
-        // Results in serious memory savings
-        ios_close(z);
-        free(z);
-        // Note that we don't set z to null, this allows the check in write_archive
-=======
 
         const char *unpack_func = compression ? "jl_image_unpack_zstd" : "jl_image_unpack_uncomp";
         auto unpack = new GlobalVariable(sysimgM, DL.getIntPtrType(Context), true,
@@ -2460,8 +2416,7 @@
             free(z);
         }
         compressed_data.clear();
-        // Note that we don't set z to null, this allows the check in WRITE_ARCHIVE
->>>>>>> 6a35f24a
+        // Note that we don't set z to null, this allows the check in write_archive
         // to function as expected
         // no need to free the module/context, destructor handles that
         add_output_no_partition(outputs, sysimgM, *SourceTM, "sysimg", true,
