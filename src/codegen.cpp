#include "llvm/DerivedTypes.h"
#include "llvm/ExecutionEngine/ExecutionEngine.h"
#include "llvm/ExecutionEngine/JIT.h"
#include "llvm/LLVMContext.h"
#include "llvm/Module.h"
#include "llvm/Intrinsics.h"
#include "llvm/PassManager.h"
#include "llvm/Analysis/Verifier.h"
#include "llvm/Analysis/DebugInfo.h"
#include "llvm/Analysis/DIBuilder.h"
#include "llvm/Target/TargetData.h"
#include "llvm/Target/TargetSelect.h"
#include "llvm/Target/TargetOptions.h"
#include "llvm/Transforms/Scalar.h"
#include "llvm/Support/IRBuilder.h"
#include "llvm/Support/StandardPasses.h"
#include <setjmp.h>
#include <cstdio>
#include <string>
#include <sstream>
#include <map>
#include <vector>
#include "debuginfo.cpp"
#ifdef DEBUG
#undef NDEBUG
#endif
#include <cassert>
using namespace llvm;

extern "C" {
#include "llt.h"
#include "julia.h"
#include "builtin_proto.h"
}

#define CONDITION_REQUIRES_BOOL

// llvm state
static LLVMContext &jl_LLVMContext = getGlobalContext();
static IRBuilder<> builder(getGlobalContext());
static bool nested_compile=false;
static Module *jl_Module;
static ExecutionEngine *jl_ExecutionEngine;
static DIBuilder *dbuilder;
static std::map<const std::string, GlobalVariable*> stringConstants;
static std::map<int, std::string> argNumberStrings;
static FunctionPassManager *FPM;

// types
static const Type *jl_value_llvmt;
static const Type *jl_pvalue_llvmt;
static const Type *jl_ppvalue_llvmt;
static const FunctionType *jl_func_sig;
static const Type *jl_fptr_llvmt;
static const Type *T_int1;
static const Type *T_int8;
static const Type *T_pint8;
static const Type *T_uint8;
static const Type *T_int16;
static const Type *T_pint16;
static const Type *T_uint16;
static const Type *T_int32;
static const Type *T_pint32;
static const Type *T_uint32;
static const Type *T_int64;
static const Type *T_pint64;
static const Type *T_uint64;
static const Type *T_size;
static const Type *T_float32;
static const Type *T_pfloat32;
static const Type *T_float64;
static const Type *T_pfloat64;
static const Type *T_void;
#ifdef JL_GC_MARKSWEEP
static const Type *T_gcframe;
#endif

// constants
static Value *V_null;

// global vars
static GlobalVariable *jltrue_var;
static GlobalVariable *jlfalse_var;
static GlobalVariable *jlnull_var;
static GlobalVariable *jlsysmod_var;
#ifdef JL_GC_MARKSWEEP
static GlobalVariable *jlpgcstack_var;
#endif
static GlobalVariable *jlexc_var;
JuliaJITEventListener *jl_jit_events;

// important functions
static Function *jlnew_func;
static Function *jlraise_func;
static Function *jlerror_func;
static Function *jluniniterror_func;
static Function *jldiverror_func;
static Function *jltypeerror_func;
static Function *jlgetbindingp_func;
static Function *jltuple_func;
static Function *jlntuple_func;
static Function *jlapplygeneric_func;
static Function *jlbox_func;
static Function *jlclosure_func;
static Function *jlmethod_func;
static Function *jlenter_func;
static Function *jlleave_func;
static Function *jlallocobj_func;
static Function *setjmp_func;

/*
  stuff to fix up:
  * gensyms from the front end might conflict with real variables, fix it
  * exceptions

  - source location tracking, var name metadata
  * rootlist to track pointers emitted into code
  - function/var name mangling
  - experiment with llvm optimization passes, option to disable them

  optimizations round 1:
  * constants, especially global. resolve functions statically.
  * keep a table mapping fptr to Function* for compiling known calls
  - manually inline simple builtins (tuple,box,boxset,etc.)
  - dispatch optimizations
  * inline space for buffers
  * preallocate boxes for small integers
  * speed up type caching
  * do something about all the string copying from scheme
  * speed up scheme pattern matcher

  optimizations round 2:
  * type inference
  * mark non-null references and avoid null check
  * static method lookup
  - avoid tuple allocation in (a,b)=(b,a)
  - varargs and ... optimizations

  optimizations round 3:
  * inlining
  * unboxing
  - lambda lifting
  - mark pure (builtin) functions, CSE

  future:
  - try using fastcc to get tail calls
*/

static GlobalVariable *stringConst(const std::string &txt)
{
    GlobalVariable *gv = stringConstants[txt];
    static int strno = 0;
    if (gv == NULL) {
        std::stringstream ssno;
        std::string vname;
        ssno << strno;
        vname += "_j_str";
        vname += ssno.str();
        gv = new GlobalVariable(*jl_Module,
                                ArrayType::get(T_int8, txt.length()+1),
                                true,
                                GlobalVariable::ExternalLinkage,
                                ConstantArray::get(getGlobalContext(),
                                                   txt.c_str()),
                                vname);
        stringConstants[txt] = gv;
        strno++;
    }
    return gv;
}

static void emit_function(jl_lambda_info_t *lam, Function *f);
//static int n_compile=0;
static Function *to_function(jl_lambda_info_t *li)
{
    JL_SIGATOMIC_BEGIN();
    Function *f = Function::Create(jl_func_sig, Function::ExternalLinkage,
                                   li->name->name, jl_Module);
    assert(jl_is_expr(li->ast));
    li->functionObject = (void*)f;
    BasicBlock *old = nested_compile ? builder.GetInsertBlock() : NULL;
    DebugLoc olddl = builder.getCurrentDebugLocation();
    bool last_n_c = nested_compile;
    nested_compile = true;
    emit_function(li, f);
    nested_compile = last_n_c;
    FPM->run(*f);
    //n_compile++;
    // print out the function's LLVM code
    //f->dump();
    //verifyFunction(*f);
    if (old != NULL) {
        builder.SetInsertPoint(old);
<<<<<<< HEAD
    JL_SIGATOMIC_END();
=======
        builder.SetCurrentDebugLocation(olddl);
    }
>>>>>>> 38f34185
    return f;
}

extern "C" void jl_generate_fptr(jl_function_t *f)
{
    // objective: assign li->fptr
    jl_lambda_info_t *li = f->linfo;
    assert(li->functionObject);
    Function *llvmf = (Function*)li->functionObject;
    if (li->fptr == NULL) {
        JL_SIGATOMIC_BEGIN();
        li->fptr = (jl_fptr_t)jl_ExecutionEngine->getPointerToFunction(llvmf);
        JL_SIGATOMIC_END();
    }
    assert(li->fptr != NULL);
    f->fptr = li->fptr;
    llvmf->deleteBody();
}

extern "C" void jl_compile(jl_function_t *f)
{
    jl_lambda_info_t *li = f->linfo;
    if (li->functionObject == NULL) {
        // objective: assign li->functionObject
        li->inCompile = 1;
        (void)to_function(li);
        li->inCompile = 0;
    }
}

// information about the context of a piece of code: its enclosing
// function and module, and visible local variables and labels.
typedef struct {
    Function *f;
    std::map<std::string, Value*> *vars;
    std::map<std::string, Value*> *arguments;
    std::map<std::string, int> *closureEnv;
    std::map<std::string, bool> *isAssigned;
    std::map<std::string, bool> *isCaptured;
    std::map<std::string, jl_value_t*> *declTypes;
    std::map<int, BasicBlock*> *labels;
    std::map<int, Value*> *savestates;
    std::map<int, Value*> *jmpbufs;
    jl_module_t *module;
    jl_expr_t *ast;
    jl_tuple_t *sp;
    jl_lambda_info_t *linfo;
    const Argument *envArg;
    const Argument *argArray;
    const Argument *argCount;
    AllocaInst *argTemp;
    AllocaInst *float32Temp; // for forcing rounding
    int argDepth;
    std::string funcName;
} jl_codectx_t;

static bool isBoxed(char *varname, jl_codectx_t *ctx)
{
    return (*ctx->isAssigned)[varname] && (*ctx->isCaptured)[varname];
}

static Value *mark_julia_type(Value *v, jl_value_t *jt);
static jl_value_t *julia_type_of(Value *v);
static Value *tpropagate(Value *a, Value *b);

static Value *literal_pointer_val(void *p, const Type *t)
{
#ifdef __LP64__
    return ConstantExpr::getIntToPtr(ConstantInt::get(T_int64, (uint64_t)p),
                                     t);
#else
    return ConstantExpr::getIntToPtr(ConstantInt::get(T_int32, (uint32_t)p),
                                     t);
#endif
}

static Value *literal_pointer_val(jl_value_t *p)
{
    return literal_pointer_val(p, jl_pvalue_llvmt);
}

static jl_value_t *llvm_type_to_julia(const Type *t, bool err=true);

static Value *emit_typeof(Value *p)
{
    // given p, a jl_value_t*, compute its type tag
    if (p->getType() == jl_pvalue_llvmt) {
        Value *tt = builder.CreateBitCast(p, jl_ppvalue_llvmt);
        tt = builder.
            CreateLoad(builder.CreateGEP(tt,ConstantInt::get(T_int32,0)),
                       false);
        return tt;
    }
    return literal_pointer_val(llvm_type_to_julia(p->getType()));
}

static void emit_error(const std::string &txt, jl_codectx_t *ctx)
{
    std::string txt2 = "in " + ctx->funcName + ": " + txt;
    std::vector<Value *> zeros(0);
    zeros.push_back(ConstantInt::get(T_int32, 0));
    zeros.push_back(ConstantInt::get(T_int32, 0));
    builder.CreateCall(jlerror_func,
                       builder.CreateGEP(stringConst(txt2),
                                         zeros.begin(), zeros.end()));
}

static void error_unless(Value *cond, const std::string &msg, jl_codectx_t *ctx)
{
    BasicBlock *failBB = BasicBlock::Create(getGlobalContext(),"fail",ctx->f);
    BasicBlock *passBB = BasicBlock::Create(getGlobalContext(),"pass");
    builder.CreateCondBr(cond, passBB, failBB);
    builder.SetInsertPoint(failBB);
    emit_error(msg, ctx);
    builder.CreateBr(passBB);
    ctx->f->getBasicBlockList().push_back(passBB);
    builder.SetInsertPoint(passBB);
}

static void call_error_func_unless(Value *cond, Function *errfunc,
                                   jl_codectx_t *ctx)
{
    BasicBlock *failBB = BasicBlock::Create(getGlobalContext(),"fail",ctx->f);
    BasicBlock *passBB = BasicBlock::Create(getGlobalContext(),"pass");
    builder.CreateCondBr(cond, passBB, failBB);
    builder.SetInsertPoint(failBB);
    builder.CreateCall(errfunc);
    builder.CreateBr(passBB);
    ctx->f->getBasicBlockList().push_back(passBB);
    builder.SetInsertPoint(passBB);
}

static void null_pointer_check(Value *v, jl_codectx_t *ctx)
{
    call_error_func_unless(builder.CreateICmpNE(v, V_null),
                           jluniniterror_func, ctx);
}

static Value *boxed(Value *v);

static void emit_type_error(Value *x, jl_value_t *type, const std::string &msg,
                            jl_codectx_t *ctx)
{
    std::vector<Value *> zeros(0);
    zeros.push_back(ConstantInt::get(T_int32, 0));
    zeros.push_back(ConstantInt::get(T_int32, 0));
    Value *fname_val = builder.CreateGEP(stringConst(ctx->funcName),
                                         zeros.begin(), zeros.end());
    Value *msg_val = builder.CreateGEP(stringConst(msg),
                                       zeros.begin(), zeros.end());
    builder.CreateCall4(jltypeerror_func,
                        fname_val, msg_val,
                        literal_pointer_val(type), boxed(x));
}

static void emit_typecheck(Value *x, jl_value_t *type, const std::string &msg,
                           jl_codectx_t *ctx)
{
    Value *istype =
        builder.CreateICmpEQ(emit_typeof(x), literal_pointer_val(type));
    BasicBlock *failBB = BasicBlock::Create(getGlobalContext(),"fail",ctx->f);
    BasicBlock *passBB = BasicBlock::Create(getGlobalContext(),"pass");
    builder.CreateCondBr(istype, passBB, failBB);
    builder.SetInsertPoint(failBB);

    emit_type_error(x, type, msg, ctx);

    builder.CreateBr(passBB);
    ctx->f->getBasicBlockList().push_back(passBB);
    builder.SetInsertPoint(passBB);
}

static Value *emit_bounds_check(Value *i, Value *len, const std::string &msg,
                                jl_codectx_t *ctx)
{
    Value *im1 = builder.CreateSub(i, ConstantInt::get(T_int32, 1));
    Value *ok = builder.CreateICmpULT(im1, len);
    error_unless(ok, msg, ctx);
    return im1;
}

static void emit_func_check(Value *x, jl_codectx_t *ctx)
{
    Value *istype1 =
        builder.CreateICmpEQ(emit_typeof(emit_typeof(x)),
                             literal_pointer_val((jl_value_t*)jl_func_kind));
    BasicBlock *elseBB1 = BasicBlock::Create(getGlobalContext(),"a", ctx->f);
    BasicBlock *mergeBB1 = BasicBlock::Create(getGlobalContext(),"b");
    builder.CreateCondBr(istype1, mergeBB1, elseBB1);

    builder.SetInsertPoint(elseBB1);
    Value *istype2 =
        builder.CreateICmpEQ(emit_typeof(x),
                             literal_pointer_val((jl_value_t*)jl_struct_kind));
    BasicBlock *elseBB2 = BasicBlock::Create(getGlobalContext(),"a", ctx->f);
    builder.CreateCondBr(istype2, mergeBB1, elseBB2);

    builder.SetInsertPoint(elseBB2);
    emit_type_error(x, (jl_value_t*)jl_function_type, "apply", ctx);

    builder.CreateBr(mergeBB1);
    ctx->f->getBasicBlockList().push_back(mergeBB1);
    builder.SetInsertPoint(mergeBB1);
}

static Value *emit_nthptr_addr(Value *v, size_t n)
{
    return builder.CreateGEP(builder.CreateBitCast(v, jl_ppvalue_llvmt),
                             ConstantInt::get(T_int32, n));
}

static Value *emit_nthptr_addr(Value *v, Value *idx)
{
    return builder.CreateGEP(builder.CreateBitCast(v, jl_ppvalue_llvmt), idx);
}

static Value *emit_nthptr(Value *v, size_t n)
{
    // p = (jl_value_t**)v; p[n]
    Value *vptr = emit_nthptr_addr(v, n);
    return builder.CreateLoad(vptr, false);
}

static Value *emit_nthptr(Value *v, Value *idx)
{
    // p = (jl_value_t**)v; p[n]
    Value *vptr = emit_nthptr_addr(v, idx);
    return builder.CreateLoad(vptr, false);
}

static Value *globalvar_binding_pointer(jl_sym_t *s, jl_codectx_t *ctx)
{
    jl_value_t **bp = jl_get_bindingp(ctx->module, s);
    return literal_pointer_val(bp, jl_ppvalue_llvmt);
    /*
    return builder.CreateCall2(jlgetbindingp_func,
                               literal_pointer_val(ctx->module, T_pint8),
                               literal_pointer_val(s, T_pint8));
    */
}

// yields a jl_value_t** giving the binding location of a variable
static Value *var_binding_pointer(jl_sym_t *s, jl_codectx_t *ctx)
{
    if (jl_is_expr(s) && ((jl_expr_t*)s)->head == symbol_sym)
        s = (jl_sym_t*)jl_exprarg(s,0);
    assert(jl_is_symbol(s));
    std::map<std::string,int>::iterator it = ctx->closureEnv->find(s->name);
    if (it != ctx->closureEnv->end()) {
        int idx = (*it).second;
        if (isBoxed(s->name, ctx)) {
            return emit_nthptr_addr(emit_nthptr((Value*)ctx->envArg, idx+2), 1);
        }
        return emit_nthptr_addr((Value*)ctx->envArg, idx+2);
    }
    Value *l = (*ctx->vars)[s->name];
    if (l != NULL) {
        if (isBoxed(s->name, ctx)) {
            return emit_nthptr_addr(builder.CreateLoad(l,false), 1);
        }
        return l;
    }
    return globalvar_binding_pointer(s, ctx);
}

static int is_global(jl_sym_t *s, jl_codectx_t *ctx)
{
    std::map<std::string,int>::iterator it = ctx->closureEnv->find(s->name);
    if (it != ctx->closureEnv->end())
        return false;
    return ((*ctx->vars)[s->name] == NULL);
}

static Value *emit_checked_var(Value *bp, const char *name, jl_codectx_t *ctx)
{
    Value *v = tpropagate(bp, builder.CreateLoad(bp, false));
    Value *ok = builder.CreateICmpNE(v, V_null);
    BasicBlock *err = BasicBlock::Create(getGlobalContext(), "err", ctx->f);
    BasicBlock *ifok = BasicBlock::Create(getGlobalContext(), "ok");
    builder.CreateCondBr(ok, ifok, err);
    builder.SetInsertPoint(err);
    std::string msg;
    msg += std::string(name);
    msg += " not defined";
    emit_error(msg, ctx);
    builder.CreateBr(ifok);
    ctx->f->getBasicBlockList().push_back(ifok);
    builder.SetInsertPoint(ifok);
    return v;
}

static Value *julia_bool(Value *cond)
{
    return builder.CreateSelect(cond,
                                literal_pointer_val(jl_true),
                                literal_pointer_val(jl_false));
}

static Value *emit_expr(jl_value_t *expr, jl_codectx_t *ctx, bool value);

static Value *emit_lambda_closure(jl_value_t *expr, jl_codectx_t *ctx)
{
    assert(jl_is_lambda_info(expr));
    size_t i;
    jl_array_t *capt = jl_lam_capt((jl_expr_t*)((jl_lambda_info_t*)expr)->ast);
    std::vector<Value *> captured(0);
    captured.push_back(ConstantInt::get(T_size, capt->length));
    for(i=0; i < capt->length; i++) {
        Value *val;
        jl_array_t *vi = (jl_array_t*)jl_cellref(capt, i);
        assert(jl_is_array(vi));
        jl_sym_t *s = (jl_sym_t*)jl_cellref(vi,0);
        assert(jl_is_symbol(s));
        std::map<std::string,int>::iterator it = ctx->closureEnv->find(s->name);
        if (it != ctx->closureEnv->end()) {
            int idx = (*it).second;
            val = emit_nthptr((Value*)ctx->envArg, idx+2);
        }
        else {
            Value *l = (*ctx->vars)[s->name];
            assert(l != NULL);
            val = builder.CreateLoad(l, false);
        }
        captured.push_back(val);
    }
    Value *tuple;
    if (capt->length == 0) {
        tuple = literal_pointer_val((jl_value_t*)jl_null);
    }
    else {
        tuple = builder.CreateCall(jlntuple_func,
                                   captured.begin(), captured.end());
    }
    return builder.CreateCall2(jlclosure_func,
                               literal_pointer_val(expr), tuple);
}

static size_t max_arg_depth(jl_value_t *expr)
{
    if (jl_is_expr(expr)) {
        size_t max = 0;
        jl_expr_t *e = (jl_expr_t*)expr;
        size_t i, m;
        if (e->head == call_sym || e->head == call1_sym) {
            for(i=0; i < e->args->length; i++) {
                m = max_arg_depth(jl_exprarg(e,i));
                if (m+i+1 > max) max = m+i+1;
            }
        }
        else if (e->head == method_sym) {
            m = max_arg_depth(jl_exprarg(e,1));
            if (m > max) max = m;
            m = max_arg_depth(jl_exprarg(e,2));
            if (m+1 > max) max = m+1;
            if (2 > max) max = 2;
        }
        else {
            for(i=0; i < e->args->length; i++) {
                m = max_arg_depth(jl_exprarg(e,i));
                if (m > max) max = m;
            }
        }
        return max;
    }
    return 0;
}

static void make_gcroot(Value *v, jl_codectx_t *ctx)
{
    Value *froot = builder.CreateGEP(ctx->argTemp,
                                     ConstantInt::get(T_int32,
                                                      ctx->argDepth));
    builder.CreateStore(v, froot);
    ctx->argDepth++;
}

extern "C" jl_function_t *jl_get_specialization(jl_function_t *f, jl_tuple_t *types);

static jl_value_t *expr_type(jl_value_t *e)
{
    if (jl_is_expr(e))
        return ((jl_expr_t*)e)->etype;
    if (jl_is_symbol(e))
        return (jl_value_t*)jl_any_type;
    if (jl_is_lambda_info(e))
        return (jl_value_t*)jl_any_func;
    if (jl_is_some_tag_type(e))
        return (jl_value_t*)jl_wrap_Type(e);
    return (jl_value_t*)jl_typeof(e);
}

#include "intrinsics.cpp"

static jl_tuple_t *call_arg_types(jl_value_t **args, size_t n)
{
    jl_tuple_t *t = jl_alloc_tuple(n);
    JL_GC_PUSH(&t);
    size_t i;
    for(i=0; i < n; i++) {
        jl_value_t *ty = expr_type(args[i]);
        if (!jl_is_leaf_type(ty)) {
            t = NULL;
            break;
        }
        jl_tupleset(t, i, ty);
    }
    JL_GC_POP();
    return t;
}

static Value *emit_tuplelen(Value *t)
{
    Value *lenbits = emit_nthptr(t, 1);
#ifdef __LP64__
    return builder.CreateTrunc(builder.CreatePtrToInt(lenbits, T_int64),
                               T_int32);
#else
    return builder.CreatePtrToInt(lenbits, T_int32);
#endif
}

static Value *emit_arraysize(Value *t, Value *dim)
{
    Value *dbits =
        emit_nthptr(t, builder.CreateAdd(dim,
                                         ConstantInt::get(T_int32, 4)));
#ifdef __LP64__
    return builder.CreateTrunc(builder.CreatePtrToInt(dbits, T_int64),
                               T_int32);
#else
    return builder.CreatePtrToInt(dbits, T_int32);
#endif
}

static Value *emit_arraysize(Value *t, int dim)
{
    return emit_arraysize(t, ConstantInt::get(T_int32, dim));
}

static Value *emit_arraylen(Value *t)
{
    Value *lenbits = emit_nthptr(t, 3);
#ifdef __LP64__
    return builder.CreateTrunc(builder.CreatePtrToInt(lenbits, T_int64),
                               T_int32);
#else
    return builder.CreatePtrToInt(lenbits, T_int32);
#endif
}

static Value *emit_arrayptr(Value *t)
{
    return emit_nthptr(t, 2);
}

static Value *emit_known_call(jl_value_t *ff, jl_value_t **args, size_t nargs,
                              jl_codectx_t *ctx,
                              Value **theFptr, Value **theEnv)
{
    if (jl_typeis(ff, jl_intrinsic_type)) {
        return emit_intrinsic((intrinsic)*(uint32_t*)jl_bits_data(ff),
                              args, nargs, ctx);
    }
    if (!jl_is_func(ff)) {
        return NULL;
    }
    jl_value_t *rt1=NULL, *rt2=NULL, *rt3=NULL;
    JL_GC_PUSH(&rt1, &rt2, &rt3);
    jl_function_t *f = (jl_function_t*)ff;
    if (f->fptr == &jl_apply_generic) {
        *theFptr = jlapplygeneric_func;
        //*theFptr = literal_pointer_val((void*)f->fptr, jl_fptr_llvmt);
        *theEnv = literal_pointer_val(f->env);
        if (ctx->linfo->specTypes != NULL) {
            jl_tuple_t *aty = call_arg_types(&args[1], nargs);
            rt1 = (jl_value_t*)aty;
            // attempt compile-time specialization for inferred types
            if (aty != NULL) {
                /*
                  if (trace) {
                      ios_printf(ios_stdout, "call %s%s\n",
                      jl_print_to_string(args[0]),
                      jl_print_to_string((jl_value_t*)aty));
                  }
                */
                f = jl_get_specialization(f, aty);
                if (f != NULL) {
                    assert(f->linfo->functionObject != NULL);
                    *theFptr = (Value*)f->linfo->functionObject;
                    if (f->fptr == &jl_trampoline)
                        *theEnv = literal_pointer_val(jl_t1(f->env));
                    else
                        *theEnv = literal_pointer_val(f->env);
                }
            }
        }
    }
    else if (f->fptr == &jl_f_is && nargs==2) {
        JL_GC_POP();
        Value *arg1 = boxed(emit_expr(args[1], ctx, true));
        Value *arg2 = boxed(emit_expr(args[2], ctx, true));
        return builder.CreateICmpEQ(arg1, arg2);
    }
    else if (f->fptr == &jl_f_tuplelen && nargs==1) {
        jl_value_t *aty = expr_type(args[1]); rt1 = aty;
        if (jl_is_tuple(aty)) {
            Value *arg1 = emit_expr(args[1], ctx, true);
            JL_GC_POP();
            return emit_tuplelen(arg1);
        }
    }
    else if (f->fptr == &jl_f_tupleref && nargs==2) {
        jl_value_t *tty = expr_type(args[1]); rt1 = tty;
        jl_value_t *ity = expr_type(args[2]); rt2 = ity;
        if (jl_is_tuple(tty) && ity==(jl_value_t*)jl_int32_type) {
            Value *arg1 = emit_expr(args[1], ctx, true);
            if (jl_is_int32(args[2])) {
                uint32_t idx = (uint32_t)jl_unbox_int32(args[2]);
                if (idx > 0 &&
                    (idx < ((jl_tuple_t*)tty)->length ||
                     (idx == ((jl_tuple_t*)tty)->length &&
                      !jl_is_seq_type(jl_tupleref(tty,
                                                  ((jl_tuple_t*)tty)->length-1))))) {
                    // known to be in bounds
                    JL_GC_POP();
                    return emit_nthptr(arg1, idx+1);
                }
            }
            Value *tlen = emit_tuplelen(arg1);
            Value *idx = emit_unbox(T_int32, T_pint32,
                                    emit_unboxed(args[2], ctx));
            emit_bounds_check(idx, tlen,
                              "tupleref: index out of range", ctx);
            JL_GC_POP();
            return emit_nthptr(arg1,
                               builder.CreateAdd(idx, ConstantInt::get(T_int32,1)));
        }
    }
    else if (f->fptr == &jl_f_tuple) {
        if (nargs == 0) {
            JL_GC_POP();
            return literal_pointer_val((jl_value_t*)jl_null);
        }
        int last_depth = ctx->argDepth;
        Value *tup =
            builder.CreateBitCast
            (builder.CreateCall(jlallocobj_func,
                                ConstantInt::get(T_size,
                                                 sizeof(void*)*(nargs+2))),
             jl_pvalue_llvmt);
        make_gcroot(tup, ctx);
        builder.CreateStore(literal_pointer_val((jl_value_t*)jl_tuple_type),
                            emit_nthptr_addr(tup, (size_t)0));
        builder.CreateStore(literal_pointer_val((jl_value_t*)nargs),
                            emit_nthptr_addr(tup, (size_t)1));
        for(size_t i=0; i < nargs; i++) {
            builder.CreateStore(V_null,
                                emit_nthptr_addr(tup, i+2));
        }
        for(size_t i=0; i < nargs; i++) {
            builder.CreateStore(boxed(emit_expr(args[i+1], ctx, true)),
                                emit_nthptr_addr(tup, i+2));
        }
        ctx->argDepth = last_depth;
        JL_GC_POP();
        return tup;
    }
    else if (f->fptr == &jl_f_throw && nargs==1) {
        Value *arg1 = boxed(emit_expr(args[1], ctx, true));
        JL_GC_POP();
        return builder.CreateCall(jlraise_func, arg1);
    }
    else if (f->fptr == &jl_f_arraylen && nargs==1) {
        jl_value_t *aty = expr_type(args[1]); rt1 = aty;
        if (jl_is_array_type(aty)) {
            Value *arg1 = emit_expr(args[1], ctx, true);
            JL_GC_POP();
            return emit_arraylen(arg1);
        }
    }
    else if (f->fptr == &jl_f_arraysize && nargs==2) {
        jl_value_t *aty = expr_type(args[1]); rt1 = aty;
        jl_value_t *ity = expr_type(args[2]); rt2 = ity;
        if (jl_is_array_type(aty) && ity == (jl_value_t*)jl_int32_type) {
            jl_value_t *ndp = jl_tparam1(aty);
            if (jl_is_int32(ndp)) {
                Value *ary = emit_expr(args[1], ctx, true);
                size_t ndims = jl_unbox_int32(ndp);
                if (jl_is_int32(args[2])) {
                    uint32_t idx = (uint32_t)jl_unbox_int32(args[2]);
                    if (idx > 0 && idx <= ndims) {
                        JL_GC_POP();
                        return emit_arraysize(ary, idx);
                    }
                }
                else {
                    Value *idx = emit_unbox(T_int32, T_pint32,
                                            emit_unboxed(args[2], ctx));
                    emit_bounds_check(idx, ConstantInt::get(T_int32,ndims),
                                      "arraysize: dimension out of range",
                                      ctx);
                    JL_GC_POP();
                    return emit_arraysize(ary, idx);
                }
            }
        }
    }
    else if (f->fptr == &jl_f_arrayref && nargs==2) {
        jl_value_t *aty = expr_type(args[1]); rt1 = aty;
        jl_value_t *ity = expr_type(args[2]); rt2 = ity;
        if (jl_is_array_type(aty) && ity == (jl_value_t*)jl_int32_type) {
            jl_value_t *ety = jl_tparam0(aty);
            //if (jl_is_bits_type(ety)) {
            if (!jl_is_typevar(ety)) {
                if (!jl_is_bits_type(ety)) {
                    ety = (jl_value_t*)jl_any_type;
                }
                Value *ary = emit_expr(args[1], ctx, true);
                const Type *elty = julia_type_to_llvm(ety, ctx);
                bool isbool=false;
                if (elty==T_int1) { elty = T_int8; isbool=true; }
                Value *data =
                    builder.CreateBitCast(emit_arrayptr(ary),
                                          PointerType::get(elty, 0));
                Value *alen = emit_arraylen(ary);
                Value *idx = emit_unbox(T_int32, T_pint32,
                                        emit_unboxed(args[2], ctx));
                Value *im1 =
                    emit_bounds_check(idx, alen,
                                      "arrayref: index out of range", ctx);
                Value *elt=builder.CreateLoad(builder.CreateGEP(data, im1),
                                              false);
                if (ety == (jl_value_t*)jl_any_type) {
                    null_pointer_check(elt, ctx);
                }
                JL_GC_POP();
                if (isbool)
                    return builder.CreateTrunc(elt, T_int1);
                return mark_julia_type(elt, ety);
            }
        }
    }
    else if (f->fptr == &jl_f_arrayset && nargs==3) {
        jl_value_t *aty = expr_type(args[1]); rt1 = aty;
        jl_value_t *ity = expr_type(args[2]); rt2 = ity;
        jl_value_t *vty = expr_type(args[3]); rt3 = vty;
        if (jl_is_array_type(aty) &&
            ity == (jl_value_t*)jl_int32_type) {
            jl_value_t *ety = jl_tparam0(aty);
            //if (jl_is_bits_type(ety) && jl_subtype(vty, ety, 0)) {
            if (!jl_is_typevar(ety) && jl_subtype(vty, ety, 0)) {
                if (!jl_is_bits_type(ety)) {
                    ety = (jl_value_t*)jl_any_type;
                }
                Value *ary = emit_expr(args[1], ctx, true);
                const Type *elty = julia_type_to_llvm(ety, ctx);
                if (elty==T_int1) { elty = T_int8; }
                Value *data =
                    builder.CreateBitCast(emit_arrayptr(ary),
                                          PointerType::get(elty, 0));
                Value *alen = emit_arraylen(ary);
                Value *idx = emit_unbox(T_int32, T_pint32,
                                        emit_unboxed(args[2], ctx));
                Value *rhs;
                if (jl_is_bits_type(ety)) {
                    rhs = emit_unbox(elty, PointerType::get(elty,0),
                                     emit_unboxed(args[3], ctx));
                }
                else {
                    rhs = boxed(emit_expr(args[3], ctx, true));
                }
                Value *im1 =
                    emit_bounds_check(idx, alen,
                                      "arrayset: index out of range", ctx);
                builder.CreateStore(rhs, builder.CreateGEP(data, im1));
                JL_GC_POP();
                return ary;
            }
        }
    }
    else if (f->fptr == &jl_f_get_field && nargs==2) {
        jl_struct_type_t *sty = (jl_struct_type_t*)expr_type(args[1]);
        rt1 = (jl_value_t*)sty;
        if (jl_is_struct_type(sty) && jl_is_expr(args[2]) &&
            ((jl_expr_t*)args[2])->head == quote_sym &&
            jl_is_symbol(jl_exprarg(args[2],0))) {
            size_t offs = jl_field_offset(sty,
                                          (jl_sym_t*)jl_exprarg(args[2],0));
            if (offs != (size_t)-1) {
                Value *strct = emit_expr(args[1], ctx, true);
                Value *fld = emit_nthptr(strct, offs+1);
                null_pointer_check(fld, ctx);
                JL_GC_POP();
                return fld;
            }
        }
    }
    else if (f->fptr == &jl_f_set_field && nargs==3) {
        jl_struct_type_t *sty = (jl_struct_type_t*)expr_type(args[1]);
        rt1 = (jl_value_t*)sty;
        if (jl_is_struct_type(sty) && jl_is_expr(args[2]) &&
            ((jl_expr_t*)args[2])->head == quote_sym &&
            jl_is_symbol(jl_exprarg(args[2],0))) {
            size_t offs = jl_field_offset(sty,
                                          (jl_sym_t*)jl_exprarg(args[2],0));
            if (offs != (size_t)-1) {
                jl_value_t *ft = jl_tupleref(sty->types, offs);
                jl_value_t *rhst = expr_type(args[3]);
                rt2 = rhst;
                if (jl_subtype(rhst, ft, 0)) {
                    Value *strct = emit_expr(args[1], ctx, true);
                    Value *rhs = boxed(emit_expr(args[3], ctx, true));
                    Value *addr = emit_nthptr_addr(strct, offs+1);
                    builder.CreateStore(rhs, addr);
                    JL_GC_POP();
                    return strct;
                }
            }
        }
    }
    // TODO: other known builtins
    JL_GC_POP();
    return NULL;
}

static Value *emit_call(jl_value_t **args, size_t arglen, jl_codectx_t *ctx)
{
    size_t nargs = arglen-1;
    Value *theFptr=NULL, *theEnv=NULL;
    jl_binding_t *b=NULL;
    jl_value_t *a0 = args[0];
    jl_value_t *a00 = args[0];
    jl_value_t *hdtype;
    bool headIsGlobal = false;

    if (jl_is_expr(a0) && ((jl_expr_t*)a0)->head==symbol_sym) {
        a0 = jl_exprarg(a0,0);
    }
    if (jl_is_symbol(a0) && is_global((jl_sym_t*)a0, ctx) &&
        jl_boundp(ctx->module, (jl_sym_t*)a0)) {
        b = jl_get_binding(ctx->module, (jl_sym_t*)a0);
        // TODO
        //if (!b->constp) b = NULL;
    }
    if (jl_is_expr(a0) && ((jl_expr_t*)a0)->head == top_sym) {
        // (top x) is also global
        b = jl_get_binding(ctx->module,
                           (jl_sym_t*)jl_exprarg(((jl_expr_t*)a0),0));
        if (!b->constp || b->value==NULL) b = NULL;
    }
    jl_value_t *f = NULL;
    if (b != NULL) {
        // head is a constant global
        f = b->value;
        headIsGlobal = true;
    }
    else if (jl_is_func(a0)) {
        f = a0;
    }
    if (f != NULL) {
        Value *result = emit_known_call(f, args, nargs, ctx, &theFptr, &theEnv);
        if (result != NULL) return result;
    }
    int last_depth = ctx->argDepth;
    hdtype = expr_type(a00);
    if (theFptr == NULL) {
        Value *theFunc = emit_expr(args[0], ctx, true);
#ifdef JL_GC_MARKSWEEP
        if (!headIsGlobal) {
            make_gcroot(boxed(theFunc), ctx);
        }
#endif
        if (!jl_is_func_type(hdtype) &&
            hdtype!=(jl_value_t*)jl_struct_kind &&
            !(jl_is_tag_type(hdtype) &&
              ((jl_tag_type_t*)hdtype)->name==jl_type_type->name &&
              jl_is_struct_type(jl_tparam0(hdtype)))) {
            emit_func_check(theFunc, ctx);
        }
        if (theFunc->getType() != jl_pvalue_llvmt) {
            // we know it's not a function, in fact it has been declared
            // not to be. the above error should therefore trigger.
            ctx->argDepth = last_depth;
            return V_null;
        }
        else {
            // extract pieces of the function object
            // TODO: try extractelement instead
            theFptr =
                builder.CreateBitCast(emit_nthptr(theFunc, 1), jl_fptr_llvmt);
            theEnv = emit_nthptr(theFunc, 2);
        }
    }
    // emit arguments
    size_t i;
    int argStart = ctx->argDepth;
    assert(nargs+ctx->argDepth <= ((ConstantInt*)ctx->argTemp->getArraySize())->getZExtValue());
    for(i=0; i < nargs; i++) {
        Value *anArg = emit_expr(args[i+1], ctx, true);
        // put into argument space
        Value *dest=builder.CreateGEP(ctx->argTemp,
                                      ConstantInt::get(T_int32,ctx->argDepth));
        builder.CreateStore(boxed(anArg), dest);
        ctx->argDepth++;
    }

    // call
    Value *myargs = builder.CreateGEP(ctx->argTemp,
                                      ConstantInt::get(T_int32, argStart));
    Value *result = builder.CreateCall3(theFptr, theEnv, myargs,
                                        ConstantInt::get(T_int32,nargs));

    ctx->argDepth = last_depth;
    return result;
}

static void emit_assignment(jl_value_t *l, jl_value_t *r, jl_codectx_t *ctx)
{
    jl_sym_t *s = NULL;
    if (jl_is_symbol(l))
        s = (jl_sym_t*)l;
    else if (jl_is_expr(l) &&
             ((jl_expr_t*)l)->head == symbol_sym)
        s = (jl_sym_t*)jl_exprarg(l,0);
    else
        assert(false);
    Value *bp = var_binding_pointer(s, ctx);
    const Type *vt = bp->getType();
    if (vt->isPointerTy() && vt->getContainedType(0)!=jl_pvalue_llvmt)
        builder.CreateStore(emit_unbox(vt->getContainedType(0), vt,
                                       emit_unboxed(r, ctx)),
                            bp);
    else
        builder.CreateStore(boxed(emit_expr(r, ctx, true)), bp);
}

static Value *emit_var(jl_sym_t *sym, jl_value_t *ty, jl_codectx_t *ctx)
{
    // variable
    bool isglobal = is_global(sym, ctx);
    if (isglobal) {
        size_t i;
        // look for static parameter
        for(i=0; i < ctx->sp->length; i+=2) {
            assert(jl_is_symbol(jl_tupleref(ctx->sp, i)));
            if (sym == (jl_sym_t*)jl_tupleref(ctx->sp, i)) {
                return literal_pointer_val(jl_tupleref(ctx->sp, i+1));
            }
        }
    }
    Value *bp = var_binding_pointer(sym, ctx);
    Value *arg = (*ctx->arguments)[sym->name];
    // arguments are always defined
    if (arg != NULL || !jl_subtype((jl_value_t*)jl_undef_type, ty, 0)) {
        return tpropagate(bp, builder.CreateLoad(bp, false));
    }
    return emit_checked_var(bp, sym->name, ctx);
}

static Value *emit_expr(jl_value_t *expr, jl_codectx_t *ctx, bool value)
{
    if (jl_is_symbol(expr)) {
        return emit_var((jl_sym_t*)expr, (jl_value_t*)jl_undef_type, ctx);
    }
    if (!jl_is_expr(expr)) {
        // numeric literals
        if (jl_is_int32(expr)) {
        }
        else if (jl_is_int64(expr)) {
        }
        else if (jl_is_uint64(expr)) {
        }
        else if (jl_is_float64(expr)) {
        }
        else if (jl_is_array(expr)) {
            // string literal
        }
        else if (jl_is_lambda_info(expr)) {
            return emit_lambda_closure(expr, ctx);
        }
        // TODO: for now just return the direct pointer
        return literal_pointer_val(expr);
    }
    jl_expr_t *ex = (jl_expr_t*)expr;
    jl_value_t **args = &jl_cellref(ex->args,0);
    // this is object-disoriented.
    // however, this is a good way to do it because it should *not* be easy
    // to add new node types.
    if (ex->head == goto_sym) {
        assert(!value);
        if (builder.GetInsertBlock()->getTerminator() == NULL) {
            int labelname = jl_unbox_int32(args[0]);
            BasicBlock *bb = (*ctx->labels)[labelname];
            assert(bb);
            builder.CreateBr(bb);
        }
    }
    else if (ex->head == goto_ifnot_sym) {
        assert(!value);
        jl_value_t *cond = args[0];
        int labelname = jl_unbox_int32(args[1]);
        Value *condV = emit_expr(cond, ctx, true);
#ifdef CONDITION_REQUIRES_BOOL
        if (expr_type(cond) != (jl_value_t*)jl_bool_type &&
            condV->getType() != T_int1) {
            emit_typecheck(condV, (jl_value_t*)jl_bool_type, "if", ctx);
        }
#endif
        Value *isfalse;
        if (condV->getType() == T_int1) {
            isfalse = builder.CreateXor(condV, ConstantInt::get(T_int1,1));
        }
        else if (condV->getType() == jl_pvalue_llvmt) {
            isfalse =
                builder.CreateICmpEQ(condV, literal_pointer_val(jl_false));
        }
        else {
            // not a boolean
            isfalse = ConstantInt::get(T_int1,0);
        }
        BasicBlock *ifso = BasicBlock::Create(getGlobalContext(), "if", ctx->f);
        BasicBlock *ifnot = (*ctx->labels)[labelname];
        assert(ifnot);
        builder.CreateCondBr(isfalse, ifnot, ifso);
        builder.SetInsertPoint(ifso);
    }
    else if (ex->head == label_sym) {
        assert(!value);
        int labelname = jl_unbox_int32(args[0]);
        BasicBlock *bb = (*ctx->labels)[labelname];
        assert(bb);
        if (builder.GetInsertBlock()->getTerminator() == NULL) {
            builder.CreateBr(bb); // all BasicBlocks must exit explicitly
        }
        ctx->f->getBasicBlockList().push_back(bb);
        builder.SetInsertPoint(bb);
    }

    else if (ex->head == call_sym || ex->head == call1_sym) {
        return emit_call(args, ex->args->length, ctx);
    }

    else if (ex->head == symbol_sym) {
        assert(jl_is_symbol(args[0]));
        return emit_var((jl_sym_t*)args[0], ex->etype, ctx);
    }
    else if (ex->head == assign_sym) {
        emit_assignment(args[0], args[1], ctx);
        if (value) {
            return literal_pointer_val((jl_value_t*)jl_nothing);
        }
    }
    else if (ex->head == top_sym) {
        jl_binding_t *b = jl_get_binding(ctx->module, (jl_sym_t*)args[0]);
        Value *bp = globalvar_binding_pointer((jl_sym_t*)args[0], ctx);
        if ((b->constp && b->value!=NULL) ||
            (ex->etype!=(jl_value_t*)jl_any_type &&
             !jl_subtype((jl_value_t*)jl_undef_type, ex->etype, 0))) {
            return builder.CreateLoad(bp, false);
        }
        return emit_checked_var(bp, ((jl_sym_t*)args[0])->name, ctx);
    }
    else if (ex->head == method_sym) {
        jl_value_t *mn;
        if (jl_is_expr(args[0]) && ((jl_expr_t*)args[0])->head==symbol_sym) {
            mn = jl_exprarg(args[0],0);
        }
        else {
            mn = args[0];
        }
        assert(jl_is_symbol(mn));
        Value *name = literal_pointer_val(mn);
        Value *bp = var_binding_pointer((jl_sym_t*)mn, ctx);
        Value *a1 = emit_expr(args[1], ctx, true);
        make_gcroot(boxed(a1), ctx);
        Value *a2 = emit_expr(args[2], ctx, true);
        make_gcroot(boxed(a2), ctx);
        Value *m = builder.CreateCall4(jlmethod_func, name, bp, a1, a2);
        ctx->argDepth-=2;
        return m;
    }
    else if (ex->head == isbound_sym) {
        jl_sym_t *sy=NULL;
        jl_value_t *a = args[0];
        if (jl_is_symbol(a))
            sy = (jl_sym_t*)a;
        else if (jl_is_expr(a) &&
                 ((jl_expr_t*)a)->head == symbol_sym)
            sy = (jl_sym_t*)jl_exprarg(a,0);
        else
            assert(false);
        Value *bp = var_binding_pointer(sy, ctx);
        if (bp->getType()->getContainedType(0) != jl_pvalue_llvmt) {
            // unboxed vars will never be referenced undefined
            return ConstantInt::get(T_int1, 1);
        }
        jl_value_t *st = expr_type(args[0]);
        if (st == (jl_value_t*)jl_undef_type) {
            // type==Undef => definitely not assigned
            return ConstantInt::get(T_int1, 0);
        }
        if (ctx->linfo->specTypes != NULL &&
            !jl_subtype((jl_value_t*)jl_undef_type, st, 0)) {
            // Undef ⊄ expr_type => definitely assigned
            return ConstantInt::get(T_int1, 1);
        }
        Value *v = builder.CreateLoad(bp, false);
        Value *isbnd = builder.CreateICmpNE(v, V_null);
        return isbnd;
    }

    else if (ex->head == quote_sym) {
        jl_value_t *jv = args[0];
        return literal_pointer_val(jv);
    }
    else if (ex->head == null_sym) {
        return literal_pointer_val((jl_value_t*)jl_nothing);
	}
    else if (ex->head == static_typeof_sym) {
        jl_value_t *extype = expr_type((jl_value_t*)ex);
        if (jl_is_tag_type(extype) &&
            ((jl_tag_type_t*)extype)->name == jl_type_type->name) {
            extype = jl_tparam0(extype);
            if (jl_is_typevar(extype))
                extype = ((jl_tvar_t*)extype)->ub;
        }
        else {
            extype = (jl_value_t*)jl_any_type;
        }
        return literal_pointer_val(extype);
        /*
        jl_sym_t *s = (jl_sym_t*)args[0];
        if (jl_is_symbol(s)) {
            jl_value_t *ty = (*ctx->declTypes)[s->name];
            if (ty != NULL) {
                return literal_pointer_val(ty);
            }
        }
        return literal_pointer_val((jl_value_t*)jl_any_type);
        */
    }
    else if (ex->head == new_sym) {
        jl_value_t *ty = expr_type(args[0]);
        if (jl_is_tag_type(ty) &&
            ((jl_tag_type_t*)ty)->name == jl_type_type->name &&
            jl_is_struct_type(jl_tparam0(ty)) &&
            jl_is_leaf_type(jl_tparam0(ty))) {
            ty = jl_tparam0(ty);
            size_t nf = ((jl_struct_type_t*)ty)->names->length;
            if (nf > 0) {
                Value *strct =
                    builder.CreateBitCast
                    (builder.CreateCall(jlallocobj_func,
                                        ConstantInt::get(T_size,
                                                         sizeof(void*)*(nf+1))),
                     jl_pvalue_llvmt);
                builder.CreateStore(literal_pointer_val((jl_value_t*)ty),
                                    emit_nthptr_addr(strct, (size_t)0));
                for(size_t i=0; i < nf; i++) {
                    builder.CreateStore(V_null,
                                        emit_nthptr_addr(strct, i+1));
                }
                return strct;
            }
            else {
                // 0 fields, singleton
                return literal_pointer_val
                    (jl_new_struct_uninit((jl_struct_type_t*)ty));
            }
        }
        Value *typ = emit_expr(args[0], ctx, true);
        return builder.CreateCall(jlnew_func, typ);
    }
    else if (ex->head == exc_sym) {
        return builder.CreateLoad(jlexc_var, true);
    }
    else if (ex->head == leave_sym) {
        assert(jl_is_int32(args[0]));
        builder.CreateCall(jlleave_func,
                           ConstantInt::get(T_int32, jl_unbox_int32(args[0])));
    }
    else if (ex->head == enter_sym) {
        assert(jl_is_int32(args[0]));
        int labl = jl_unbox_int32(args[0]);
        Value *jbuf = builder.CreateGEP((*ctx->jmpbufs)[labl],
                                        ConstantInt::get(T_int32,0));
        builder.CreateCall2(jlenter_func,
                            builder.CreateGEP((*ctx->savestates)[labl],
                                              ConstantInt::get(T_int32,0)),
                            jbuf);
        Value *sj = builder.CreateCall(setjmp_func, jbuf);
        Value *isz = builder.CreateICmpEQ(sj, ConstantInt::get(T_int32,0));
        BasicBlock *tryblk = BasicBlock::Create(getGlobalContext(), "try",
                                                ctx->f);
        BasicBlock *handlr = (*ctx->labels)[labl];
        assert(handlr);
        builder.CreateCondBr(isz, tryblk, handlr);
        builder.SetInsertPoint(tryblk);
    }
    else if (ex->head == line_sym) {
    }
    if (!strcmp(ex->head->name, "$")) {
        jl_error("syntax error: prefix $ outside of quote block");
    }
    if (value) {
        jl_errorf("unsupported expression type %s", ex->head->name);
    }
    return NULL;
}

#define is_label(ex) (jl_is_expr(ex) && ((jl_expr_t*)ex)->head == label_sym)

static bool store_unboxed_p(char *name, jl_codectx_t *ctx)
{
    jl_value_t *jt = (*ctx->declTypes)[name];
    // only store a variable unboxed if type inference has run, which
    // checks that the variable is not referenced undefined.
    return (ctx->linfo->inferred && jl_is_bits_type(jt) &&
            // don't unbox intrinsics, since inference depends on their having
            // stable addresses for table lookup.
            jt != (jl_value_t*)jl_intrinsic_type && !(*ctx->isCaptured)[name]);
}

static AllocaInst *alloc_local(char *name, jl_codectx_t *ctx)
{
    jl_value_t *jt = (*ctx->declTypes)[name];
    const Type *vtype;
    if (store_unboxed_p(name, ctx))
        vtype = julia_type_to_llvm(jt, ctx);
    else
        vtype = jl_pvalue_llvmt;
    AllocaInst *lv = builder.CreateAlloca(vtype, 0, name);
    if (vtype != jl_pvalue_llvmt)
        mark_julia_type(lv, jt);
    (*ctx->vars)[name] = lv;
    return lv;
}

extern char *jl_stack_lo;

extern "C" jl_tuple_t *jl_tuple_tvars_to_symbols(jl_tuple_t *t);

static void emit_function(jl_lambda_info_t *lam, Function *f)
{
    jl_expr_t *ast = (jl_expr_t*)lam->ast;
    //jl_print((jl_value_t*)ast);
    //ios_printf(ios_stdout, "\n");
    BasicBlock *b0 = BasicBlock::Create(jl_LLVMContext, "top", f);
    builder.SetInsertPoint(b0);
    std::map<std::string, Value*> localVars;
    std::map<std::string, Value*> argumentMap;
    std::map<std::string, int> closureEnv;
    std::map<std::string, bool> isAssigned;
    std::map<std::string, bool> isCaptured;
    std::map<std::string, jl_value_t*> declTypes;
    std::map<int, BasicBlock*> labels;
    std::map<int, Value*> savestates;
    std::map<int, Value*> jmpbufs;
    jl_array_t *largs = jl_lam_args(ast);
    jl_array_t *lvars = jl_lam_locals(ast);
    Function::arg_iterator AI = f->arg_begin();
    const Argument &envArg = *AI++;
    const Argument &argArray = *AI++;
    const Argument &argCount = *AI++;
    jl_codectx_t ctx;
    ctx.f = f;
    ctx.vars = &localVars;
    ctx.arguments = &argumentMap;
    ctx.closureEnv = &closureEnv;
    ctx.isAssigned = &isAssigned;
    ctx.isCaptured = &isCaptured;
    ctx.declTypes = &declTypes;
    ctx.labels = &labels;
    ctx.savestates = &savestates;
    ctx.jmpbufs = &jmpbufs;
    ctx.module = jl_system_module; //TODO
    ctx.ast = ast;
    ctx.sp = jl_tuple_tvars_to_symbols(lam->sparams);
    //JL_GC_PUSH(&ctx.sp);
    jl_gc_preserve((jl_value_t*)ctx.sp);
    ctx.linfo = lam;
    ctx.envArg = &envArg;
    ctx.argArray = &argArray;
    ctx.argCount = &argCount;
    ctx.funcName = lam->name->name;
    ctx.float32Temp = NULL;

    // look for initial (line num filename) node
    jl_array_t *stmts = jl_lam_body(ast)->args;
    jl_value_t *stmt = jl_cellref(stmts,0);
    std::string filename = "no file";
    int lno = -1;
    if (jl_is_expr(stmt) && ((jl_expr_t*)stmt)->head == line_sym) {
        lno = jl_unbox_int32(jl_exprarg(stmt, 0));
        if (((jl_expr_t*)stmt)->args->length > 1) {
            assert(jl_is_symbol(jl_exprarg(stmt, 1)));
            filename = ((jl_sym_t*)jl_exprarg(stmt, 1))->name;
        }
    }
    
    dbuilder->createCompileUnit(0, filename, ".", "julia", true, "", 0);
    llvm::DIArray EltTypeArray = dbuilder->getOrCreateArray(NULL,0);
    DIFile fil = dbuilder->createFile(filename, ".");
    DISubprogram SP =
        dbuilder->createFunction((DIDescriptor)dbuilder->getCU(),
                                 lam->name->name,
                                 lam->name->name,
                                 fil,
                                 0,
                                 dbuilder->createSubroutineType(fil,EltTypeArray),
                                 false, true,
                                 0, true, f);
    
    // set initial line number
    builder.SetCurrentDebugLocation(DebugLoc::get(lno, 0, (MDNode*)SP, NULL));
    
    /*
    // check for stack overflow (the slower way)
    Value *cur_sp =
        builder.CreateCall(Intrinsic::getDeclaration(jl_Module,
                                                     Intrinsic::frameaddress),
                           ConstantInt::get(T_int32, 0));
    Value *sp_ok =
        builder.CreateICmpUGT(cur_sp,
                              ConstantInt::get(T_size,
                                               (uptrint_t)jl_stack_lo));
    error_unless(sp_ok, "stack overflow", &ctx);
    */
    // process var-info lists to see what vars are captured, need boxing
    size_t nreq = largs->length;
    int va = 0;
    if (nreq > 0 && jl_is_rest_arg(jl_cellref(largs,nreq-1))) {
        nreq--;
        va = 1;
    }

    jl_array_t *vinfos = jl_lam_vinfo(ast);
    size_t i;
    for(i=0; i < vinfos->length; i++) {
        jl_array_t *vi = (jl_array_t*)jl_cellref(vinfos, i);
        assert(jl_is_array(vi));
        char *vname = ((jl_sym_t*)jl_cellref(vi,0))->name;
        isAssigned[vname] = (jl_cellref(vi,3)!=jl_false);
        isCaptured[vname] = (jl_cellref(vi,2)!=jl_false);
        declTypes[vname] = jl_cellref(vi,1);
    }
    vinfos = jl_lam_capt(ast);
    for(i=0; i < vinfos->length; i++) {
        jl_array_t *vi = (jl_array_t*)jl_cellref(vinfos, i);
        assert(jl_is_array(vi));
        char *vname = ((jl_sym_t*)jl_cellref(vi,0))->name;
        closureEnv[vname] = i;
        isAssigned[vname] = (jl_cellref(vi,3)!=jl_false);
        isCaptured[vname] = true;
        declTypes[vname] = jl_cellref(vi,1);
    }

    int n_roots = 0;
    // allocate local variables
    // must be first for the mem2reg pass to work
    for(i=0; i < largs->length; i++) {
        char *argname = jl_decl_var(jl_cellref(largs,i))->name;
        if (store_unboxed_p(argname, &ctx)) {
            AllocaInst *lv = alloc_local(argname, &ctx);
            argumentMap[argname] = lv;
        }
        else if (isAssigned[argname] || (va && i==largs->length-1)) {
            n_roots++;
        }
    }
    for(i=0; i < lvars->length; i++) {
        char *argname = ((jl_sym_t*)jl_cellref(lvars,i))->name;
        if (store_unboxed_p(argname, &ctx)) {
            alloc_local(argname, &ctx);
        }
        else {
            n_roots++;
        }
    }

    int32_t argdepth = (int32_t)max_arg_depth((jl_value_t*)ast);
    n_roots += argdepth;
    ctx.argTemp = builder.CreateAlloca(jl_pvalue_llvmt,
                                       ConstantInt::get(T_int32, n_roots));
    ctx.argDepth = 0;

#ifdef JL_GC_MARKSWEEP
    // create gc frame
    AllocaInst *gcframe = builder.CreateAlloca(T_gcframe, 0);
    builder.CreateStore(builder.CreateBitCast(ctx.argTemp,
                                              PointerType::get(jl_ppvalue_llvmt,0)),
                        builder.CreateConstGEP2_32(gcframe, 0, 0));
    builder.CreateStore(ConstantInt::get(T_size, n_roots),
                        builder.CreateConstGEP2_32(gcframe, 0, 1));
    builder.CreateStore(ConstantInt::get(T_int32, 0),
                        builder.CreateConstGEP2_32(gcframe, 0, 2));
    builder.CreateStore(builder.CreateLoad
                        (builder.CreateLoad(jlpgcstack_var, false), false),
                        builder.CreateConstGEP2_32(gcframe, 0, 3));
    builder.CreateStore(gcframe,
                        builder.CreateLoad(jlpgcstack_var, false));
    // initialize stack roots to null
    for(i=0; i < (size_t)n_roots; i++) {
        Value *argTempi = builder.CreateConstGEP1_32(ctx.argTemp,i);
        builder.CreateStore(V_null, argTempi);
    }
#endif

    // get pointers for locals stored in the gc frame array (argTemp)
    int varnum = argdepth;
    for(i=0; i < largs->length; i++) {
        char *argname = jl_decl_var(jl_cellref(largs,i))->name;
        if (store_unboxed_p(argname, &ctx)) {
        }
        else if (isAssigned[argname] || (va && i==largs->length-1)) {
            Value *av = builder.CreateConstGEP1_32(ctx.argTemp,varnum);
            varnum++;
            localVars[argname] = av;
            argumentMap[argname] = av;
        }
    }
    for(i=0; i < lvars->length; i++) {
        char *argname = ((jl_sym_t*)jl_cellref(lvars,i))->name;
        if (store_unboxed_p(argname, &ctx)) {
        }
        else {
            Value *lv = builder.CreateConstGEP1_32(ctx.argTemp,varnum);
            varnum++;
            localVars[argname] = lv;
        }
    }
    assert(varnum == n_roots);

    // create boxes for boxed locals
    for(i=0; i < lvars->length; i++) {
        char *argname = ((jl_sym_t*)jl_cellref(lvars,i))->name;
        if (isBoxed(argname, &ctx)) {
            Value *lv = localVars[argname];
            builder.CreateStore(builder.CreateCall(jlbox_func, V_null), lv);
        }
    }

    // allocate space for exception handler contexts
    for(i=0; i < stmts->length; i++) {
        jl_value_t *stmt = jl_cellref(stmts,i);
        if (jl_is_expr(stmt) && ((jl_expr_t*)stmt)->head == enter_sym) {
            int labl = jl_unbox_int32(jl_exprarg(stmt,0));
            Value *svst =
                builder.CreateAlloca(T_int8,
                                     ConstantInt::get(T_int32,
                                                      sizeof(jl_savestate_t)));
            Value *jmpb =
                builder.CreateAlloca(T_int8,
                                     ConstantInt::get(T_int32,
                                                      sizeof(jmp_buf)));
            savestates[labl] = svst;
            jmpbufs[labl] = jmpb;
        }
    }

    // check arg count
    if (ctx.linfo->specTypes == NULL) {
        if (va) {
            Value *enough =
                builder.CreateICmpUGE((Value*)&argCount,
                                      ConstantInt::get(T_int32, nreq));
            BasicBlock *elseBB =
                BasicBlock::Create(getGlobalContext(), "else", f);
            BasicBlock *mergeBB =
                BasicBlock::Create(getGlobalContext(), "ifcont");
            builder.CreateCondBr(enough, mergeBB, elseBB);
            builder.SetInsertPoint(elseBB);
            emit_error("too few arguments", &ctx);
            builder.CreateBr(mergeBB);
            f->getBasicBlockList().push_back(mergeBB);
            builder.SetInsertPoint(mergeBB);
        }
        else {
            Value *enough =
                builder.CreateICmpEQ((Value*)&argCount,
                                     ConstantInt::get(T_int32, nreq));
            BasicBlock *elseBB =
                BasicBlock::Create(getGlobalContext(), "else", f);
            BasicBlock *mergeBB =
                BasicBlock::Create(getGlobalContext(), "ifcont");
            builder.CreateCondBr(enough, mergeBB, elseBB);
            builder.SetInsertPoint(elseBB);
            emit_error("wrong number of arguments", &ctx);
            builder.CreateBr(mergeBB);
            f->getBasicBlockList().push_back(mergeBB);
            builder.SetInsertPoint(mergeBB);
        }
    }

    // move args into local variables
    for(i=0; i < nreq; i++) {
        char *argname = jl_decl_var(jl_cellref(largs,i))->name;
        Value *argPtr = builder.CreateGEP((Value*)&argArray,
                                          ConstantInt::get(T_int32, i));
        Value *lv = localVars[argname];
        if (lv == NULL) {
            // if this argument hasn't been given space yet, we've decided
            // to leave it in the input argument array.
            localVars[argname] = argPtr;
            argumentMap[argname] = argPtr;
        }
        else {
            LoadInst *theArg = builder.CreateLoad(argPtr, false);
            if (isBoxed(argname, &ctx))
                builder.CreateStore(builder.CreateCall(jlbox_func, theArg), lv);
            else if (dyn_cast<GetElementPtrInst>(lv) != NULL)
                builder.CreateStore(theArg, lv);
            else
                builder.CreateStore(emit_unbox(dyn_cast<AllocaInst>(lv)->getAllocatedType(),
                                               lv->getType(),
                                               theArg),
                                    lv);
        }
    }
    // allocate rest argument if necessary
    if (va) {
        // restarg = jl_f_tuple(NULL, &args[nreq], nargs-nreq)
        Value *restTuple =
            builder.CreateCall3(jltuple_func, V_null,
                                builder.CreateGEP((Value*)&argArray,
                                                  ConstantInt::get(T_int32,nreq)),
                                builder.CreateSub((Value*)&argCount,
                                                  ConstantInt::get(T_int32,nreq)));
        char *argname = jl_decl_var(jl_cellref(largs,nreq))->name;
        Value *lv = localVars[argname];
        if (isBoxed(argname, &ctx))
            builder.CreateStore(builder.CreateCall(jlbox_func, restTuple), lv);
        else
            builder.CreateStore(restTuple, lv);
    }

    // associate labels with basic blocks so forward jumps can be resolved
    BasicBlock *prev=NULL;
    for(i=0; i < stmts->length; i++) {
        jl_value_t *ex = jl_cellref(stmts,i);
        if (is_label(ex)) {
            int lname = jl_unbox_int32(jl_exprarg(ex,0));
            if (prev != NULL) {
                // fuse consecutive labels
                labels[lname] = prev;
            }
            else {
                prev = BasicBlock::Create(getGlobalContext(), "L");
                labels[lname] = prev;
            }
        }
        else {
            prev = NULL;
        }
    }
    // compile body statements
    bool prevlabel = false;
    for(i=0; i < stmts->length; i++) {
        jl_value_t *stmt = jl_cellref(stmts,i);
        if (jl_is_expr(stmt) && ((jl_expr_t*)stmt)->head == line_sym) {
            int lno = jl_unbox_int32(jl_exprarg(stmt, 0));
            builder.SetCurrentDebugLocation(DebugLoc::get(lno, 1, (MDNode*)SP,
                                                          NULL));
        }
        if (is_label(stmt)) {
            if (prevlabel) continue;
            prevlabel = true;
        }
        else {
            prevlabel = false;
        }
        if (jl_is_expr(stmt) && ((jl_expr_t*)stmt)->head == return_sym) {
            jl_expr_t *ex = (jl_expr_t*)stmt;
            Value *retval = boxed(emit_expr(jl_exprarg(ex,0), &ctx, true));
#ifdef JL_GC_MARKSWEEP
            // JL_GC_POP();
            builder.CreateStore(builder.CreateLoad(builder.CreateConstGEP2_32(gcframe, 0, 3), false),
                                builder.CreateLoad(jlpgcstack_var, false));
#endif
            builder.CreateRet(retval);
            if (i != stmts->length-1) {
                BasicBlock *bb =
                    BasicBlock::Create(getGlobalContext(), "ret", ctx.f);
                builder.SetInsertPoint(bb);
            }
        }
        else {
            (void)emit_expr(stmt, &ctx, false);
        }
    }
    // sometimes we have dangling labels after the end
    if (builder.GetInsertBlock()->getTerminator() == NULL) {
        builder.CreateRet(V_null);
    }
    //JL_GC_POP();
    jl_gc_unpreserve();
}

static GlobalVariable *global_to_llvm(const std::string &cname, void *addr)
{
    GlobalVariable *gv =
        new GlobalVariable(*jl_Module, jl_pvalue_llvmt,
                           true, GlobalVariable::ExternalLinkage,
                           NULL, cname);
    jl_ExecutionEngine->addGlobalMapping(gv, addr);
    return gv;
}

static Function *jlfunc_to_llvm(const std::string &cname, void *addr)
{
    Function *f =
        Function::Create(jl_func_sig, Function::ExternalLinkage,
                         cname, jl_Module);
    jl_ExecutionEngine->addGlobalMapping(f, addr);
    return f;
}

extern "C" JL_CALLABLE(jl_f_tuple);

extern "C" jl_value_t *jl_new_box(jl_value_t *v)
{
    jl_value_t *box = (jl_value_t*)alloc_2w();
    box->type = jl_box_any_type;
    ((jl_value_t**)box)[1] = v;
    return box;
}

static void addPass(FunctionPassManager *PM, Pass *P)
{
    // Add the pass to the pass manager...
    PM->add(P);
}

static void init_julia_llvm_env(Module *m)
{
    T_int1  = Type::getInt1Ty(getGlobalContext());
    T_int8  = Type::getInt8Ty(getGlobalContext());
    T_pint8 = PointerType::get(T_int8, 0);
    T_int16 = Type::getInt16Ty(getGlobalContext());
    T_pint16 = PointerType::get(T_int16, 0);
    T_int32 = Type::getInt32Ty(getGlobalContext());
    T_pint32 = PointerType::get(T_int32, 0);
    T_int64 = Type::getInt64Ty(getGlobalContext());
    T_pint64 = PointerType::get(T_int64, 0);
    T_uint8 = T_int8;   T_uint16 = T_int16;
    T_uint32 = T_int32; T_uint64 = T_int64;
#ifdef __LP64__
    T_size = T_uint64;
#else
    T_size = T_uint32;
#endif
    T_float32 = Type::getFloatTy(getGlobalContext());
    T_pfloat32 = PointerType::get(T_float32, 0);
    T_float64 = Type::getDoubleTy(getGlobalContext());
    T_pfloat64 = PointerType::get(T_float64, 0);
    T_void = Type::getVoidTy(jl_LLVMContext);

    // add needed base definitions to our LLVM environment
    PATypeHolder tempTy = OpaqueType::get(getGlobalContext());
    std::vector<const Type*> valueStructElts(0);
    valueStructElts.push_back(PointerType::getUnqual(tempTy));
    StructType *valueSt = StructType::get(getGlobalContext(),valueStructElts);
    ((OpaqueType*)tempTy.get())->refineAbstractTypeTo(valueSt);
    jl_value_llvmt = tempTy.get();

    jl_pvalue_llvmt = PointerType::get(jl_value_llvmt, 0);
    jl_ppvalue_llvmt = PointerType::get(jl_pvalue_llvmt, 0);
    V_null = Constant::getNullValue(jl_pvalue_llvmt);
    std::vector<const Type*> ftargs(0);
    ftargs.push_back(jl_pvalue_llvmt);
    ftargs.push_back(jl_ppvalue_llvmt);
    ftargs.push_back(T_int32);
    jl_func_sig = FunctionType::get(jl_pvalue_llvmt, ftargs, false);
    assert(jl_func_sig != NULL);
    jl_fptr_llvmt = PointerType::get(jl_func_sig, 0);

#ifdef JL_GC_MARKSWEEP
    std::vector<const Type*> gcframeStructElts(0);
    gcframeStructElts.push_back(PointerType::get(jl_ppvalue_llvmt,0));
    gcframeStructElts.push_back(T_size);
    gcframeStructElts.push_back(T_int32);
    PATypeHolder tempTy2 = OpaqueType::get(getGlobalContext());
    gcframeStructElts.push_back(PointerType::getUnqual(tempTy2));
    StructType *gcfSt = StructType::get(getGlobalContext(),gcframeStructElts);
    ((OpaqueType*)tempTy2.get())->refineAbstractTypeTo(gcfSt);
    T_gcframe = tempTy2.get();

    jlpgcstack_var =
        new GlobalVariable(*jl_Module,
                           PointerType::get(PointerType::get(T_gcframe,0),0),
                           true, GlobalVariable::ExternalLinkage,
                           NULL, "jl_pgcstack");
    jl_ExecutionEngine->addGlobalMapping(jlpgcstack_var, (void*)&jl_pgcstack);
#endif

    jltrue_var = global_to_llvm("jl_true", (void*)&jl_true);
    jlfalse_var = global_to_llvm("jl_false", (void*)&jl_false);
    jlnull_var = global_to_llvm("jl_null", (void*)&jl_null);
    jlsysmod_var = global_to_llvm("jl_system_module", (void*)&jl_system_module);
    jlexc_var = global_to_llvm("jl_exception_in_transit",
                               (void*)&jl_exception_in_transit);

    std::vector<const Type*> args1(0);
    args1.push_back(T_pint8);
    jlerror_func =
        Function::Create(FunctionType::get(T_void, args1, false),
                         Function::ExternalLinkage,
                         "jl_error", jl_Module);
    jlerror_func->setDoesNotReturn();
    jl_ExecutionEngine->addGlobalMapping(jlerror_func, (void*)&jl_error);

    std::vector<const Type*> args1_(0);
    args1_.push_back(jl_pvalue_llvmt);
    jlraise_func =
        Function::Create(FunctionType::get(T_void, args1_, false),
                         Function::ExternalLinkage,
                         "jl_raise", jl_Module);
    jlraise_func->setDoesNotReturn();
    jl_ExecutionEngine->addGlobalMapping(jlraise_func, (void*)&jl_raise);

    jlnew_func =
        Function::Create(FunctionType::get(jl_pvalue_llvmt, args1_, false),
                         Function::ExternalLinkage,
                         "jl_new_struct_uninit", jl_Module);
    jl_ExecutionEngine->addGlobalMapping(jlnew_func,
                                         (void*)&jl_new_struct_uninit);

    std::vector<const Type*> empty_args(0);
    jluniniterror_func =
        Function::Create(FunctionType::get(T_void, empty_args, false),
                         Function::ExternalLinkage,
                         "jl_undef_ref_error", jl_Module);
    jluniniterror_func->setDoesNotReturn();
    jl_ExecutionEngine->addGlobalMapping(jluniniterror_func,
                                         (void*)&jl_undef_ref_error);

    jldiverror_func =
        Function::Create(FunctionType::get(T_void, empty_args, false),
                         Function::ExternalLinkage,
                         "jl_divide_by_zero_error", jl_Module);
    jldiverror_func->setDoesNotReturn();
    jl_ExecutionEngine->addGlobalMapping(jldiverror_func,
                                         (void*)&jl_divide_by_zero_error);

    setjmp_func =
        Function::Create(FunctionType::get(T_int32, args1, false),
                         Function::ExternalLinkage, "_setjmp", jl_Module);
    jl_ExecutionEngine->addGlobalMapping(setjmp_func, (void*)&_setjmp);

    std::vector<const Type*> te_args(0);
    te_args.push_back(T_pint8);
    te_args.push_back(T_pint8);
    te_args.push_back(jl_pvalue_llvmt);
    te_args.push_back(jl_pvalue_llvmt);
    jltypeerror_func =
        Function::Create(FunctionType::get(T_void, te_args, false),
                         Function::ExternalLinkage,
                         "jl_type_error_rt", jl_Module);
    jltypeerror_func->setDoesNotReturn();
    jl_ExecutionEngine->addGlobalMapping(jltypeerror_func,
                                         (void*)&jl_type_error_rt);

    std::vector<const Type *> args2(0);
    args2.push_back(T_pint8);
    args2.push_back(T_pint8);
    jlgetbindingp_func =
        Function::Create(FunctionType::get(jl_ppvalue_llvmt, args2, false),
                         Function::ExternalLinkage,
                         "jl_get_bindingp", jl_Module);
    jl_ExecutionEngine->addGlobalMapping(jlgetbindingp_func,
                                         (void*)&jl_get_bindingp);

    jltuple_func = jlfunc_to_llvm("jl_f_tuple", (void*)*jl_f_tuple);
    jlapplygeneric_func =
        jlfunc_to_llvm("jl_apply_generic", (void*)*jl_apply_generic);

    std::vector<const Type*> aargs(0);
#ifdef __LP64__
    aargs.push_back(T_uint64);
#else
    aargs.push_back(T_uint32);
#endif

    std::vector<const Type*> args3(0);
    args3.push_back(jl_pvalue_llvmt);
    jlbox_func =
        Function::Create(FunctionType::get(jl_pvalue_llvmt, args3, false),
                         Function::ExternalLinkage,
                         "jl_new_box", jl_Module);
    jl_ExecutionEngine->addGlobalMapping(jlbox_func, (void*)&jl_new_box);

    std::vector<const Type*> args4(0);
    args4.push_back(jl_pvalue_llvmt);
    args4.push_back(jl_pvalue_llvmt);
    jlclosure_func =
        Function::Create(FunctionType::get(jl_pvalue_llvmt, args4, false),
                         Function::ExternalLinkage,
                         "jl_new_closure_internal", jl_Module);
    jl_ExecutionEngine->addGlobalMapping(jlclosure_func,
                                         (void*)&jl_new_closure_internal);

    std::vector<const Type*> args5(0);
    args5.push_back(T_size);
    jlntuple_func =
        Function::Create(FunctionType::get(jl_pvalue_llvmt, args5, true),
                         Function::ExternalLinkage,
                         "jl_tuple", jl_Module);
    jl_ExecutionEngine->addGlobalMapping(jlntuple_func, (void*)&jl_tuple);

    std::vector<const Type*> mdargs(0);
    mdargs.push_back(jl_pvalue_llvmt);
    mdargs.push_back(jl_ppvalue_llvmt);
    mdargs.push_back(jl_pvalue_llvmt);
    mdargs.push_back(jl_pvalue_llvmt);
    jlmethod_func =
        Function::Create(FunctionType::get(jl_pvalue_llvmt, mdargs, false),
                         Function::ExternalLinkage,
                         "jl_method_def", jl_Module);
    jl_ExecutionEngine->addGlobalMapping(jlmethod_func, (void*)&jl_method_def);

    std::vector<const Type*> ehargs(0);
    ehargs.push_back(T_pint8);
    ehargs.push_back(T_pint8);
    jlenter_func =
        Function::Create(FunctionType::get(T_void, ehargs, false),
                         Function::ExternalLinkage,
                         "jl_enter_handler", jl_Module);
    jl_ExecutionEngine->addGlobalMapping(jlenter_func, (void*)&jl_enter_handler);

    std::vector<const Type*> lhargs(0);
    lhargs.push_back(T_int32);
    jlleave_func =
        Function::Create(FunctionType::get(T_void, lhargs, false),
                         Function::ExternalLinkage,
                         "jl_pop_handler", jl_Module);
    jl_ExecutionEngine->addGlobalMapping(jlleave_func, (void*)&jl_pop_handler);

    std::vector<const Type*> aoargs(0);
    aoargs.push_back(T_size);
    jlallocobj_func =
        Function::Create(FunctionType::get(T_pint8, aoargs, false),
                         Function::ExternalLinkage,
                         "allocobj", jl_Module);
    jl_ExecutionEngine->addGlobalMapping(jlallocobj_func, (void*)&allocobj);

    // set up optimization passes
    FPM = new FunctionPassManager(jl_Module);
    FPM->add(new TargetData(*jl_ExecutionEngine->getTargetData()));
    
    // list of passes from vmkit
    addPass(FPM, createCFGSimplificationPass()); // Clean up disgusting code
    addPass(FPM, createPromoteMemoryToRegisterPass());// Kill useless allocas
    
    addPass(FPM, createInstructionCombiningPass()); // Cleanup for scalarrepl.
    addPass(FPM, createScalarReplAggregatesPass()); // Break up aggregate allocas
    addPass(FPM, createInstructionCombiningPass()); // Cleanup for scalarrepl.
    addPass(FPM, createJumpThreadingPass());        // Thread jumps.
    addPass(FPM, createCFGSimplificationPass());    // Merge & remove BBs
    addPass(FPM, createInstructionCombiningPass()); // Combine silly seq's
    
    addPass(FPM, createCFGSimplificationPass());    // Merge & remove BBs
    addPass(FPM, createReassociatePass());          // Reassociate expressions
    addPass(FPM, createLoopRotatePass());           // Rotate loops.
    addPass(FPM, createLICMPass());                 // Hoist loop invariants
    addPass(FPM, createLoopUnswitchPass());         // Unswitch loops.
    addPass(FPM, createInstructionCombiningPass()); 
    addPass(FPM, createIndVarSimplifyPass());       // Canonicalize indvars
    //addPass(FPM, createLoopDeletionPass());         // Delete dead loops
    addPass(FPM, createLoopUnrollPass());           // Unroll small loops
    //addPass(FPM, createLoopStrengthReducePass());   // (jwb added)
    
    addPass(FPM, createInstructionCombiningPass()); // Clean up after the unroller
    addPass(FPM, createGVNPass());                  // Remove redundancies
    addPass(FPM, createMemCpyOptPass());            // Remove memcpy / form memset  
    addPass(FPM, createSCCPPass());                 // Constant prop with SCCP
    
    // Run instcombine after redundancy elimination to exploit opportunities
    // opened up by them.
    addPass(FPM, createInstructionCombiningPass());
    addPass(FPM, createJumpThreadingPass());         // Thread jumps
    addPass(FPM, createDeadStoreEliminationPass());  // Delete dead stores
    addPass(FPM, createAggressiveDCEPass());         // Delete dead instructions
    addPass(FPM, createCFGSimplificationPass());     // Merge & remove BBs

    /*
    FPM->add(createCFGSimplificationPass());
    FPM->add(createPromoteMemoryToRegisterPass());
    FPM->add(createInstructionCombiningPass());
    FPM->add(createJumpThreadingPass());
    FPM->add(createCFGSimplificationPass());
    //FPM->add(createDeadCodeEliminationPass());
    FPM->add(createReassociatePass());
    //FPM->add(createInstructionCombiningPass());
    //FPM->add(createGVNPass());
    FPM->add(createSCCPPass());
    FPM->add(createDeadStoreEliminationPass());
    //llvm::createStandardFunctionPasses(FPM, 2);
    */

    FPM->doInitialization();
}

extern "C" void jl_init_codegen()
{
#ifdef DEBUG
    llvm::JITEmitDebugInfo = true;
#endif
    llvm::NoFramePointerElim = true;
    llvm::NoFramePointerElimNonLeaf = true;

    InitializeNativeTarget();
    jl_Module = new Module("julia", jl_LLVMContext);
    jl_ExecutionEngine =
        EngineBuilder(jl_Module).setEngineKind(EngineKind::JIT).create();
    dbuilder = new DIBuilder(*jl_Module);

    init_julia_llvm_env(jl_Module);

    jl_init_intrinsic_functions();
    jl_jit_events = new JuliaJITEventListener();
    jl_ExecutionEngine->RegisterJITEventListener(jl_jit_events);
}

/*
maybe this reads the dwarf info for a MachineFunction:

MCContext &mc = Details.MF->getContext()
DenseMap<const MCSection*,MCLineSection*> &secs = mc.getMCLineSectionOrder();
std::vector<const MCSection*> &sec2line = mc.getMCLineSections();
MCLineSection *line = sec2line[secs[0]];
const MCLineEntryCollection *lec = line->getMCLineEntries();
MCLineEntryCollection::iterator it = lec->begin();

addr = (*it).getLabel()->getVariableValue()
line = (*it).getLine()

 */<|MERGE_RESOLUTION|>--- conflicted
+++ resolved
@@ -191,12 +191,9 @@
     //verifyFunction(*f);
     if (old != NULL) {
         builder.SetInsertPoint(old);
-<<<<<<< HEAD
+        builder.SetCurrentDebugLocation(olddl);
+    }
     JL_SIGATOMIC_END();
-=======
-        builder.SetCurrentDebugLocation(olddl);
-    }
->>>>>>> 38f34185
     return f;
 }
 
