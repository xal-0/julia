// This file is a part of Julia. License is MIT: https://julialang.org/license

#undef DEBUG
#include "llvm-version.h"
#include "platform.h"

#ifndef __STDC_LIMIT_MACROS
#define __STDC_LIMIT_MACROS
#define __STDC_CONSTANT_MACROS
#endif

#include <setjmp.h>
#include <string>
#include <fstream>
#include <map>
#include <array>
#include <vector>
#include <set>
#include <unordered_set>
#include <functional>

// target machine computation
#include <llvm/CodeGen/TargetSubtargetInfo.h>
#include <llvm/MC/TargetRegistry.h>
#include <llvm/Target/TargetOptions.h>
#include <llvm/TargetParser/Host.h>
#include <llvm/Support/TargetSelect.h>
#include <llvm/Object/SymbolSize.h>

#include <llvm/InitializePasses.h>

// IR building
#include <llvm/IR/IntrinsicInst.h>
#include <llvm/Object/ObjectFile.h>
#include <llvm/IR/DIBuilder.h>
#include <llvm/AsmParser/Parser.h>
#include <llvm/DebugInfo/DIContext.h>
#include "llvm/IR/DebugInfoMetadata.h"
#include <llvm/IR/DerivedTypes.h>
#include <llvm/IR/Intrinsics.h>
#include <llvm/IR/Attributes.h>
#include <llvm/IR/IRBuilder.h>
#include <llvm/IR/MDBuilder.h>
#include <llvm/Analysis/InstructionSimplify.h>

// support
#include <llvm/ADT/SmallBitVector.h>
#include <llvm/ADT/Statistic.h>
#include <llvm/Support/raw_ostream.h>
#include <llvm/Support/FormattedStream.h>
#include <llvm/Support/SourceMgr.h> // for llvmcall
#include <llvm/Transforms/Utils/Cloning.h> // for llvmcall inlining
#include <llvm/Transforms/Utils/BasicBlockUtils.h>
#include <llvm/IR/Verifier.h> // for llvmcall validation
#include <llvm/IR/PassTimingInfo.h>
#include <llvm/Bitcode/BitcodeWriter.h>

// C API
#include <llvm-c/Types.h>

// for configuration options
#include <llvm/Support/PrettyStackTrace.h>
#include <llvm/Support/CommandLine.h>
#include <llvm/Support/Process.h>

#include <llvm/IR/InlineAsm.h>
#if defined(_CPU_ARM_) || defined(_CPU_AARCH64_)
#  include <sys/utsname.h>
#endif
#if defined(USE_POLLY)
#include <polly/RegisterPasses.h>
#include <polly/ScopDetection.h>
#endif
#include <llvm/Target/TargetMachine.h>

#include "llvm/Support/Path.h" // for llvm::sys::path
#include <llvm/Bitcode/BitcodeReader.h>
#include <llvm/Linker/Linker.h>
#include <llvm/CodeGen/MachineModuleInfo.h>

#ifdef USE_ITTAPI
#include "ittapi/ittnotify.h"
#endif

using namespace llvm;

static bool jl_floattemp_var_needed(const Triple &TT) {
#ifdef JL_NEED_FLOATTEMP_VAR
    return true;
#endif
    return TT.getArch() == Triple::x86;
}

//Drag some useful type functions into our namespace
//to reduce verbosity of our code
auto getInt1Ty(LLVMContext &ctxt) {
    return Type::getInt1Ty(ctxt);
}
auto getInt8Ty(LLVMContext &ctxt) {
    return Type::getInt8Ty(ctxt);
}
auto getInt16Ty(LLVMContext &ctxt) {
    return Type::getInt16Ty(ctxt);
}
auto getInt32Ty(LLVMContext &ctxt) {
    return Type::getInt32Ty(ctxt);
}
auto getInt64Ty(LLVMContext &ctxt) {
    return Type::getInt64Ty(ctxt);
}
auto getHalfTy(LLVMContext &ctxt) {
    return Type::getHalfTy(ctxt);
}
auto getFloatTy(LLVMContext &ctxt) {
    return Type::getFloatTy(ctxt);
}
auto getDoubleTy(LLVMContext &ctxt) {
    return Type::getDoubleTy(ctxt);
}
auto getBFloatTy(LLVMContext &ctxt) {
    return Type::getBFloatTy(ctxt);
}
auto getFP128Ty(LLVMContext &ctxt) {
    return Type::getFP128Ty(ctxt);
}
auto getVoidTy(LLVMContext &ctxt) {
    return Type::getVoidTy(ctxt);
}
auto getCharTy(LLVMContext &ctxt) {
    return getInt32Ty(ctxt);
}
auto getPointerTy(LLVMContext &ctxt) {
    return PointerType::get(ctxt, 0);
}

typedef Instruction TerminatorInst;

#if defined(_OS_WINDOWS_) && !defined(NOMINMAX)
#define NOMINMAX
#endif

#include "jitlayers.h"
#include "processor.h"
#include "julia_assert.h"

#undef DEBUG_TYPE //LLVM occasionally likes to set DEBUG_TYPE in a header...
#define DEBUG_TYPE "julia_irgen_codegen"

void setName(jl_codegen_params_t &params, Value *V, const Twine &Name)
{
    // we do the constant check again later, duplicating it here just makes sure the assertion
    // fires on debug builds even if debug info is not enabled
    // note that if this assertion fires then the implication is that the caller of setName
    // is not checking that setName is only called for non-folded instructions (e.g. folded bitcasts
    // and 0-byte geps), which can result in information loss on the renamed instruction.
    assert((isa<Constant>(V) || isa<Instruction>(V)) && "Should only set names on instructions!");
    if (!isa<Constant>(V)) {
        V->setName(Name);
    }
}

void maybeSetName(jl_codegen_params_t &params, Value *V, const Twine &Name)
{
    // To be used when we may get an Instruction or something that is not an instruction i.e Constants/Arguments
    if (isa<Instruction>(V))
        V->setName(Name);
}

void setName(jl_codegen_params_t &params, Value *V, std::function<std::string()> GetName)
{
    assert((isa<Constant>(V) || isa<Instruction>(V)) && "Should only set names on instructions!");
    if (!params.getContext().shouldDiscardValueNames() && !isa<Constant>(V))
        V->setName(Twine(GetName()));
}

void setNameWithField(jl_codegen_params_t &params, Value *V, std::function<StringRef()> GetObjName, jl_datatype_t *jt, unsigned idx, const Twine &suffix)
{
    assert((isa<Constant>(V) || isa<Instruction>(V)) && "Should only set names on instructions!");
    if (!params.getContext().shouldDiscardValueNames() && !isa<Constant>(V)) {
        if (jl_is_tuple_type(jt)){
            V->setName(Twine(GetObjName()) + "[" + Twine(idx + 1) + "]"+ suffix);
            return;
        }

        if (jl_is_namedtuple_type(jt)) {
            auto names = jl_tparam0(jt);
            assert(jl_is_tuple(names));
            if (idx < jl_nfields(names)) {
                auto name = jl_fieldref(names, idx);
                assert(jl_is_symbol(name));
                V->setName(Twine(GetObjName()) + "." + Twine(jl_symbol_name((jl_sym_t*)name)) + suffix);
                return;
            }
        } else {
            auto flds = jl_field_names(jt);
            if (idx < jl_svec_len(flds)) {
                auto name = jl_svecref(flds, idx);
                assert(jl_is_symbol(name));
                V->setName(Twine(GetObjName()) + "." + Twine(jl_symbol_name((jl_sym_t*)name)) + suffix);
                return;
            }
        }
        V->setName(Twine(GetObjName()) + "." + Twine("unknown field") + suffix);
    }
}

STATISTIC(EmittedAllocas, "Number of allocas emitted");
STATISTIC(EmittedIntToPtrs, "Number of inttoptrs emitted");
STATISTIC(ModulesCreated, "Number of LLVM Modules created");
STATISTIC(EmittedBoxCompares, "Number of box compares emitted");
STATISTIC(EmittedBitsUnionCompares, "Number of bitsunion compares emitted");
STATISTIC(EmittedBitsCompares, "Number of bits compares emitted");
STATISTIC(EmittedEgals, "Number of egals emitted");
STATISTIC(EmittedOpfields, "Number of opfields emitted");
STATISTIC(EmittedBuiltinCalls, "Number of builtin calls emitted");
STATISTIC(EmittedJLCalls, "Number of jlcalls emitted");
STATISTIC(EmittedSpecfunCalls, "Number of specialized calls emitted");
STATISTIC(EmittedInvokes, "Number of invokes emitted");
STATISTIC(EmittedCalls, "Number of calls emitted");
STATISTIC(EmittedUndefVarErrors, "Number of undef var errors emitted");
STATISTIC(EmittedToJLInvokes, "Number of tojlinvoke calls emitted");
STATISTIC(EmittedCFuncInvalidates, "Number of C function invalidates emitted");
STATISTIC(GeneratedCFuncWrappers, "Number of C function wrappers generated");
STATISTIC(GeneratedCCallables, "Number of C-callable functions generated");
STATISTIC(GeneratedInvokeWrappers, "Number of invoke wrappers generated");
STATISTIC(EmittedFunctions, "Number of functions emitted");

extern "C" JL_DLLEXPORT_CODEGEN
void jl_dump_emitted_mi_name_impl(void *s)
{
    **jl_ExecutionEngine->get_dump_emitted_mi_name_stream() = (ios_t*)s;
}

extern "C" {

#include "builtin_proto.h"

extern void __stack_chk_fail();

#ifdef _OS_WINDOWS_
#if defined(_CPU_X86_64_)
#if defined(__MINGW32__)
extern void ___chkstk_ms(void);
#else
extern void __chkstk(void);
#endif
#else
#if defined(__MINGW32__)
#undef _alloca
extern void _alloca(void);
#else
extern void _chkstk(void);
#endif
#endif
//void *force_chkstk(void) {
//    return alloca(40960);
//}
#endif
}

// shared llvm state
#define jl_Module ctx.f->getParent()
#define jl_builderModule(builder) (builder).GetInsertBlock()->getParent()->getParent()
#define prepare_call(Callee) prepare_call_in(jl_Module, (Callee))

// types
struct jl_typecache_t {
    PointerType *T_ptr;
    Type *T_size;
    Type *T_jlvalue;
    PointerType *T_pjlvalue;
    PointerType *T_prjlvalue;
    PointerType *T_ppjlvalue;
    PointerType *T_pprjlvalue;
    StructType *T_jlgenericmemory;
    StructType *T_jlarray;
    PointerType *T_pjlarray;
    FunctionType *T_jlfunc;
    FunctionType *T_jlfuncparams;

    IntegerType *T_sigatomic;

    unsigned sizeof_ptr;
    Align alignof_ptr;

    bool initialized;

    jl_typecache_t() :
        T_ptr(nullptr), T_jlvalue(nullptr), T_pjlvalue(nullptr), T_prjlvalue(nullptr),
        T_ppjlvalue(nullptr), T_pprjlvalue(nullptr),
        T_jlgenericmemory(nullptr), T_jlarray(nullptr), T_pjlarray(nullptr),
        T_jlfunc(nullptr), T_jlfuncparams(nullptr), T_sigatomic(nullptr),
        initialized(false) {}

    void initialize(LLVMContext &context, const DataLayout &DL) {
        if (initialized) {
            return;
        }
        initialized = true;
        T_ptr = getPointerTy(context);
        T_sigatomic = Type::getIntNTy(context, sizeof(sig_atomic_t) * 8);
        T_size = DL.getIntPtrType(context);
        sizeof_ptr = DL.getPointerSize();
        // use pointer abi alignment for intptr_t
        alignof_ptr = DL.getPointerABIAlignment(0);
        T_jlvalue = JuliaType::get_jlvalue_ty(context);
        T_pjlvalue = PointerType::get(T_jlvalue, 0);
        T_prjlvalue = PointerType::get(T_jlvalue, AddressSpace::Tracked);
        T_ppjlvalue = PointerType::get(T_pjlvalue, 0);
        T_pprjlvalue = PointerType::get(T_prjlvalue, 0);

        T_jlfunc = JuliaType::get_jlfunc_ty(context);
        assert(T_jlfunc != NULL);
        T_jlfuncparams = JuliaType::get_jlfuncparams_ty(context);
        assert(T_jlfuncparams != NULL);

        T_jlgenericmemory = StructType::get(context, { T_size, T_pprjlvalue /* [, real-owner] */ });
        Type *vaelts[] = { PointerType::get(getInt8Ty(context), AddressSpace::Loaded),
                           PointerType::get(T_jlgenericmemory, AddressSpace::Tracked),
                           // dimsize[ndims]
        };
        T_jlarray = StructType::get(context, ArrayRef<Type*>(vaelts));
        T_pjlarray = PointerType::get(T_jlarray, 0);
    }
};

struct jl_tbaacache_t {
    // type-based alias analysis nodes.  Indentation of comments indicates hierarchy.
    MDNode *tbaa_root;     // Everything
    MDNode *tbaa_gcframe;    // GC frame
    // LLVM should have enough info for alias analysis of non-gcframe stack slot
    // this is mainly a place holder for `jl_cgval_t::tbaa`
    MDNode *tbaa_stack;      // stack slot
    MDNode *tbaa_unionselbyte;   // a selector byte in isbits Union struct fields
    MDNode *tbaa_data;       // Any user data that `pointerset/ref` are allowed to alias
    MDNode *tbaa_binding;        // jl_binding_t::value
    MDNode *tbaa_value;          // jl_value_t, that is not jl_array_t or jl_genericmemory_t
    MDNode *tbaa_mutab;              // mutable type
    MDNode *tbaa_datatype;               // datatype
    MDNode *tbaa_immut;              // immutable type
    MDNode *tbaa_ptrarraybuf;    // Data in an array of boxed values
    MDNode *tbaa_arraybuf;       // Data in an array of POD
    MDNode *tbaa_array;      // jl_array_t or jl_genericmemory_t
    MDNode *tbaa_arrayptr;       // The pointer inside a jl_array_t (to a memoryref)
    MDNode *tbaa_arraysize;      // A size in a jl_array_t
    MDNode *tbaa_arrayselbyte;   // a selector byte in a isbits Union jl_genericmemory_t
    MDNode *tbaa_memoryptr;      // The pointer inside a jl_genericmemory_t
    MDNode *tbaa_memorylen;      // The length in a jl_genericmemory_t
    MDNode *tbaa_memoryown;      // The owner in a foreign jl_genericmemory_t
    MDNode *tbaa_const;      // Memory that is immutable by the time LLVM can see it
    bool initialized;

    jl_tbaacache_t(): tbaa_root(nullptr), tbaa_gcframe(nullptr), tbaa_stack(nullptr),
                    tbaa_unionselbyte(nullptr), tbaa_data(nullptr), tbaa_binding(nullptr),
                    tbaa_value(nullptr), tbaa_mutab(nullptr), tbaa_datatype(nullptr),
                    tbaa_immut(nullptr), tbaa_ptrarraybuf(nullptr), tbaa_arraybuf(nullptr),
                    tbaa_array(nullptr), tbaa_arrayptr(nullptr), tbaa_arraysize(nullptr),
                    tbaa_arrayselbyte(nullptr), tbaa_memoryptr(nullptr), tbaa_memorylen(nullptr), tbaa_memoryown(nullptr),
                    tbaa_const(nullptr), initialized(false) {}

    auto tbaa_make_child(MDBuilder &mbuilder, const char *name, MDNode *parent = nullptr, bool isConstant = false) {
        MDNode *scalar = mbuilder.createTBAAScalarTypeNode(name, parent ? parent : tbaa_root);
        MDNode *n = mbuilder.createTBAAStructTagNode(scalar, scalar, 0, isConstant);
        return std::make_pair(n, scalar);
    }

    void initialize(llvm::LLVMContext &context) {
        if (initialized) {
            assert(&tbaa_root->getContext() == &context);
            return;
        }
        initialized = true;
        MDBuilder mbuilder(context);
        MDNode *jtbaa = mbuilder.createTBAARoot("jtbaa");
        tbaa_root = mbuilder.createTBAAScalarTypeNode("jtbaa", jtbaa);
        tbaa_gcframe = tbaa_make_child(mbuilder, "jtbaa_gcframe").first;
        MDNode *tbaa_stack_scalar;
        std::tie(tbaa_stack, tbaa_stack_scalar) = tbaa_make_child(mbuilder, "jtbaa_stack");
        tbaa_unionselbyte = tbaa_make_child(mbuilder, "jtbaa_unionselbyte", tbaa_stack_scalar).first;
        MDNode *tbaa_data_scalar;
        std::tie(tbaa_data, tbaa_data_scalar) = tbaa_make_child(mbuilder, "jtbaa_data");
        tbaa_binding = tbaa_make_child(mbuilder, "jtbaa_binding", tbaa_data_scalar).first;
        MDNode *tbaa_value_scalar;
        std::tie(tbaa_value, tbaa_value_scalar) =
            tbaa_make_child(mbuilder, "jtbaa_value", tbaa_data_scalar);
        MDNode *tbaa_mutab_scalar;
        std::tie(tbaa_mutab, tbaa_mutab_scalar) =
            tbaa_make_child(mbuilder, "jtbaa_mutab", tbaa_value_scalar);
        tbaa_datatype = tbaa_make_child(mbuilder, "jtbaa_datatype", tbaa_mutab_scalar).first;
        tbaa_immut = tbaa_make_child(mbuilder, "jtbaa_immut", tbaa_value_scalar).first;
        tbaa_arraybuf = tbaa_make_child(mbuilder, "jtbaa_arraybuf", tbaa_data_scalar).first;
        tbaa_ptrarraybuf = tbaa_make_child(mbuilder, "jtbaa_ptrarraybuf", tbaa_data_scalar).first;
        MDNode *tbaa_array_scalar;
        std::tie(tbaa_array, tbaa_array_scalar) = tbaa_make_child(mbuilder, "jtbaa_array");
        tbaa_arrayptr = tbaa_make_child(mbuilder, "jtbaa_arrayptr", tbaa_array_scalar).first;
        tbaa_arraysize = tbaa_make_child(mbuilder, "jtbaa_arraysize", tbaa_array_scalar).first;
        tbaa_arrayselbyte = tbaa_make_child(mbuilder, "jtbaa_arrayselbyte", tbaa_array_scalar).first;
        tbaa_memoryptr = tbaa_make_child(mbuilder, "jtbaa_memoryptr", tbaa_array_scalar).first;
        tbaa_memorylen = tbaa_make_child(mbuilder, "jtbaa_memorylen", tbaa_array_scalar).first;
        tbaa_memoryown = tbaa_make_child(mbuilder, "jtbaa_memoryown", tbaa_array_scalar).first;
        tbaa_const = tbaa_make_child(mbuilder, "jtbaa_const", nullptr, true).first;
    }
};

struct jl_noaliascache_t {
    // Each domain operates completely independently.
    // "No aliasing" is inferred if it is implied by any domain.

    // memory regions domain
    struct jl_regions_t {
        MDNode *gcframe;        // GC frame
        MDNode *stack;          // Stack slot
        MDNode *data;           // Any user data that `pointerset/ref` are allowed to alias
        MDNode *type_metadata;  // Non-user-accessible type metadata incl. union selectors, etc.
        MDNode *constant;       // Memory that is immutable by the time LLVM can see it

        jl_regions_t(): gcframe(nullptr), stack(nullptr), data(nullptr), type_metadata(nullptr), constant(nullptr) {}

        void initialize(llvm::LLVMContext &context) {
            MDBuilder mbuilder(context);
            MDNode *domain = mbuilder.createAliasScopeDomain("jnoalias");

            this->gcframe = mbuilder.createAliasScope("jnoalias_gcframe", domain);
            this->stack = mbuilder.createAliasScope("jnoalias_stack", domain);
            this->data = mbuilder.createAliasScope("jnoalias_data", domain);
            this->type_metadata = mbuilder.createAliasScope("jnoalias_typemd", domain);
            this->constant = mbuilder.createAliasScope("jnoalias_const", domain);
        }
    } regions;

    // `@aliasscope` domain
    struct jl_aliasscope_t {
        MDNode *current;

        jl_aliasscope_t(): current(nullptr) {}

        // No init required, this->current is only used to store the currently active aliasscope
        void initialize(llvm::LLVMContext &context) {}
    } aliasscope;

    bool initialized;

    jl_noaliascache_t(): regions(), aliasscope(), initialized(false) {}

    void initialize(llvm::LLVMContext &context) {
        if (initialized) {
            assert(&regions.constant->getContext() == &context);
            return;
        }
        initialized = true;
        regions.initialize(context);
        aliasscope.initialize(context);
    }
};

struct jl_debugcache_t {
    // Basic DITypes
    DIDerivedType *jl_pvalue_dillvmt;
    DIDerivedType *jl_ppvalue_dillvmt;
    DISubroutineType *jl_di_func_sig;
    DISubroutineType *jl_di_func_null_sig;
    bool initialized;

    jl_debugcache_t()
    : jl_pvalue_dillvmt(nullptr), jl_ppvalue_dillvmt(nullptr),
    jl_di_func_sig(nullptr), jl_di_func_null_sig(nullptr), initialized(false) {}

    void initialize(Module *m);
};


// constants
static bool type_is_ghost(Type *ty)
{
    return (ty == getVoidTy(ty->getContext()) || ty->isEmptyTy());
}

// should agree with `Core.Compiler.hasuniquerep`
static bool type_has_unique_rep(jl_value_t *t)
{
    if (t == (jl_value_t*)jl_typeofbottom_type)
        return false;
    if (t == jl_bottom_type)
        return true;
    if (jl_is_typevar(t))
        return false;
    if (!jl_is_kind(jl_typeof(t)))
        return true;
    if (jl_is_concrete_type(t))
        return true;
    if (jl_is_datatype(t)) {
        jl_datatype_t *dt = (jl_datatype_t*)t;
        if (dt->name != jl_tuple_typename) {
            for (size_t i = 0; i < jl_nparams(dt); i++)
                if (!type_has_unique_rep(jl_tparam(dt, i)))
                    return false;
            return true;
        }
    }
    return false;
}

static bool is_uniquerep_Type(jl_value_t *t)
{
    return jl_is_type_type(t) && type_has_unique_rep(jl_tparam0(t));
}

class jl_codectx_t;
struct JuliaVariable {
public:
    StringLiteral name;
    bool isconst;
    Type *(*_type)(Type *T_size);

    JuliaVariable(const JuliaVariable&) = delete;
    JuliaVariable(const JuliaVariable&&) = delete;
    GlobalVariable *realize(Module *m) {
        if (GlobalValue *V = m->getNamedValue(name))
            return cast<GlobalVariable>(V);
        auto T_size = m->getDataLayout().getIntPtrType(m->getContext());
        auto var = new GlobalVariable(*m, _type(T_size),
                isconst, GlobalVariable::ExternalLinkage,
                NULL, name);
        if (Triple(m->getTargetTriple()).isOSWindows())
            var->setDLLStorageClass(GlobalValue::DLLStorageClassTypes::DLLImportStorageClass); // Cross-library imports must be explicit for COFF (Windows)
        return var;
    }
    GlobalVariable *realize(jl_codectx_t &ctx);
};
static inline void add_named_global(JuliaVariable *name, void *addr)
{
    add_named_global(name->name, addr);
}


typedef FunctionType *(*TypeFnContextOnly)(LLVMContext &C);
typedef FunctionType *(*TypeFnContextAndSizeT)(LLVMContext &C, Type *T_size);
typedef FunctionType *(*TypeFnContextAndTriple)(LLVMContext &C, const Triple &triple);

FunctionType *invoke_type(TypeFnContextOnly f, Module &M)
{
    return f(M.getContext());
}

FunctionType *invoke_type(TypeFnContextAndSizeT f, Module &M)
{
    return f(M.getContext(), M.getDataLayout().getIntPtrType(M.getContext()));
}

FunctionType *invoke_type(TypeFnContextAndTriple f, Module &M)
{
    return f(M.getContext(), Triple(M.getTargetTriple()));
}

template<typename TypeFn_t = TypeFnContextOnly>
struct JuliaFunction {
public:
    template <size_t N>
    constexpr JuliaFunction(const char (&cname)[N], TypeFn_t _type, llvm::AttributeList (*_attrs)(llvm::LLVMContext &C))
        : name(StringRef(cname, N-1)), _type(_type), _attrs(_attrs) {}
    JuliaFunction(StringRef cname, TypeFn_t _type, llvm::AttributeList (*_attrs)(llvm::LLVMContext &C))
        : name(cname), _type(_type), _attrs(_attrs) {}
    JuliaFunction(char *cname, TypeFn_t _type, llvm::AttributeList (*_attrs)(llvm::LLVMContext &C)) = delete;

    llvm::StringRef name;
    TypeFn_t _type;
    llvm::AttributeList (*_attrs)(llvm::LLVMContext &C);

    JuliaFunction(const JuliaFunction&) = delete;
    JuliaFunction(const JuliaFunction&&) = delete;
    llvm::Function *realize(llvm::Module *m) {
        if (llvm::GlobalValue *V = m->getNamedValue(name))
            return llvm::cast<llvm::Function>(V);
        llvm::Function *F = llvm::Function::Create(invoke_type(_type, *m),
                         llvm::Function::ExternalLinkage,
                         name, m);
        if (_attrs)
            F->setAttributes(_attrs(m->getContext()));
        return F;
    }
};

template<typename T, typename TypeFn_t>
static inline void add_named_global(JuliaFunction<TypeFn_t> *name, T *addr)
{
    // cast through integer to avoid c++ pedantic warning about casting between
    // data and code pointers
    add_named_global(name->name, (void*)(uintptr_t)addr);
}
template<typename T>
static inline void add_named_global(StringRef name, T *addr)
{
    // cast through integer to avoid c++ pedantic warning about casting between
    // data and code pointers
    add_named_global(name, (void*)(uintptr_t)addr);
}

AttributeSet Attributes(LLVMContext &C, std::initializer_list<Attribute::AttrKind> attrkinds, std::initializer_list<Attribute> extra={})
{
    SmallVector<Attribute, 8> attrs(attrkinds.size() + extra.size());
    for (size_t i = 0; i < attrkinds.size(); i++)
        attrs[i] = Attribute::get(C, attrkinds.begin()[i]);
    for (size_t i = 0; i < extra.size(); i++)
        attrs[attrkinds.size() + i] = extra.begin()[i];
    return AttributeSet::get(C, ArrayRef<Attribute>(attrs));
}

static Type *get_pjlvalue(LLVMContext &C) { return JuliaType::get_pjlvalue_ty(C); }

static FunctionType *get_func_sig(LLVMContext &C) { return JuliaType::get_jlfunc_ty(C); }
static FunctionType *get_func2_sig(LLVMContext &C) { return JuliaType::get_jlfunc2_ty(C); }
static FunctionType *get_func3_sig(LLVMContext &C) { return JuliaType::get_jlfunc3_ty(C); }

static AttributeList get_func_attrs(LLVMContext &C)
{
    return AttributeList::get(C,
            AttributeSet(),
            Attributes(C, {Attribute::NonNull}),
            {AttributeSet(),
             Attributes(C, {Attribute::NoAlias, Attribute::ReadOnly, Attribute::NoCapture, Attribute::NoUndef})});
}

static AttributeList get_attrs_noreturn(LLVMContext &C)
{
    return AttributeList::get(C,
                Attributes(C, {Attribute::NoReturn}),
                AttributeSet(),
                None);
}

static AttributeList get_attrs_basic(LLVMContext &C)
{
    return AttributeList::get(C,
                AttributeSet(),
                Attributes(C, {Attribute::NonNull}),
                None);
}

static AttributeList get_attrs_box_float(LLVMContext &C, unsigned nbytes)
{
    auto FnAttrs = AttrBuilder(C);
    FnAttrs.addAttribute(Attribute::WillReturn);
    FnAttrs.addAttribute(Attribute::NoUnwind);
    FnAttrs.addMemoryAttr(MemoryEffects::inaccessibleMemOnly() | MemoryEffects::readOnly());
    auto RetAttrs = AttrBuilder(C);
    RetAttrs.addAttribute(Attribute::NonNull);
    RetAttrs.addDereferenceableAttr(nbytes);
    RetAttrs.addAlignmentAttr(Align(alignof(void*)));
    return AttributeList::get(C,
                AttributeSet::get(C, FnAttrs),
                AttributeSet::get(C, RetAttrs),
                None);
}

static AttributeList get_attrs_box_sext(LLVMContext &C, unsigned nbytes)
{
    auto FnAttrs = AttrBuilder(C);
    FnAttrs.addAttribute(Attribute::WillReturn);
    FnAttrs.addAttribute(Attribute::NoUnwind);
    FnAttrs.addMemoryAttr(MemoryEffects::inaccessibleMemOnly() | MemoryEffects::readOnly());
    auto RetAttrs = AttrBuilder(C);
    RetAttrs.addAttribute(Attribute::NonNull);
    RetAttrs.addAttribute(Attribute::getWithDereferenceableBytes(C, nbytes));
    RetAttrs.addDereferenceableAttr(nbytes);
    RetAttrs.addAlignmentAttr(Align(alignof(void*)));
    return AttributeList::get(C,
                AttributeSet::get(C, FnAttrs),
                AttributeSet::get(C, RetAttrs),
                AttributeSet::get(C, {Attribute::get(C, Attribute::SExt)}));
}

static AttributeList get_attrs_box_zext(LLVMContext &C, unsigned nbytes)
{
    auto FnAttrs = AttrBuilder(C);
    FnAttrs.addAttribute(Attribute::WillReturn);
    FnAttrs.addAttribute(Attribute::NoUnwind);
    FnAttrs.addMemoryAttr(MemoryEffects::inaccessibleMemOnly() | MemoryEffects::readOnly());
    auto RetAttrs = AttrBuilder(C);
    RetAttrs.addAttribute(Attribute::NonNull);
    RetAttrs.addDereferenceableAttr(nbytes);
    RetAttrs.addAlignmentAttr(Align(alignof(void*)));
    return AttributeList::get(C,
                AttributeSet::get(C, FnAttrs),
                AttributeSet::get(C, RetAttrs),
                AttributeSet::get(C, {Attribute::get(C, Attribute::ZExt)}));
}


// global vars
static const auto jlRTLD_DEFAULT_var = new JuliaVariable{
    XSTR(jl_RTLD_DEFAULT_handle),
    true,
    [](Type *T_size) -> Type * { return getPointerTy(T_size->getContext()); },
};
static const auto jlexe_var = new JuliaVariable{
    XSTR(jl_exe_handle),
    true,
    [](Type *T_size) -> Type * { return getPointerTy(T_size->getContext()); },
};
static const auto jldll_var = new JuliaVariable{
    XSTR(jl_libjulia_handle),
    true,
    [](Type *T_size) -> Type * { return getPointerTy(T_size->getContext()); },
};
static const auto jldlli_var = new JuliaVariable{
    XSTR(jl_libjulia_internal_handle),
    true,
    [](Type *T_size) -> Type * { return getPointerTy(T_size->getContext()); },
};
static const auto jl_small_typeof_var = new JuliaVariable{
    XSTR(jl_small_typeof),
    true,
    [](Type *T_size) -> Type * { return getInt8Ty(T_size->getContext()); },
};

static const auto jlstack_chk_guard_var = new JuliaVariable{
    XSTR(__stack_chk_guard),
    true,
    [](Type *T_size) -> Type * { return get_pjlvalue(T_size->getContext()); },
};

static const auto jlgetworld_global = new JuliaVariable{
    XSTR(jl_world_counter),
    false,
    [](Type *T_size) -> Type * { return T_size; },
};

static const auto jlboxed_int8_cache = new JuliaVariable{
    XSTR(jl_boxed_int8_cache),
    true,
    [](Type *T_size) -> Type * { return ArrayType::get(get_pjlvalue(T_size->getContext()), 256); },
};

static const auto jlboxed_uint8_cache = new JuliaVariable{
    XSTR(jl_boxed_uint8_cache),
    true,
    [](Type *T_size) -> Type * { return ArrayType::get(get_pjlvalue(T_size->getContext()), 256); },
};

static const auto jlpgcstack_func = new JuliaFunction<>{
    "julia.get_pgcstack",
    [](LLVMContext &C) { return FunctionType::get(PointerType::get(JuliaType::get_ppjlvalue_ty(C), 0), false); },
    nullptr,
};

static const auto jladoptthread_func = new JuliaFunction<>{
    "julia.get_pgcstack_or_new",
    jlpgcstack_func->_type,
    jlpgcstack_func->_attrs,
};


// important functions
// Symbols are not gc-tracked, but we'll treat them as callee rooted anyway,
// because they may come from a gc-rooted location
static const auto jlnew_func = new JuliaFunction<>{
    XSTR(jl_new_structv),
    get_func_sig,
    get_func_attrs,
};
static const auto jlsplatnew_func = new JuliaFunction<>{
    XSTR(jl_new_structt),
    [](LLVMContext &C) {
        auto T_prjlvalue = JuliaType::get_prjlvalue_ty(C);
        return FunctionType::get(T_prjlvalue,
            {T_prjlvalue, T_prjlvalue}, false);
    },
    get_attrs_basic,
};
static const auto jlthrow_func = new JuliaFunction<>{
    XSTR(jl_throw),
    [](LLVMContext &C) { return FunctionType::get(getVoidTy(C),
            {PointerType::get(JuliaType::get_jlvalue_ty(C), AddressSpace::CalleeRooted)}, false); },
    get_attrs_noreturn,
};
static const auto jlerror_func = new JuliaFunction<>{
    XSTR(jl_error),
    [](LLVMContext &C) { return FunctionType::get(getVoidTy(C),
            {getPointerTy(C)}, false); },
    get_attrs_noreturn,
};
static const auto jlargumenterror_func = new JuliaFunction<>{
    XSTR(jl_argument_error),
    [](LLVMContext &C) { return FunctionType::get(getVoidTy(C),
            {getPointerTy(C)}, false); },
    get_attrs_noreturn,
};
static const auto jlatomicerror_func = new JuliaFunction<>{
    XSTR(jl_atomic_error),
    [](LLVMContext &C) { return FunctionType::get(getVoidTy(C),
            {getPointerTy(C)}, false); },
    get_attrs_noreturn,
};
static const auto jltypeerror_func = new JuliaFunction<>{
    XSTR(jl_type_error),
    [](LLVMContext &C) { return FunctionType::get(getVoidTy(C),
            {getPointerTy(C), JuliaType::get_prjlvalue_ty(C), PointerType::get(JuliaType::get_jlvalue_ty(C), AddressSpace::CalleeRooted)}, false); },
    get_attrs_noreturn,
};
static const auto jlundefvarerror_func = new JuliaFunction<>{
    XSTR(jl_undefined_var_error),
    [](LLVMContext &C) {
        Type *T = PointerType::get(JuliaType::get_jlvalue_ty(C), AddressSpace::CalleeRooted);
        return FunctionType::get(getVoidTy(C), {T, T}, false);
    },
    get_attrs_noreturn,
};
static const auto jlhasnofield_func = new JuliaFunction<>{
    XSTR(jl_has_no_field_error),
    [](LLVMContext &C) { return FunctionType::get(getVoidTy(C),
            {PointerType::get(JuliaType::get_jlvalue_ty(C), AddressSpace::CalleeRooted),
             PointerType::get(JuliaType::get_jlvalue_ty(C), AddressSpace::CalleeRooted)}, false); },
    get_attrs_noreturn,
};
static const auto jlboundserrorv_func = new JuliaFunction<TypeFnContextAndSizeT>{
    XSTR(jl_bounds_error_ints),
    [](LLVMContext &C, Type *T_size) { return FunctionType::get(getVoidTy(C),
            {PointerType::get(JuliaType::get_jlvalue_ty(C), AddressSpace::CalleeRooted), PointerType::getUnqual(T_size->getContext()), T_size}, false); },
    get_attrs_noreturn,
};
static const auto jlboundserror_func = new JuliaFunction<TypeFnContextAndSizeT>{
    XSTR(jl_bounds_error_int),
    [](LLVMContext &C, Type *T_size) { return FunctionType::get(getVoidTy(C),
            {PointerType::get(JuliaType::get_jlvalue_ty(C), AddressSpace::CalleeRooted), T_size}, false); },
    get_attrs_noreturn,
};
static const auto jlvboundserror_func = new JuliaFunction<TypeFnContextAndSizeT>{
    XSTR(jl_bounds_error_tuple_int),
    [](LLVMContext &C, Type *T_size) { return FunctionType::get(getVoidTy(C),
            {JuliaType::get_pprjlvalue_ty(C), T_size, T_size}, false); },
    get_attrs_noreturn,
};
static const auto jluboundserror_func = new JuliaFunction<TypeFnContextAndSizeT>{
    XSTR(jl_bounds_error_unboxed_int),
    [](LLVMContext &C, Type *T_size) {
        return FunctionType::get(getVoidTy(C),
            {PointerType::get(getInt8Ty(C), AddressSpace::Derived), JuliaType::get_pjlvalue_ty(C), T_size}, false); },
    get_attrs_noreturn,
};
static const auto jlcheckassign_func = new JuliaFunction<>{
    XSTR(jl_checked_assignment),
    [](LLVMContext &C) {
        auto T_pjlvalue = JuliaType::get_pjlvalue_ty(C);
        return FunctionType::get(getVoidTy(C),
            {T_pjlvalue, T_pjlvalue, T_pjlvalue, PointerType::get(JuliaType::get_jlvalue_ty(C), AddressSpace::CalleeRooted)}, false); },
    nullptr,
};
static const auto jlcheckreplace_func = new JuliaFunction<>{
    XSTR(jl_checked_replace),
    [](LLVMContext &C) {
        auto T_pjlvalue = JuliaType::get_pjlvalue_ty(C);
        auto T_prjlvalue = JuliaType::get_prjlvalue_ty(C);
        return FunctionType::get(T_prjlvalue,
            {T_pjlvalue, T_pjlvalue, T_pjlvalue, T_prjlvalue, T_prjlvalue}, false); },
    nullptr,
};
static const auto jlcheckmodify_func = new JuliaFunction<>{
    XSTR(jl_checked_modify),
    [](LLVMContext &C) {
        auto T_pjlvalue = JuliaType::get_pjlvalue_ty(C);
        auto T_prjlvalue = JuliaType::get_prjlvalue_ty(C);
        return FunctionType::get(T_prjlvalue,
            {T_pjlvalue, T_pjlvalue, T_pjlvalue, T_prjlvalue, T_prjlvalue}, false); },
    nullptr,
};
static const auto jlcheckswap_func = new JuliaFunction<>{
    XSTR(jl_checked_swap),
    [](LLVMContext &C) {
        auto T_pjlvalue = JuliaType::get_pjlvalue_ty(C);
        auto T_prjlvalue = JuliaType::get_prjlvalue_ty(C);
        return FunctionType::get(T_prjlvalue,
            {T_pjlvalue, T_pjlvalue, T_pjlvalue, PointerType::get(JuliaType::get_jlvalue_ty(C), AddressSpace::CalleeRooted)}, false); },
    nullptr,
};
static const auto jlcheckassignonce_func = new JuliaFunction<>{
    XSTR(jl_checked_assignonce),
    [](LLVMContext &C) {
        auto T_pjlvalue = JuliaType::get_pjlvalue_ty(C);
        auto T_prjlvalue = JuliaType::get_prjlvalue_ty(C);
        return FunctionType::get(T_prjlvalue,
            {T_pjlvalue, T_pjlvalue, T_pjlvalue, PointerType::get(JuliaType::get_jlvalue_ty(C), AddressSpace::CalleeRooted)}, false); },
    nullptr,
};
static const auto jldeclareglobal_func = new JuliaFunction<>{
    XSTR(jl_declare_global),
    [](LLVMContext &C) {
        auto T_pjlvalue = JuliaType::get_pjlvalue_ty(C);
        auto T_prjlvalue = JuliaType::get_prjlvalue_ty(C);
        return FunctionType::get(getVoidTy(C),
            {T_pjlvalue, T_pjlvalue, T_prjlvalue, getInt32Ty(C)}, false); },
    nullptr,
};
static const auto jldepcheck_func = new JuliaFunction<>{
    XSTR(jl_binding_deprecation_check),
    [](LLVMContext &C) {
        auto T_pjlvalue = JuliaType::get_pjlvalue_ty(C);
        return FunctionType::get(getVoidTy(C),
            {T_pjlvalue}, false); },
    nullptr,
};
static const auto jlcheckbpwritable_func = new JuliaFunction<>{
    XSTR(jl_check_binding_currently_writable),
    [](LLVMContext &C) {
        auto T_pjlvalue = JuliaType::get_pjlvalue_ty(C);
        return FunctionType::get(getVoidTy(C),
                {T_pjlvalue, T_pjlvalue, T_pjlvalue}, false);
    },
    nullptr,
};
static const auto jlgetbindingvalue_func = new JuliaFunction<>{
    XSTR(jl_get_binding_value_seqcst),
    [](LLVMContext &C) {
        auto T_pjlvalue = JuliaType::get_pjlvalue_ty(C);
        auto T_prjlvalue = JuliaType::get_prjlvalue_ty(C);
        return FunctionType::get(T_prjlvalue,
                {T_pjlvalue}, false);
    },
    nullptr,
};
static const auto jlboundp_func = new JuliaFunction<>{
    XSTR(jl_boundp),
    [](LLVMContext &C) {
        auto T_pjlvalue = JuliaType::get_pjlvalue_ty(C);
        return FunctionType::get(getInt32Ty(C),
                {T_pjlvalue, T_pjlvalue, getInt32Ty(C)}, false);
    },
    nullptr,
};
static const auto jltopeval_func = new JuliaFunction<>{
    XSTR(jl_toplevel_eval),
    [](LLVMContext &C) {
        auto T_pjlvalue = JuliaType::get_pjlvalue_ty(C);
        return FunctionType::get(T_pjlvalue,
                {T_pjlvalue, T_pjlvalue}, false);
    },
    [](LLVMContext &C) { return AttributeList::get(C,
            AttributeSet(),
            Attributes(C, {Attribute::NonNull}),
            None); },
};
static const auto jlcopyast_func = new JuliaFunction<>{
    XSTR(jl_copy_ast),
    [](LLVMContext &C) {
        auto T_prjlvalue = JuliaType::get_prjlvalue_ty(C);
        return FunctionType::get(T_prjlvalue,
                {T_prjlvalue}, false);
    },
    [](LLVMContext &C) { return AttributeList::get(C,
            AttributeSet(),
            Attributes(C, {Attribute::NonNull}),
            None); },
};
static const auto jlapplygeneric_func = new JuliaFunction<>{
    XSTR(jl_apply_generic),
    get_func_sig,
    get_func_attrs,
};
static const auto jlinvoke_func = new JuliaFunction<>{
    XSTR(jl_invoke),
    get_func2_sig,
    get_func_attrs,
};
static const auto jlinvokeoc_func = new JuliaFunction<>{
    XSTR(jl_invoke_oc),
    get_func2_sig,
    get_func_attrs,
};
static const auto jlopaque_closure_call_func = new JuliaFunction<>{
    XSTR(jl_f_opaque_closure_call),
    get_func_sig,
    get_func_attrs,
};
static const auto jlmethod_func = new JuliaFunction<>{
    XSTR(jl_method_def),
    [](LLVMContext &C) {
        auto T_jlvalue = JuliaType::get_jlvalue_ty(C);
        auto T_pjlvalue = PointerType::get(T_jlvalue, 0);
        auto T_prjlvalue = PointerType::get(T_jlvalue, AddressSpace::Tracked);
        return FunctionType::get(T_prjlvalue,
                {T_prjlvalue, T_prjlvalue, T_prjlvalue, T_pjlvalue}, false);
    },
    nullptr,
};
static const auto jlgenericfunction_func = new JuliaFunction<>{
    XSTR(jl_declare_const_gf),
    [](LLVMContext &C) {
        auto T_jlvalue = JuliaType::get_jlvalue_ty(C);
        auto T_pjlvalue = PointerType::get(T_jlvalue, 0);
        auto T_prjlvalue = PointerType::get(T_jlvalue, AddressSpace::Tracked);
        return FunctionType::get(T_prjlvalue, {T_pjlvalue, T_pjlvalue}, false);
    },
    nullptr,
};
static const auto jllockvalue_func = new JuliaFunction<>{
    XSTR(jl_lock_value),
    [](LLVMContext &C) { return FunctionType::get(getVoidTy(C),
            {PointerType::get(JuliaType::get_jlvalue_ty(C), AddressSpace::CalleeRooted)}, false); },
    [](LLVMContext &C) { return AttributeList::get(C,
            AttributeSet(),
            AttributeSet(),
            {Attributes(C, {Attribute::NoCapture})}); },
};
static const auto jlunlockvalue_func = new JuliaFunction<>{
    XSTR(jl_unlock_value),
    [](LLVMContext &C) { return FunctionType::get(getVoidTy(C),
            {PointerType::get(JuliaType::get_jlvalue_ty(C), AddressSpace::CalleeRooted)}, false); },
    [](LLVMContext &C) { return AttributeList::get(C,
            AttributeSet(),
            AttributeSet(),
            {Attributes(C, {Attribute::NoCapture})}); },
};
static const auto jllockfield_func = new JuliaFunction<>{
    XSTR(jl_lock_field),
    [](LLVMContext &C) { return FunctionType::get(getVoidTy(C),
            {PointerType::get(JuliaType::get_jlvalue_ty(C), AddressSpace::Loaded)}, false); },
    [](LLVMContext &C) { return AttributeList::get(C,
            AttributeSet(),
            AttributeSet(),
            {Attributes(C, {Attribute::NoCapture})}); },
};
static const auto jlunlockfield_func = new JuliaFunction<>{
    XSTR(jl_unlock_field),
    [](LLVMContext &C) { return FunctionType::get(getVoidTy(C),
            {PointerType::get(JuliaType::get_jlvalue_ty(C), AddressSpace::Loaded)}, false); },
    [](LLVMContext &C) { return AttributeList::get(C,
            AttributeSet(),
            AttributeSet(),
            {Attributes(C, {Attribute::NoCapture})}); },
};
static const auto jlenter_func = new JuliaFunction<>{
    XSTR(jl_enter_handler),
    [](LLVMContext &C) {
        auto T_pjlvalue = JuliaType::get_pjlvalue_ty(C);
        return FunctionType::get(getVoidTy(C),
            {T_pjlvalue, getPointerTy(C)}, false); },
    nullptr,
};
static const auto jl_current_exception_func = new JuliaFunction<>{
    XSTR(jl_current_exception),
    [](LLVMContext &C) { return FunctionType::get(JuliaType::get_prjlvalue_ty(C), {JuliaType::get_pjlvalue_ty(C)}, false); },
    nullptr,
};
static const auto jlleave_func = new JuliaFunction<>{
    XSTR(jl_pop_handler),
    [](LLVMContext &C) {
        auto T_pjlvalue = JuliaType::get_pjlvalue_ty(C);
        return FunctionType::get(getVoidTy(C),
            {T_pjlvalue, getInt32Ty(C)}, false); },
    [](LLVMContext &C) {
            auto FnAttrs = AttrBuilder(C);
            FnAttrs.addAttribute(Attribute::WillReturn);
            FnAttrs.addAttribute(Attribute::NoUnwind);
            auto RetAttrs = AttrBuilder(C);
            return AttributeList::get(C,
                AttributeSet::get(C, FnAttrs),
                AttributeSet(),
                None);
        },
};
static const auto jlleave_noexcept_func = new JuliaFunction<>{
    XSTR(jl_pop_handler_noexcept),
    [](LLVMContext &C) {
        auto T_pjlvalue = JuliaType::get_pjlvalue_ty(C);
        return FunctionType::get(getVoidTy(C),
            {T_pjlvalue, getInt32Ty(C)}, false); },
    [](LLVMContext &C) {
            auto FnAttrs = AttrBuilder(C);
            FnAttrs.addAttribute(Attribute::WillReturn);
            FnAttrs.addAttribute(Attribute::NoUnwind);
            auto RetAttrs = AttrBuilder(C);
            return AttributeList::get(C,
                AttributeSet::get(C, FnAttrs),
                AttributeSet(),
                None);
        },
};
static const auto jl_restore_excstack_func = new JuliaFunction<TypeFnContextAndSizeT>{
    XSTR(jl_restore_excstack),
    [](LLVMContext &C, Type *T_size) {
        auto T_pjlvalue = JuliaType::get_pjlvalue_ty(C);
        return FunctionType::get(getVoidTy(C),
            {T_pjlvalue, T_size}, false); },
    nullptr,
};
static const auto jl_excstack_state_func = new JuliaFunction<TypeFnContextAndSizeT>{
    XSTR(jl_excstack_state),
    [](LLVMContext &C, Type *T_size) {
        auto T_pjlvalue = JuliaType::get_pjlvalue_ty(C);
        return FunctionType::get(T_size, {T_pjlvalue}, false); },
    nullptr,
};
static const auto jlegalx_func = new JuliaFunction<TypeFnContextAndSizeT>{
    XSTR(jl_egal__unboxed),
    [](LLVMContext &C, Type *T_size) {
        Type *T = PointerType::get(JuliaType::get_jlvalue_ty(C), AddressSpace::Derived);
        return FunctionType::get(getInt32Ty(C), {T, T, T_size}, false); },
    [](LLVMContext &C) {
        AttrBuilder FnAttrs(C);
        FnAttrs.addMemoryAttr(MemoryEffects::inaccessibleOrArgMemOnly());
        FnAttrs.addAttribute(Attribute::NoUnwind);
        return AttributeList::get(C,
                AttributeSet::get(C, FnAttrs),
                AttributeSet(),
                None); },
};
static const auto jl_alloc_obj_func = new JuliaFunction<TypeFnContextAndSizeT>{
    "julia.gc_alloc_obj",
    [](LLVMContext &C, Type *T_size) {
        auto T_jlvalue = JuliaType::get_jlvalue_ty(C);
        auto T_prjlvalue = PointerType::get(T_jlvalue, AddressSpace::Tracked);
        auto T_pjlvalue = PointerType::get(T_jlvalue, 0);
        return FunctionType::get(T_prjlvalue,
                {T_pjlvalue, T_size, T_prjlvalue}, false);
    },
    [](LLVMContext &C) {
        auto FnAttrs = AttrBuilder(C);
        FnAttrs.addAllocSizeAttr(1, None); // returns %1 bytes
        FnAttrs.addAllocKindAttr(AllocFnKind::Alloc);
        FnAttrs.addMemoryAttr(MemoryEffects::argMemOnly(ModRefInfo::Ref) | MemoryEffects::inaccessibleMemOnly());
        FnAttrs.addAttribute(Attribute::WillReturn);
        FnAttrs.addAttribute(Attribute::NoUnwind);
        auto RetAttrs = AttrBuilder(C);
        RetAttrs.addAttribute(Attribute::NoAlias);
        RetAttrs.addAttribute(Attribute::NonNull);
        return AttributeList::get(C,
            AttributeSet::get(C, FnAttrs),
            AttributeSet::get(C, RetAttrs),
            None);
    },
};
static const auto jl_alloc_genericmemory_unchecked_func = new JuliaFunction<TypeFnContextAndSizeT>{
    XSTR(jl_alloc_genericmemory_unchecked),
    [](LLVMContext &C, Type *T_size) {
        auto T_jlvalue = JuliaType::get_jlvalue_ty(C);
        auto T_prjlvalue = PointerType::get(T_jlvalue, AddressSpace::Tracked);
        auto T_pjlvalue = PointerType::get(T_jlvalue, 0);
        return FunctionType::get(T_prjlvalue,
                {T_pjlvalue, T_size, T_pjlvalue}, false);
    },
    [](LLVMContext &C) {
        auto FnAttrs = AttrBuilder(C);
        FnAttrs.addAllocKindAttr(AllocFnKind::Alloc);
        FnAttrs.addMemoryAttr(MemoryEffects::argMemOnly(ModRefInfo::Ref) | MemoryEffects::inaccessibleMemOnly());
        FnAttrs.addAttribute(Attribute::WillReturn);
        FnAttrs.addAttribute(Attribute::NoUnwind);
        auto RetAttrs = AttrBuilder(C);
        RetAttrs.addAttribute(Attribute::NoAlias);
        RetAttrs.addAttribute(Attribute::NonNull);
        return AttributeList::get(C,
            AttributeSet::get(C, FnAttrs),
            AttributeSet::get(C, RetAttrs),
            None);
    },
};
static const auto jl_newbits_func = new JuliaFunction<>{
    XSTR(jl_new_bits),
    [](LLVMContext &C) {
        auto T_prjlvalue = JuliaType::get_prjlvalue_ty(C);
        return FunctionType::get(T_prjlvalue,
                {T_prjlvalue, getPointerTy(C)}, false);
    },
    [](LLVMContext &C) { return AttributeList::get(C,
            AttributeSet(),
            Attributes(C, {Attribute::NonNull}),
            None); },
};
// `julia.typeof` does read memory, but it is effectively readnone before we lower
// the allocation function. This is OK as long as we lower `julia.typeof` no later than
// `julia.gc_alloc_obj`.
static const auto jl_typeof_func = new JuliaFunction<>{
    "julia.typeof",
    [](LLVMContext &C) {
        auto T_prjlvalue = JuliaType::get_prjlvalue_ty(C);
        return FunctionType::get(T_prjlvalue,
                {T_prjlvalue}, false);
    },
    [](LLVMContext &C) {
        AttrBuilder FnAttrs(C);
        FnAttrs.addMemoryAttr(MemoryEffects::none());
        FnAttrs.addAttribute(Attribute::NoUnwind);
        FnAttrs.addAttribute(Attribute::NoRecurse);
        return AttributeList::get(C,
            AttributeSet::get(C, FnAttrs),
            Attributes(C, {Attribute::NonNull}),
            None); },
};

static const auto jl_write_barrier_func = new JuliaFunction<>{
    "julia.write_barrier",
    [](LLVMContext &C) { return FunctionType::get(getVoidTy(C),
            {JuliaType::get_prjlvalue_ty(C)}, true); },
    [](LLVMContext &C) {
        AttrBuilder FnAttrs(C);
        FnAttrs.addMemoryAttr(MemoryEffects::inaccessibleMemOnly());
        FnAttrs.addAttribute(Attribute::NoUnwind);
        FnAttrs.addAttribute(Attribute::NoRecurse);
        return AttributeList::get(C,
            AttributeSet::get(C, FnAttrs),
            AttributeSet(),
            {Attributes(C, {Attribute::ReadOnly})});
    },
};

static const auto jlisa_func = new JuliaFunction<>{
    XSTR(jl_isa),
    [](LLVMContext &C) {
        auto T_prjlvalue = JuliaType::get_prjlvalue_ty(C);
        return FunctionType::get(getInt32Ty(C),
            {T_prjlvalue, T_prjlvalue}, false);
    },
    nullptr,
};

static const auto jlsubtype_func = new JuliaFunction<>{
    XSTR(jl_subtype),
    [](LLVMContext &C) {
        auto T_prjlvalue = JuliaType::get_prjlvalue_ty(C);
        return FunctionType::get(getInt32Ty(C),
            {T_prjlvalue, T_prjlvalue}, false);
    },
    nullptr,
};
static const auto jlapplytype_func = new JuliaFunction<>{
    XSTR(jl_instantiate_type_in_env),
    [](LLVMContext &C) {
        auto T_ptr = PointerType::get(C, 0);
        auto T_tracked = PointerType::get(C, AddressSpace::Tracked);
        auto T_derived = PointerType::get(C, AddressSpace::Derived);
        return FunctionType::get(T_tracked,
            {T_ptr, T_ptr, T_derived}, false);
    },
    [](LLVMContext &C) {
        return AttributeList::get(C,
            AttributeSet(),
            AttributeSet::get(C, ArrayRef<Attribute>({Attribute::get(C, Attribute::NonNull),
                                               Attribute::getWithAlignment(C, Align(16))})),
            None);
    },
};
static const auto jl_object_id__func = new JuliaFunction<TypeFnContextAndSizeT>{
    XSTR(jl_object_id_),
    [](LLVMContext &C, Type *T_size) { return FunctionType::get(T_size,
            {T_size, PointerType::get(getInt8Ty(C), AddressSpace::Derived)}, false); },
    nullptr,
};
static const auto setjmp_func = new JuliaFunction<TypeFnContextAndTriple>{
    jl_setjmp_name,
    [](LLVMContext &C, const Triple &T) {
        if (T.isOSWindows())
            return FunctionType::get(getInt32Ty(C),
                {getPointerTy(C)}, false);
        return FunctionType::get(getInt32Ty(C),
            {getPointerTy(C), getInt32Ty(C)}, false);
    },
    [](LLVMContext &C) { return AttributeList::get(C,
            Attributes(C, {Attribute::ReturnsTwice}),
            AttributeSet(),
            None); },
};
static const auto memcmp_func = new JuliaFunction<TypeFnContextAndSizeT>{
    XSTR(memcmp),
    [](LLVMContext &C, Type *T_size) { return FunctionType::get(getInt32Ty(C),
            {getPointerTy(C), getPointerTy(C), T_size}, false); },
    [](LLVMContext &C) {
        AttrBuilder FnAttrs(C);
        FnAttrs.addMemoryAttr(MemoryEffects::argMemOnly(ModRefInfo::Ref));
        FnAttrs.addAttribute(Attribute::NoUnwind);
        return AttributeList::get(C,
            AttributeSet::get(C, FnAttrs),
            AttributeSet(),
            None); },
    // TODO: inferLibFuncAttributes(*memcmp_func, TLI);
};
static const auto jldlsym_func = new JuliaFunction<>{
    XSTR(jl_load_and_lookup),
    [](LLVMContext &C) { return FunctionType::get(getPointerTy(C),
            {getPointerTy(C), getPointerTy(C), getPointerTy(C)}, false); },
    nullptr,
};
static const auto jllazydlsym_func = new JuliaFunction<>{
    XSTR(jl_lazy_load_and_lookup),
    [](LLVMContext &C) { return FunctionType::get(getPointerTy(C),
            {JuliaType::get_prjlvalue_ty(C), getPointerTy(C)}, false); },
    nullptr,
};
static const auto jltypeassert_func = new JuliaFunction<>{
    XSTR(jl_typeassert),
    [](LLVMContext &C) {
        auto T_prjlvalue = JuliaType::get_prjlvalue_ty(C);
        return FunctionType::get(getVoidTy(C),
            {T_prjlvalue, T_prjlvalue}, false);
    },
    nullptr,
};
static const auto jlgetnthfieldchecked_func = new JuliaFunction<TypeFnContextAndSizeT>{
    XSTR(jl_get_nth_field_checked),
    [](LLVMContext &C, Type *T_size) {
        auto T_prjlvalue = JuliaType::get_prjlvalue_ty(C);
        return FunctionType::get(T_prjlvalue,
            {T_prjlvalue, T_size}, false);
    },
    [](LLVMContext &C) { return AttributeList::get(C,
            AttributeSet(),
            Attributes(C, {Attribute::NonNull}),
            None); },
};
static const auto jlfieldindex_func = new JuliaFunction<>{
    XSTR(jl_field_index),
    [](LLVMContext &C) {
        auto T_prjlvalue = JuliaType::get_prjlvalue_ty(C);
        return FunctionType::get(getInt32Ty(C),
            {T_prjlvalue, T_prjlvalue, getInt32Ty(C)}, false);
    },
    [](LLVMContext &C) {
        AttrBuilder FnAttrs(C);
        FnAttrs.addMemoryAttr(MemoryEffects::readOnly());
        FnAttrs.addAttribute(Attribute::NoUnwind);
        FnAttrs.addAttribute(Attribute::WillReturn);
        return AttributeList::get(C,
            AttributeSet::get(C, FnAttrs),
            AttributeSet(),
            None); }, // This function can error if the third argument is 1 so don't do that.
};
static const auto jlfieldisdefinedchecked_func = new JuliaFunction<TypeFnContextAndSizeT>{
    XSTR(jl_field_isdefined_checked),
    [](LLVMContext &C, Type *T_size) {
        auto T_prjlvalue = JuliaType::get_prjlvalue_ty(C);
        return FunctionType::get(getInt32Ty(C),
            {T_prjlvalue, T_size}, false);
    },
    [](LLVMContext &C) { return AttributeList::get(C,
            AttributeSet(),
            Attributes(C, {}),
            None); },
};
static const auto jlgetcfunctiontrampoline_func = new JuliaFunction<>{
    XSTR(jl_get_cfunction_trampoline),
    [](LLVMContext &C) {
        auto T_pjlvalue = PointerType::get(C, 0);
        auto T_prjlvalue = PointerType::get(C, AddressSpace::Tracked);
        auto T_derived = PointerType::get(C, AddressSpace::Derived);
        return FunctionType::get(T_prjlvalue,
            {
                T_prjlvalue, // f (object)
                T_pjlvalue, // result
                getPointerTy(C), // cache
                T_pjlvalue, // fill
                getPointerTy(C), // trampoline
                T_pjlvalue, // env
                T_derived, // vals
            }, false);
    },
    [](LLVMContext &C) { return AttributeList::get(C,
            AttributeSet(),
            Attributes(C, {Attribute::NonNull}),
            None); },
};
static const auto jlgetabiconverter_func = new JuliaFunction<TypeFnContextAndSizeT>{
    XSTR(jl_get_abi_converter),
    [](LLVMContext &C, Type *T_size) {
        Type *T_ptr = getPointerTy(C);
        return FunctionType::get(T_ptr, {T_ptr, T_ptr}, false);
    },
    nullptr,
};
static const auto diff_gc_total_bytes_func = new JuliaFunction<>{
    XSTR(jl_gc_diff_total_bytes),
    [](LLVMContext &C) { return FunctionType::get(getInt64Ty(C), false); },
    nullptr,
};
static const auto sync_gc_total_bytes_func = new JuliaFunction<>{
    XSTR(jl_gc_sync_total_bytes),
    [](LLVMContext &C) { return FunctionType::get(getInt64Ty(C),
            {getInt64Ty(C)}, false); },
    nullptr,
};
static const auto jl_allocgenericmemory = new JuliaFunction<TypeFnContextAndSizeT>{
    XSTR(jl_alloc_genericmemory),
    [](LLVMContext &C, Type *T_Size) {
        auto T_prjlvalue = JuliaType::get_prjlvalue_ty(C);
        return FunctionType::get(T_prjlvalue, // new Memory
                                {T_prjlvalue, // type
                                T_Size        // nelements
                                }, false); },
        [](LLVMContext &C) {
            AttrBuilder FnAttrs(C);
            AttrBuilder RetAttrs(C);
            FnAttrs.addMemoryAttr(MemoryEffects::inaccessibleMemOnly() | MemoryEffects::readOnly());
            FnAttrs.addAttribute(Attribute::WillReturn);
            RetAttrs.addAlignmentAttr(Align(16));
            RetAttrs.addAttribute(Attribute::NonNull);
            RetAttrs.addDereferenceableAttr(16);
            return AttributeList::get(C,
                AttributeSet::get(C, FnAttrs),
                AttributeSet::get(C, RetAttrs),
                None); },
};
#define BOX_FUNC(ct,at,attrs,nbytes)                                                    \
static const auto box_##ct##_func = new JuliaFunction<>{                           \
    XSTR(jl_box_##ct),                                                           \
    [](LLVMContext &C) { return FunctionType::get(JuliaType::get_prjlvalue_ty(C),\
            {at}, false); },                                                     \
    [](LLVMContext &C) { return attrs(C,nbytes); },                                                                \
}
BOX_FUNC(int16, getInt16Ty(C), get_attrs_box_sext, 2);
BOX_FUNC(uint16, getInt16Ty(C), get_attrs_box_zext, 2);
BOX_FUNC(int32, getInt32Ty(C), get_attrs_box_sext, 4);
BOX_FUNC(uint32, getInt32Ty(C), get_attrs_box_zext, 4);
BOX_FUNC(int64, getInt64Ty(C), get_attrs_box_sext, 8);
BOX_FUNC(uint64, getInt64Ty(C), get_attrs_box_zext, 8);
BOX_FUNC(char, getCharTy(C), get_attrs_box_zext, 1);
BOX_FUNC(float32, getFloatTy(C), get_attrs_box_float, 4);
BOX_FUNC(float64, getDoubleTy(C), get_attrs_box_float, 8);
#undef BOX_FUNC

static const auto box_ssavalue_func = new JuliaFunction<TypeFnContextAndSizeT>{
    XSTR(jl_box_ssavalue),
    [](LLVMContext &C, Type *T_size) {
        auto T_prjlvalue = JuliaType::get_prjlvalue_ty(C);
        return FunctionType::get(T_prjlvalue,
            {T_size}, false);
    },
    get_attrs_basic,
};
static const auto jldnd_func = new JuliaFunction<>{
    XSTR(jl_f_donotdelete),
    [](LLVMContext &C) {
        return FunctionType::get(getVoidTy(C), true);
    },
    [](LLVMContext &C) {
        AttrBuilder FnAttrs(C);
        FnAttrs.addMemoryAttr(MemoryEffects::inaccessibleMemOnly() | MemoryEffects::readOnly());
        FnAttrs.addAttribute(Attribute::WillReturn);
        FnAttrs.addAttribute(Attribute::NoUnwind);
        return AttributeList::get(C,
                AttributeSet::get(C, FnAttrs),
                Attributes(C, {}),
                None);
    },
};

// placeholder functions
static const auto gcroot_flush_func = new JuliaFunction<>{
    "julia.gcroot_flush",
    [](LLVMContext &C) { return FunctionType::get(getVoidTy(C), false); },
    nullptr,
};
static const auto gc_preserve_begin_func = new JuliaFunction<>{
    "llvm.julia.gc_preserve_begin",
    [](LLVMContext &C) { return FunctionType::get(Type::getTokenTy(C), true); },
    nullptr,
};
static const auto gc_preserve_end_func = new JuliaFunction<> {
    "llvm.julia.gc_preserve_end",
    [](LLVMContext &C) { return FunctionType::get(getVoidTy(C), {Type::getTokenTy(C)}, false); },
    nullptr,
};
static const auto pointer_from_objref_func = new JuliaFunction<>{
    "julia.pointer_from_objref",
    [](LLVMContext &C) { return FunctionType::get(JuliaType::get_pjlvalue_ty(C),
            {PointerType::get(JuliaType::get_jlvalue_ty(C), AddressSpace::Derived)}, false); },
    [](LLVMContext &C) {
        AttrBuilder FnAttrs(C);
        FnAttrs.addMemoryAttr(MemoryEffects::none());
        FnAttrs.addAttribute(Attribute::NoUnwind);
        FnAttrs.addAttribute(Attribute::Speculatable);
        FnAttrs.addAttribute(Attribute::WillReturn);
        FnAttrs.addAttribute(Attribute::NoRecurse);
        FnAttrs.addAttribute(Attribute::NoSync);
        return AttributeList::get(C,
            AttributeSet::get(C, FnAttrs),
            Attributes(C, {Attribute::NonNull}),
            None); },
};
static const auto gc_loaded_func = new JuliaFunction<>{
    "julia.gc_loaded",
    // # memory(none) nosync nounwind speculatable willreturn norecurse
    // declare nonnull noundef ptr(Loaded) @"julia.gc_loaded"(ptr(Tracked) nocapture nonnull noundef readnone, ptr nonnull noundef readnone)
    //  top:
    //   %metadata GC base pointer is ptr(Tracked)
    //   ret addrspacecast ptr to ptr(Loaded)
    [](LLVMContext &C) { return FunctionType::get(PointerType::get(JuliaType::get_prjlvalue_ty(C), AddressSpace::Loaded),
            {JuliaType::get_prjlvalue_ty(C), PointerType::get(JuliaType::get_prjlvalue_ty(C), 0)}, false); },
    [](LLVMContext &C) {
        AttrBuilder FnAttrs(C);
        FnAttrs.addAttribute(Attribute::NoSync);
        FnAttrs.addAttribute(Attribute::NoUnwind);
        FnAttrs.addAttribute(Attribute::Speculatable);
        FnAttrs.addAttribute(Attribute::WillReturn);
        FnAttrs.addAttribute(Attribute::NoRecurse);
        FnAttrs.addMemoryAttr(MemoryEffects::none());
        AttrBuilder RetAttrs(C);
        RetAttrs.addAttribute(Attribute::NonNull);
        RetAttrs.addAttribute(Attribute::NoUndef);
        return AttributeList::get(C, AttributeSet::get(C,FnAttrs), AttributeSet::get(C,RetAttrs),
                { Attributes(C, {Attribute::NonNull, Attribute::NoUndef, Attribute::ReadNone, Attribute::NoCapture}),
                  Attributes(C, {Attribute::NonNull, Attribute::NoUndef, Attribute::ReadNone}) });
                  },
};

// julia.call represents a call with julia calling convention, it is used as
//
//   ptr julia.call(ptr %fptr, ptr %f, ptr %arg1, ptr %arg2, ...)
//
// In late lowering the call will then be rewritten as
//
//   ptr %fptr(ptr %f, ptr args, i64 nargs)
//
// with all the spelled out args appropriately moved into the argument stack buffer.
// By representing it this way rather than allocating the stack buffer earlier, we
// allow LLVM to make more aggressive optimizations on the call arguments.
static const auto julia_call = new JuliaFunction<>{
    "julia.call",
    [](LLVMContext &C) {
        auto T_prjlvalue = JuliaType::get_prjlvalue_ty(C);
        return FunctionType::get(T_prjlvalue,
            {getPointerTy(C),
             T_prjlvalue}, // %f
            true); }, // %args
    get_attrs_basic,
};

// julia.call2 is like julia.call, except that %arg1 gets passed as a register
// argument at the end of the argument list.
static const auto julia_call2 = new JuliaFunction<>{
    "julia.call2",
    [](LLVMContext &C) {
        auto T_prjlvalue = JuliaType::get_prjlvalue_ty(C);
        return FunctionType::get(T_prjlvalue,
            {getPointerTy(C),
             T_prjlvalue, // %arg1
             T_prjlvalue}, // %f
            true); }, // %args
    get_attrs_basic,
};

// julia.call3 is like julia.call, except that %fptr is derived rather than tracked
static const auto julia_call3 = new JuliaFunction<>{
    "julia.call3",
    [](LLVMContext &C) {
        auto T_prjlvalue = JuliaType::get_prjlvalue_ty(C);
        Type *T = PointerType::get(JuliaType::get_jlvalue_ty(C), AddressSpace::Derived);
        return FunctionType::get(T_prjlvalue,
            {getPointerTy(C),
             T}, // %f
            true); }, // %args
    get_attrs_basic,
};


static const auto jltuple_func = new JuliaFunction<>{XSTR(jl_f_tuple), get_func_sig, get_func_attrs};
static const auto jlintrinsic_func = new JuliaFunction<>{XSTR(jl_f_intrinsic_call), get_func3_sig, get_func_attrs};
static const auto jl_new_opaque_closure_jlcall_func = new JuliaFunction<>{XSTR(jl_new_opaque_closure_jlcall), get_func_sig, get_func_attrs};

static const auto mk_builtin_func_map() {
    auto builtin_addrs = new DenseMap<jl_value_t*, JuliaFunction<>*>();
    for (int i = 0; i < jl_n_builtins; i++) {
        jl_value_t *builtin = jl_builtin_instances[i];
        if (builtin) // a couple do not have instances (e.g. IntrinsicFunction)
            (*builtin_addrs)[builtin] = new JuliaFunction<>{StringRef(jl_builtin_f_names[i]), get_func_sig, get_func_attrs};
    }
    return builtin_addrs;
}

static const auto &builtin_func_map() {
    static auto builtins = mk_builtin_func_map();
    return *builtins;
}

static _Atomic(uint64_t) globalUniqueGeneratedNames{1};

// --- code generation ---

static MDNode *best_tbaa(jl_tbaacache_t &tbaa_cache, jl_value_t *jt) {
    jt = jl_unwrap_unionall(jt);
    if (jt == (jl_value_t*)jl_datatype_type ||
        (jl_is_type_type(jt) && jl_is_datatype(jl_tparam0(jt))))
        return tbaa_cache.tbaa_datatype;
    if (!jl_is_datatype(jt))
        return tbaa_cache.tbaa_value;
    if (jl_is_abstracttype(jt))
        return tbaa_cache.tbaa_value;
    if (jl_is_genericmemory_type(jt) || jl_is_array_type(jt))
        return tbaa_cache.tbaa_array;
    // If we're here, we know all subtypes are (im)mutable, even if we
    // don't know what the exact type is
    return jl_is_mutable(jt) ? tbaa_cache.tbaa_mutab : tbaa_cache.tbaa_immut;
}

// tracks whether codegen is currently able to simply stack-allocate this type
// note that this includes jl_isbits, although codegen should work regardless
static bool jl_is_concrete_immutable(jl_value_t* t)
{
    return jl_may_be_immutable_datatype(t) && ((jl_datatype_t*)t)->isconcretetype;
}

static bool jl_is_pointerfree(jl_value_t* t)
{
    if (!jl_is_concrete_immutable(t))
        return 0;
    const jl_datatype_layout_t *layout = ((jl_datatype_t*)t)->layout;
    return layout && layout->npointers == 0;
}

// these queries are usually related, but we split them out here
// for convenience and clarity (and because it changes the calling convention)
// n.b. this must include jl_is_datatype_singleton (ghostType) and primitive types
static bool deserves_stack(jl_value_t* t)
{
    if (!jl_is_concrete_immutable(t))
        return false;
    jl_datatype_t *dt = (jl_datatype_t*)t;
    return jl_is_datatype_singleton(dt) || jl_datatype_isinlinealloc(dt, 0);
}
static bool deserves_argbox(jl_value_t* t)
{
    return !deserves_stack(t);
}
static bool deserves_retbox(jl_value_t* t)
{
    return deserves_argbox(t);
}
static bool deserves_sret(jl_value_t *dt, Type *T)
{
    assert(jl_is_datatype(dt));
    return (size_t)jl_datatype_size(dt) > sizeof(void*) && !T->isFloatingPointTy() && !T->isVectorTy();
}

// Alias Analysis Info (analogous to llvm::AAMDNodes)
struct jl_aliasinfo_t {
    MDNode *tbaa = nullptr;          // '!tbaa': Struct-path TBAA. TBAA graph forms a tree (indexed by offset).
                                     //          Two pointers do not alias if they are not transitive parents
                                     //          (effectively, subfields) of each other or equal.
    MDNode *tbaa_struct = nullptr;   // '!tbaa.struct': Describes memory layout of struct.
    MDNode *scope = nullptr;         // '!alias.scope': Generic "noalias" memory access sets.
                                     //                 If alias.scope(inst_a) ⊆ noalias(inst_b) (in any "domain")
                                     //                    => inst_a, inst_b do not alias.
    MDNode *noalias = nullptr;       // '!noalias': See '!alias.scope' above.

    enum class Region { unknown, gcframe, stack, data, constant, type_metadata }; // See jl_regions_t

    explicit jl_aliasinfo_t() = default;
    explicit jl_aliasinfo_t(jl_codectx_t &ctx, Region r, MDNode *tbaa);
    explicit jl_aliasinfo_t(MDNode *tbaa, MDNode *tbaa_struct, MDNode *scope, MDNode *noalias)
        : tbaa(tbaa), tbaa_struct(tbaa_struct), scope(scope), noalias(noalias) {}
    jl_aliasinfo_t(const jl_aliasinfo_t &) = default;

    // Add !tbaa, !tbaa.struct, !alias.scope, !noalias annotations to an instruction.
    //
    // Also adds `invariant.load` to load instructions in the constant !noalias scope.
    Instruction *decorateInst(Instruction *inst) const {

        if (this->tbaa)
            inst->setMetadata(LLVMContext::MD_tbaa, this->tbaa);
        if (this->tbaa_struct)
            inst->setMetadata(LLVMContext::MD_tbaa_struct, this->tbaa_struct);
        if (this->scope)
            inst->setMetadata(LLVMContext::MD_alias_scope, this->scope);
        if (this->noalias)
            inst->setMetadata(LLVMContext::MD_noalias, this->noalias);

        if (this->scope && isa<LoadInst>(inst)) {
            // If this is in the read-only region, mark the load with "!invariant.load"
            if (this->scope->getNumOperands() == 1) {
                MDNode *operand = cast<MDNode>(this->scope->getOperand(0));
                auto scope_name = cast<MDString>(operand->getOperand(0))->getString();
                if (scope_name == "jnoalias_const")
                    inst->setMetadata(LLVMContext::MD_invariant_load, MDNode::get(inst->getContext(), None));
            }
        }

        return inst;
    }

    // Merge two sets of alias information.
    jl_aliasinfo_t merge(const jl_aliasinfo_t &other) const {
        jl_aliasinfo_t result;
        result.tbaa = MDNode::getMostGenericTBAA(this->tbaa, other.tbaa);
        result.tbaa_struct = nullptr;
        result.scope = MDNode::getMostGenericAliasScope(this->scope, other.scope);
        result.noalias = MDNode::intersect(this->noalias, other.noalias);
        return result;
    }

    // Create alias information based on the provided TBAA metadata.
    //
    // This function only exists to help transition to using !noalias to encode
    // memory region non-aliasing. It should be deleted once the TBAA metadata
    // is improved to encode only memory layout and *not* memory regions.
    static jl_aliasinfo_t fromTBAA(jl_codectx_t &ctx, MDNode *tbaa);
};

// metadata tracking for a llvm Value* during codegen
const uint8_t UNION_BOX_MARKER = 0x80;
struct jl_cgval_t {
    Value *V; // may be of type T* or T, or set to NULL if ghost (or if the value has not been initialized yet, for a variable definition)
    // For unions, we may need to keep a reference to the boxed part individually.
    // If this is non-NULL, then, at runtime, we satisfy the invariant that (for the corresponding
    // runtime values) if `(TIndex | UNION_BOX_MARKER) != 0`, then `Vboxed == V` (by value).
    // For convenience, we also set this value of isboxed values, in which case
    // it is equal (at compile time) to V.

    // If this is non-NULL (at compile time), it is always of type `T_prjlvalue`.
    // N.B.: In general we expect this to always be a dereferenceable pointer at runtime.
    //       However, there are situations where this value may be a runtime NULL
    //       (PhiNodes with undef predecessors or PhiC with undef UpsilonNode).
    //       The middle-end arranges appropriate error checks before any use
    //       of this value that may read a non-dereferenceable Vboxed, with two
    //       exceptions: PhiNode and UpsilonNode arguments which need special
    //       handling to account for the possibility that this may be NULL.
    Value *Vboxed;

    Value *TIndex; // if `V` is an unboxed (tagged) Union described by `typ`, this gives the DataType index (1-based, small int) as an i8
    SmallVector<Value*,0> inline_roots; // if present, `V` is a pointer, but not in canonical layout
    jl_value_t *constant; // constant value (rooted in linfo.def.roots)
    jl_value_t *typ; // the original type of V, never nullptr
    bool isboxed; // whether this value is a jl_value_t* allocated on the heap with the right type tag
    bool isghost; // whether this value is "ghost"
    MDNode *tbaa; // The related tbaa node. Non-nullptr iff this holds an address.
    // If non-null, this memory location may be promoted on use, by hoisting the
    // destination memory above the promotion point.
    Instruction *promotion_point;
    // If promotion_ssa is non-null, the julia src ssa value that corresponds
    // to the promotion point. This is used for dominator analysis, since LLVM's
    // dominator analysis has algorithmic problems for large basic blocks.
    ssize_t promotion_ssa;
    bool ispointer() const
    {
        // whether this value is compatible with `data_pointer`
        assert(inline_roots.empty());
        return tbaa != nullptr;
    }
    jl_cgval_t(Value *Vval, jl_value_t *typ, Value *tindex) : // general value constructor
        V(Vval), // V is allowed to be nullptr in a jl_varinfo_t context, but not during codegen contexts
        Vboxed(nullptr),
        TIndex(tindex),
        inline_roots(),
        constant(nullptr),
        typ(typ),
        isboxed(false),
        isghost(false),
        tbaa(nullptr),
        promotion_point(nullptr),
        promotion_ssa(-1)
    {
        assert(TIndex == nullptr || TIndex->getType() == getInt8Ty(TIndex->getContext()));
    }
    jl_cgval_t(Value *Vptr, bool isboxed, jl_value_t *typ, Value *tindex, MDNode *tbaa, Value* inline_roots) = delete;
    jl_cgval_t(Value *Vptr, bool isboxed, jl_value_t *typ, Value *tindex, MDNode *tbaa, ArrayRef<Value*> inline_roots) : // general pointer constructor
        V(Vptr),
        Vboxed(isboxed ? Vptr : nullptr),
        TIndex(tindex),
        inline_roots(inline_roots),
        constant(nullptr),
        typ(typ),
        isboxed(isboxed),
        isghost(false),
        tbaa(tbaa),
        promotion_point(nullptr),
        promotion_ssa(-1)
    {
        if (Vboxed)
            assert(Vboxed->getType() == JuliaType::get_prjlvalue_ty(Vboxed->getContext()));
        assert(tbaa != nullptr);
        assert(!(isboxed && TIndex != nullptr));
        assert(TIndex == nullptr || TIndex->getType() == getInt8Ty(TIndex->getContext()));
    }
    explicit jl_cgval_t(jl_value_t *typ) : // ghost value constructor
        // mark explicit to avoid being used implicitly for conversion from nullptr (use jl_cgval_t() instead)
        V(nullptr),
        Vboxed(nullptr),
        TIndex(nullptr),
        inline_roots(),
        constant(((jl_datatype_t*)typ)->instance),
        typ(typ),
        isboxed(false),
        isghost(true),
        tbaa(nullptr),
        promotion_point(nullptr),
        promotion_ssa(-1)
    {
        assert(jl_is_datatype(typ));
        assert(constant);
    }
    jl_cgval_t(const jl_cgval_t &v, jl_value_t *typ, Value *tindex) : // copy constructor with new type
        V(v.V),
        Vboxed(v.Vboxed),
        TIndex(tindex),
        inline_roots(v.inline_roots),
        constant(v.constant),
        typ(typ),
        isboxed(v.isboxed),
        isghost(v.isghost),
        tbaa(v.tbaa),
        promotion_point(v.promotion_point),
        promotion_ssa(v.promotion_ssa)
    {
        if (Vboxed)
            assert(Vboxed->getType() == JuliaType::get_prjlvalue_ty(Vboxed->getContext()));
        // this constructor expects we had a badly or equivalently typed version
        // make sure we aren't discarding the actual type information
        if (v.TIndex) {
            assert((TIndex == nullptr) == jl_is_concrete_type(typ));
        }
        else {
            assert(isboxed || v.typ == typ || tindex);
        }
    }
    explicit jl_cgval_t() : // undef / unreachable constructor
        V(nullptr),
        Vboxed(nullptr),
        TIndex(nullptr),
        inline_roots(),
        constant(nullptr),
        typ(jl_bottom_type),
        isboxed(false),
        isghost(true),
        tbaa(nullptr),
        promotion_point(nullptr),
        promotion_ssa(-1)
    {
    }
};

// per-local-variable information
struct jl_varinfo_t {
    Instruction *boxroot; // an address, if the var might be in a jl_value_t** stack slot (marked ctx.tbaa().tbaa_const, if appropriate)
    jl_cgval_t value; // a stack slot or constant value
    Value *pTIndex; // i8* stack slot for the value.TIndex tag describing `value.V`
    AllocaInst *inline_roots; // stack roots for the inline_roots array, if needed
    DILocalVariable *dinfo;
    // if the variable might be used undefined and is not boxed
    // this i1 flag is true when it is defined
    Value *defFlag;
    bool isSA; // whether all stores dominate all uses
    bool isVolatile;
    bool isArgument;
    bool usedUndef;
    bool used;

    jl_varinfo_t(LLVMContext &ctxt) : boxroot(nullptr),
                     value(jl_cgval_t()),
                     pTIndex(nullptr),
                     inline_roots(nullptr),
                     dinfo(nullptr),
                     defFlag(nullptr),
                     isSA(false),
                     isVolatile(false),
                     isArgument(false),
                     usedUndef(false),
                     used(false)
    {
    }
};

// information about the context of a piece of code: its enclosing
// function and module, and visible local variables and labels.
class jl_codectx_t {
public:
    IRBuilder<> builder;
    jl_codegen_params_t &emission_context;
    llvm::MapVector<jl_code_instance_t*, jl_codegen_call_target_t> call_targets;
    Function *f = NULL;
    MDNode* LoopID = NULL;
    // local var info. globals are not in here.
    SmallVector<jl_varinfo_t, 0> slots;
    std::map<int, jl_varinfo_t> phic_slots;
    std::map<int, std::pair<Value*, Value*> > scope_restore;
    std::map<jl_value_t*, AllocaInst*> eh_buffers;
    SmallVector<jl_cgval_t, 0> SAvalues;
    SmallVector<std::tuple<jl_cgval_t, BasicBlock *, AllocaInst *, PHINode *, SmallVector<PHINode*,0>, jl_value_t *>, 0> PhiNodes;
    SmallVector<bool, 0> ssavalue_assigned;
    SmallVector<int, 0> ssavalue_usecount;
    jl_module_t *module = NULL;
    jl_typecache_t type_cache;
    jl_tbaacache_t tbaa_cache;
    jl_noaliascache_t aliasscope_cache;
    jl_method_instance_t *linfo = NULL;
    jl_value_t *rettype = NULL;
    jl_code_info_t *source = NULL;
    jl_array_t *code = NULL;
    size_t min_world = 0;
    size_t max_world = -1;
    const char *name = NULL;
    StringRef file{};
    int32_t line = -1;
    Value *spvals_ptr = NULL;
    Value *argArray = NULL;
    Value *argCount = NULL;
    std::string funcName;
    int vaSlot = -1;        // name of vararg argument
    int nReqArgs = 0;
    int nargs = 0;
    int nvargs = -1;
    bool is_opaque_closure = false;

    Value *pgcstack = NULL;
    Instruction *topalloca = NULL;
    Value *world_age_at_entry = NULL;

    bool use_cache = false;
    bool external_linkage = false;
    const jl_cgparams_t *params = NULL;

    SmallVector<std::unique_ptr<Module>, 0> llvmcall_modules;

    jl_codectx_t(LLVMContext &llvmctx, jl_codegen_params_t &params, size_t min_world, size_t max_world)
      : builder(llvmctx),
        emission_context(params),
        call_targets(),
        min_world(min_world),
        max_world(max_world),
        use_cache(params.cache),
        external_linkage(params.external_linkage),
        params(params.params) {
    }

    jl_codectx_t(LLVMContext &llvmctx, jl_codegen_params_t &params, jl_code_instance_t *ci) :
        jl_codectx_t(llvmctx, params, jl_atomic_load_relaxed(&ci->min_world), jl_atomic_load_relaxed(&ci->max_world)) {}

    jl_typecache_t &types() {
        type_cache.initialize(builder.getContext(), emission_context.DL);
        return type_cache;
    }

    jl_tbaacache_t &tbaa() {
        tbaa_cache.initialize(builder.getContext());
        return tbaa_cache;
    }

    jl_noaliascache_t &noalias() {
        aliasscope_cache.initialize(builder.getContext());
        return aliasscope_cache;
    }

    ~jl_codectx_t() {
        // Transfer local delayed calls to the global queue
        for (auto call_target : call_targets)
            emission_context.workqueue.push_back(call_target);
    }
};

GlobalVariable *JuliaVariable::realize(jl_codectx_t &ctx) {
    return realize(jl_Module);
}

jl_aliasinfo_t::jl_aliasinfo_t(jl_codectx_t &ctx, Region r, MDNode *tbaa): tbaa(tbaa), tbaa_struct(nullptr) {
    MDNode *alias_scope = nullptr;
    jl_noaliascache_t::jl_regions_t regions = ctx.noalias().regions;
    switch (r) {
        case Region::unknown:
            alias_scope = nullptr;
            break;
        case Region::gcframe:
            alias_scope = regions.gcframe;
            break;
        case Region::stack:
            alias_scope = regions.stack;
            break;
        case Region::data:
            alias_scope = regions.data;
            break;
        case Region::constant:
            alias_scope = regions.constant;
            break;
        case Region::type_metadata:
            alias_scope = regions.type_metadata;
            break;
    }

    MDNode *all_scopes[5] = { regions.gcframe, regions.stack, regions.data, regions.type_metadata, regions.constant };
    if (alias_scope) {
        // The matching region is added to !alias.scope
        // All other regions are added to !noalias

        int i = 0;
        Metadata *scopes[1] = { alias_scope };
        Metadata *noaliases[4];
        for (auto const &scope: all_scopes) {
            if (scope == alias_scope) continue;
            noaliases[i++] = scope;
        }

        this->scope = MDNode::get(ctx.builder.getContext(), ArrayRef<Metadata*>(scopes));
        this->noalias = MDNode::get(ctx.builder.getContext(), ArrayRef<Metadata*>(noaliases));
    }
}

jl_aliasinfo_t jl_aliasinfo_t::fromTBAA(jl_codectx_t &ctx, MDNode *tbaa) {
    auto cache = ctx.tbaa();

    // Each top-level TBAA node has a corresponding !alias.scope scope
    MDNode *tbaa_srcs[5] = { cache.tbaa_gcframe, cache.tbaa_stack, cache.tbaa_data, cache.tbaa_array, cache.tbaa_const };
    Region regions[5] = { Region::gcframe, Region::stack, Region::data, Region::type_metadata, Region::constant };

    if (tbaa != nullptr) {
        MDNode *node = cast<MDNode>(tbaa->getOperand(1));
        if (cast<MDString>(node->getOperand(0))->getString() != "jtbaa") {

            // Climb up to node just before root
            MDNode *parent_node = cast<MDNode>(node->getOperand(1));
            while (cast<MDString>(parent_node->getOperand(0))->getString() != "jtbaa") {
                node = parent_node;
                parent_node = cast<MDNode>(node->getOperand(1));
            }

            // Find the matching node's index
            for (int i = 0; i < 5; i++) {
                if (cast<MDNode>(tbaa_srcs[i]->getOperand(1)) == node)
                    return jl_aliasinfo_t(ctx, regions[i], tbaa);
            }
        }
    }

    return jl_aliasinfo_t(ctx, Region::unknown, tbaa);
}

static Type *julia_type_to_llvm(jl_codectx_t &ctx, jl_value_t *jt, bool *isboxed = NULL);
static jl_returninfo_t get_specsig_function(jl_codegen_params_t &ctx, Module *M, Value *fval, StringRef name, jl_value_t *sig, jl_value_t *jlrettype, bool is_opaque_closure,
        ArrayRef<const char*> ArgNames=None, unsigned nreq=0);
static jl_cgval_t emit_expr(jl_codectx_t &ctx, jl_value_t *expr, ssize_t ssaval = -1);
static jl_cgval_t emit_checked_var(jl_codectx_t &ctx, Value *bp, jl_sym_t *name, jl_value_t *scope, bool isvol, MDNode *tbaa);
static jl_cgval_t emit_sparam(jl_codectx_t &ctx, size_t i);
static Value *emit_condition(jl_codectx_t &ctx, const jl_cgval_t &condV, const Twine &msg);
static Value *get_current_task(jl_codectx_t &ctx);
static Value *get_current_ptls(jl_codectx_t &ctx);
static Value *get_tls_world_age(jl_codectx_t &ctx);
static Value *get_scope_field(jl_codectx_t &ctx);
static Value *get_tls_world_age_field(jl_codectx_t &ctx);
static void CreateTrap(IRBuilder<> &irbuilder, bool create_new_block = true);
static CallInst *emit_jlcall(jl_codectx_t &ctx, Value *theFptr, Value *theF,
                             ArrayRef<jl_cgval_t> args, size_t nargs, JuliaFunction<> *trampoline);
static CallInst *emit_jlcall(jl_codectx_t &ctx, JuliaFunction<> *theFptr, Value *theF,
                             ArrayRef<jl_cgval_t> args, size_t nargs, JuliaFunction<> *trampoline);
static Value *emit_f_is(jl_codectx_t &ctx, const jl_cgval_t &arg1, const jl_cgval_t &arg2,
                        Value *nullcheck1 = nullptr, Value *nullcheck2 = nullptr);
static jl_cgval_t emit_new_struct(jl_codectx_t &ctx, jl_value_t *ty, size_t nargs, ArrayRef<jl_cgval_t> argv, bool is_promotable=false);
static jl_cgval_t emit_invoke(jl_codectx_t &ctx, const jl_cgval_t &lival, ArrayRef<jl_cgval_t> argv, size_t nargs, jl_value_t *rt, bool always_inline);

static Value *literal_pointer_val(jl_codectx_t &ctx, jl_value_t *p);
static unsigned julia_alignment(jl_value_t *jt);
static void recombine_value(jl_codectx_t &ctx, const jl_cgval_t &x, Value *dst, jl_aliasinfo_t const &dst_ai, Align alignment, bool isVolatile);

static GlobalVariable *prepare_global_in(Module *M, JuliaVariable *G)
{
    return G->realize(M);
}

template<typename TypeFn_t>
static Function *prepare_call_in(Module *M, JuliaFunction<TypeFn_t> *G)
{
    return G->realize(M);
}

static inline GlobalVariable *prepare_global_in(Module *M, GlobalVariable *G)
{
    if (G->getParent() == M)
        return G;
    GlobalValue *local = M->getNamedValue(G->getName());
    if (!local) {
        // Copy the GlobalVariable, but without the initializer, so it becomes a declaration
        GlobalVariable *proto = new GlobalVariable(*M, G->getValueType(),
                G->isConstant(), G->getLinkage(),
                nullptr, G->getName(), nullptr, G->getThreadLocalMode());
        if (proto->hasLocalLinkage()) {
            proto->setInitializer(G->getInitializer());
        }
        proto->copyAttributesFrom(G);
        return proto;
    }
    return cast<GlobalVariable>(local);
}

static Value *emit_ptrgep(jl_codectx_t &ctx, Value *base, size_t byte_offset, const Twine &Name="")
{
    auto *gep = ctx.builder.CreateConstInBoundsGEP1_32(getInt8Ty(ctx.builder.getContext()), base, byte_offset);
    setName(ctx.emission_context, gep, Name);
    return gep;
}

static Value *emit_ptrgep(jl_codectx_t &ctx, Value *base, Value *byte_offset, const Twine &Name="")
{
    auto *gep = ctx.builder.CreateInBoundsGEP(getInt8Ty(ctx.builder.getContext()), base, byte_offset, Name);
    setName(ctx.emission_context, gep, Name);
    return gep;
}


// --- convenience functions for tagging llvm values with julia types ---

static GlobalVariable *get_pointer_to_constant(jl_codegen_params_t &emission_context, Constant *val, Align align, const Twine &name, Module &M)
{
    GlobalVariable *&gv = emission_context.mergedConstants[val];
    auto get_gv = [&](const Twine &name) {
        auto gv = new GlobalVariable(
                M,
                val->getType(),
                true,
                GlobalVariable::PrivateLinkage,
                val,
                name);
        gv->setUnnamedAddr(GlobalValue::UnnamedAddr::Global);
        gv->setAlignment(align);
        return gv;
    };
    if (gv == nullptr) {
        gv = get_gv(name + "#" + Twine(emission_context.mergedConstants.size()));
    }
    else if (gv->getParent() != &M) {
        StringRef gvname = gv->getName();
        gv = M.getNamedGlobal(gvname);
        if (!gv) {
            gv = get_gv(gvname);
        }
    }
    assert(gv->getName().starts_with(name.str()));
    assert(val == gv->getInitializer());
    return gv;
}

static AllocaInst *emit_static_alloca(jl_codectx_t &ctx, Type *lty, Align align)
{
    ++EmittedAllocas;
    return new AllocaInst(lty, ctx.topalloca->getModule()->getDataLayout().getAllocaAddrSpace(), nullptr, align, "",
#if JL_LLVM_VERSION >= 200000
                /*InsertBefore=*/ctx.topalloca->getIterator()
#else
                /*InsertBefore=*/ctx.topalloca
#endif
    );
}

static AllocaInst *emit_static_alloca(jl_codectx_t &ctx, unsigned nb, Align align)
{
    // Stupid hack: SROA takes hints from the element type, and will happily split this allocation into lots of unaligned bits
    // if it cannot find something better to do, which is terrible for performance.
    // However, if we emit this with an element size equal to the alignment, it will instead split it into aligned chunks
    // which is great for performance and vectorization.
    if (alignTo(nb, align) == align.value()) // don't bother with making an array of length 1
        return emit_static_alloca(ctx, ctx.builder.getIntNTy(align.value() * 8), align);
    return emit_static_alloca(ctx, ArrayType::get(ctx.builder.getIntNTy(align.value() * 8), alignTo(nb, align) / align.value()), align);
}

static AllocaInst *emit_static_roots(jl_codectx_t &ctx, unsigned nroots)
{
    AllocaInst *staticroots = emit_static_alloca(ctx, ctx.types().T_prjlvalue, Align(sizeof(void*)));
    staticroots->setOperand(0, ConstantInt::get(getInt32Ty(ctx.builder.getContext()), nroots));
    IRBuilder<> builder(ctx.topalloca);
    jl_aliasinfo_t ai = jl_aliasinfo_t::fromTBAA(ctx, ctx.tbaa().tbaa_gcframe);
    // make sure these are nullptr early from LLVM's perspective, in case it decides to SROA it
    ai.decorateInst(builder.CreateMemSet(staticroots, builder.getInt8(0), nroots * sizeof(void*), staticroots->getAlign()))->moveAfter(ctx.topalloca);
    return staticroots;
}

static void undef_derived_strct(jl_codectx_t &ctx, Value *ptr, jl_datatype_t *sty, MDNode *tbaa)
{
    assert(ptr->getType()->getPointerAddressSpace() != AddressSpace::Tracked);
    size_t first_offset = sty->layout->nfields ? jl_field_offset(sty, 0) : 0;
    if (first_offset != 0)
        ctx.builder.CreateMemSet(ptr, ConstantInt::get(getInt8Ty(ctx.builder.getContext()), 0), first_offset, MaybeAlign(0));
    if (sty->layout->first_ptr < 0)
        return;
    size_t i, np = sty->layout->npointers;
    auto T_prjlvalue = JuliaType::get_prjlvalue_ty(ctx.builder.getContext());
    for (i = 0; i < np; i++) {
        Value *fld = emit_ptrgep(ctx, ptr, jl_ptr_offset(sty, i) * sizeof(jl_value_t*));
        jl_aliasinfo_t ai = jl_aliasinfo_t::fromTBAA(ctx, tbaa);
        ai.decorateInst(ctx.builder.CreateStore(Constant::getNullValue(T_prjlvalue), fld));
    }
}

static Value *emit_inttoptr(jl_codectx_t &ctx, Value *v, Type *ty)
{
    // Almost all of our inttoptr are generated due to representing `Ptr` with `ctx.types().T_size`
    // in LLVM and most of these integers are generated from `ptrtoint` in the first place.
    if (auto I = dyn_cast<PtrToIntInst>(v)) {
        auto ptr = I->getOperand(0);
        if (ty->getPointerAddressSpace() == ptr->getType()->getPointerAddressSpace())
            return ptr;
        else
            return ctx.builder.CreateAddrSpaceCast(ptr, ty);
    }
    ++EmittedIntToPtrs;
    return ctx.builder.CreateIntToPtr(v, ty);
}

static inline jl_cgval_t ghostValue(jl_codectx_t &ctx, jl_value_t *typ)
{
    if (typ == jl_bottom_type)
        return jl_cgval_t(); // Undef{}
    if (typ == (jl_value_t*)jl_typeofbottom_type) {
        // normalize TypeofBottom to Type{Union{}}
        typ = (jl_value_t*)jl_typeofbottom_type->super;
    }
    if (jl_is_type_type(typ)) {
        assert(is_uniquerep_Type(typ));
        // replace T::Type{T} with T, by assuming that T must be a leaftype of some sort
        jl_cgval_t constant(NULL, true, typ, NULL, best_tbaa(ctx.tbaa(), typ), None);
        constant.constant = jl_tparam0(typ);
        if (typ == (jl_value_t*)jl_typeofbottom_type->super)
            constant.isghost = true;
        return constant;
    }
    return jl_cgval_t(typ);
}
static inline jl_cgval_t ghostValue(jl_codectx_t &ctx, jl_datatype_t *typ)
{
    return ghostValue(ctx, (jl_value_t*)typ);
}

static inline jl_cgval_t mark_julia_const(jl_codectx_t &ctx, jl_value_t *jv)
{
    jl_value_t *typ;
    if (jl_is_type(jv) && jv != jl_bottom_type) {
        typ = (jl_value_t*)jl_wrap_Type(jv); // TODO: gc-root this?
    }
    else {
        typ = jl_typeof(jv);
        if (jl_is_datatype_singleton((jl_datatype_t*)typ))
            return ghostValue(ctx, typ);
    }
    jl_cgval_t constant(NULL, true, typ, NULL, best_tbaa(ctx.tbaa(), typ), None);
    constant.constant = jv;
    return constant;
}


static inline jl_cgval_t mark_julia_slot(Value *v, jl_value_t *typ, Value *tindex, MDNode *tbaa, ArrayRef<Value*> inline_roots=None)
{
    // this enables lazy-copying of immutable values and stack or argument slots
    jl_cgval_t tagval(v, false, typ, tindex, tbaa, inline_roots);
    return tagval;
}

static bool valid_as_globalinit(const Value *v) {
    if (isa<ConstantExpr>(v)) {
        // llvm can't handle all the things that could be inside a ConstantExpr
        // (such as addrspacecast), and we don't really mind losing this optimization
        return false;
    }
    if (const auto *CC = dyn_cast<ConstantAggregate>(v)) {
        for (const Value *elem : CC->operand_values())
            if (!valid_as_globalinit(elem))
                return false;
    }
    return isa<Constant>(v);
}

static Value *zext_struct(jl_codectx_t &ctx, Value *V);

// TODO: in the future, assume all callers will handle the interior pointers separately, and have
// have zext_struct strip them out, so we aren't saving those to the stack here causing shadow stores
// to be necessary too
static inline jl_cgval_t value_to_pointer(jl_codectx_t &ctx, Value *v, jl_value_t *typ, Value *tindex)
{
    Value *loc;
    v = zext_struct(ctx, v);
    Align align(julia_alignment(typ));
    if (valid_as_globalinit(v)) { // llvm can't handle all the things that could be inside a ConstantExpr
        assert(jl_is_concrete_type(typ)); // not legal to have an unboxed abstract type
        loc = get_pointer_to_constant(ctx.emission_context, cast<Constant>(v), align, "_j_const", *jl_Module);
    }
    else {
        loc = emit_static_alloca(ctx, v->getType(), align);
        ctx.builder.CreateAlignedStore(v, loc, align);
    }
    return mark_julia_slot(loc, typ, tindex, ctx.tbaa().tbaa_stack);
}
static inline jl_cgval_t value_to_pointer(jl_codectx_t &ctx, const jl_cgval_t &v)
{
    if (!v.inline_roots.empty()) {
        //if (v.V == nullptr) {
        //    AllocaInst *loc = emit_static_roots(ctx, v.inline_roots.size());
        //    for (size_t i = 0; i < v.inline_roots.counts(); i++)
        //        ctx.builder.CreateAlignedStore(v.inline_roots[i], emit_ptrgep(ctx, loc, i * sizeof(void*)), Align(sizeof(void*)));
        //    return mark_julia_slot(loc, v.typ, v.TIndex, ctx.tbaa().tbaa_gcframe);
        //}
        Align align(julia_alignment(v.typ));
        Type *ty = julia_type_to_llvm(ctx, v.typ);
        AllocaInst *loc = emit_static_alloca(ctx, ty, align);
        auto tbaa = v.V == nullptr ? ctx.tbaa().tbaa_gcframe : ctx.tbaa().tbaa_stack;
        auto stack_ai = jl_aliasinfo_t::fromTBAA(ctx, tbaa);
        recombine_value(ctx, v, loc, stack_ai, align, false);
        return mark_julia_slot(loc, v.typ, v.TIndex, tbaa);
    }
    if (v.ispointer())
        return v;
    return value_to_pointer(ctx, v.V, v.typ, v.TIndex);
}

static inline jl_cgval_t mark_julia_type(jl_codectx_t &ctx, Value *v, bool isboxed, jl_value_t *typ)
{
    if (jl_is_type_type(typ)) {
        if (is_uniquerep_Type(typ)) {
            // replace T::Type{T} with T
            return ghostValue(ctx, typ);
        }
    }
    else if (jl_is_datatype(typ) && jl_is_datatype_singleton((jl_datatype_t*)typ)) {
        // no need to explicitly load/store a constant/ghost value
        return ghostValue(ctx, typ);
    }
    Type *T = julia_type_to_llvm(ctx, typ);
    if (type_is_ghost(T)) {
        return ghostValue(ctx, typ);
    }
    if (v && !isboxed && v->getType()->isAggregateType()) {
        // eagerly put this back onto the stack
        // llvm mem2reg pass will remove this if unneeded
        if (CountTrackedPointers(v->getType()).count == 0)
            return value_to_pointer(ctx, v, typ, NULL);
    }
    if (isboxed)
        return jl_cgval_t(v, isboxed, typ, NULL, best_tbaa(ctx.tbaa(), typ), None);
    return jl_cgval_t(v, typ, NULL);
}

static inline jl_cgval_t mark_julia_type(jl_codectx_t &ctx, Value *v, bool isboxed, jl_datatype_t *typ)
{
    return mark_julia_type(ctx, v, isboxed, (jl_value_t*)typ);
}

// see if it might be profitable (and cheap) to change the type of v to typ
static inline jl_cgval_t update_julia_type(jl_codectx_t &ctx, const jl_cgval_t &v, jl_value_t *typ)
{
    if (v.typ == jl_bottom_type || typ == (jl_value_t*)jl_any_type || jl_egal(v.typ, typ))
        return v; // fast-path
    if (v.constant)
        return jl_isa(v.constant, typ) ? v : jl_cgval_t();
    if (jl_is_concrete_type(v.typ) && !jl_is_kind(v.typ)) {
        if (jl_is_concrete_type(typ) && !jl_is_kind(typ)) {
            // type mismatch: changing from one leaftype to another
            CreateTrap(ctx.builder);
            return jl_cgval_t();
        }
        return v; // doesn't improve type info
    }
    if (v.TIndex) {
        jl_value_t *utyp = jl_unwrap_unionall(typ);
        if (jl_is_datatype(utyp)) {
            bool alwaysboxed;
            if (jl_is_concrete_type(utyp))
                alwaysboxed = !jl_is_pointerfree(utyp);
            else
                alwaysboxed = !((jl_datatype_t*)utyp)->name->abstract && ((jl_datatype_t*)utyp)->name->mutabl;
            if (alwaysboxed) {
                // discovered that this union-split type must actually be isboxed
                if (v.Vboxed) {
                    return jl_cgval_t(v.Vboxed, true, typ, NULL, best_tbaa(ctx.tbaa(), typ), v.inline_roots);
                }
                else {
                    // type mismatch (there weren't any boxed values in the union)
                    CreateTrap(ctx.builder);
                    return jl_cgval_t();
                }
            }
        }
        if (!jl_is_concrete_type(typ))
            return v; // not generally worth trying to change type info (which would require recomputing tindex)
    }
    Type *T = julia_type_to_llvm(ctx, typ);
    if (type_is_ghost(T))
        return ghostValue(ctx, typ);
    else if (v.TIndex && v.V == NULL) {
        // type mismatch (there weren't any non-ghost values in the union)
        CreateTrap(ctx.builder);
        return jl_cgval_t();
    }
    return jl_cgval_t(v, typ, NULL);
}

static jl_cgval_t convert_julia_type(jl_codectx_t &ctx, const jl_cgval_t &v, jl_value_t *typ, Value **skip=nullptr);

// --- allocating local variables ---

static jl_sym_t *slot_symbol(jl_codectx_t &ctx, int s)
{
    return (jl_sym_t*)jl_array_ptr_ref(ctx.source->slotnames, s);
}

static void store_def_flag(jl_codectx_t &ctx, const jl_varinfo_t &vi, bool val)
{
    assert((!vi.boxroot || vi.pTIndex) && "undef check is null pointer for boxed things");
    assert(vi.usedUndef && vi.defFlag && "undef flag codegen corrupted");
    ctx.builder.CreateStore(ConstantInt::get(getInt1Ty(ctx.builder.getContext()), val), vi.defFlag, vi.isVolatile);
}

static void alloc_def_flag(jl_codectx_t &ctx, jl_varinfo_t& vi)
{
    assert((!vi.boxroot || vi.pTIndex) && "undef check is null pointer for boxed things");
    if (vi.usedUndef) {
        vi.defFlag = emit_static_alloca(ctx, getInt1Ty(ctx.builder.getContext()), Align(1));
        setName(ctx.emission_context, vi.defFlag, "isdefined");
        store_def_flag(ctx, vi, false);
    }
}


// --- utilities ---

static void CreateTrap(IRBuilder<> &irbuilder, bool create_new_block)
{
    Function *f = irbuilder.GetInsertBlock()->getParent();
#if JL_LLVM_VERSION >= 200000
    Function *trap_func = Intrinsic::getOrInsertDeclaration(
#else
    Function *trap_func = Intrinsic::getDeclaration(
#endif
            f->getParent(),
            Intrinsic::trap);
    irbuilder.CreateCall(trap_func);
    irbuilder.CreateUnreachable();
    if (create_new_block) {
        BasicBlock *newBB = BasicBlock::Create(irbuilder.getContext(), "after_noret", f);
        irbuilder.SetInsertPoint(newBB);
    }
    else {
        irbuilder.ClearInsertionPoint();
    }
}

#if 0 // this code is likely useful, but currently unused
#ifndef JL_NDEBUG
static void CreateConditionalAbort(IRBuilder<> &irbuilder, Value *test)
{
    Function *f = irbuilder.GetInsertBlock()->getParent();
    BasicBlock *abortBB = BasicBlock::Create(irbuilder.getContext(), "debug_abort", f);
    BasicBlock *postBB = BasicBlock::Create(irbuilder.getContext(), "post_abort", f);
    irbuilder.CreateCondBr(test, abortBB, postBB);
    irbuilder.SetInsertPoint(abortBB);
#if JL_LLVM_VERSION >= 200000
    Function *trap_func = Intrinsic::getOrInsertDeclaration(
#else
    Function *trap_func = Intrinsic::getDeclaration(
#endif
            f->getParent(),
            Intrinsic::trap);
    irbuilder.CreateCall(trap_func);
    irbuilder.CreateUnreachable();
    irbuilder.SetInsertPoint(postBB);
}
#endif
#endif


#include "cgutils.cpp"

static jl_cgval_t convert_julia_type_union(jl_codectx_t &ctx, const jl_cgval_t &v, jl_value_t *typ, Value **skip)
{
    // previous value was a split union, compute new index, or box
    Value *new_tindex = ConstantInt::get(getInt8Ty(ctx.builder.getContext()), UNION_BOX_MARKER);
    SmallBitVector skip_box(1, true);
    Value *tindex = ctx.builder.CreateAnd(v.TIndex, ConstantInt::get(getInt8Ty(ctx.builder.getContext()), 0x7f));
    if (jl_is_uniontype(typ)) {
        // compute the TIndex mapping from v.typ -> typ
        unsigned counter = 0;
        for_each_uniontype_small(
            // for each old union-split value
            [&](unsigned idx, jl_datatype_t *jt) {
                unsigned new_idx = get_box_tindex(jt, typ);
                bool t;
                if (new_idx) {
                    // found a matching element,
                    // match it against either the unboxed index
                    Value *cmp = ctx.builder.CreateICmpEQ(tindex, ConstantInt::get(getInt8Ty(ctx.builder.getContext()), idx));
                    new_tindex = ctx.builder.CreateSelect(cmp, ConstantInt::get(getInt8Ty(ctx.builder.getContext()), new_idx), new_tindex);
                    t = true;
                }
                else if (!jl_subtype((jl_value_t*)jt, typ)) {
                    // new value doesn't need to be boxed
                    // since it isn't part of the new union
                    t = true;
                    if (skip) {
                        Value *skip1 = ctx.builder.CreateICmpEQ(tindex, ConstantInt::get(getInt8Ty(ctx.builder.getContext()), idx));
                        *skip = *skip ? ctx.builder.CreateOr(*skip, skip1) : skip1;
                    }
                }
                else {
                    // will actually need to box this element
                    // since it appeared as a leaftype in the original type
                    // but not in the remark type
                    t = false;
                }
                skip_box.resize(idx + 1, t);
            },
            v.typ,
            counter);
    }
    setName(ctx.emission_context, new_tindex, "tindex");

    // some of the values are still unboxed
    if (!isa<Constant>(new_tindex)) {
        Value *wasboxed = NULL;
        // If the old value was boxed and unknown (type tag UNION_BOX_MARKER),
        // it is possible that the tag was actually one of the types
        // that are now explicitly represented. To find out, we need
        // to compare typeof(v.Vboxed) (i.e. the type of the unknown
        // value) against all the types that are now explicitly
        // selected and select the appropriate one as our new tindex.
        if (v.Vboxed) {
            wasboxed = ctx.builder.CreateAnd(v.TIndex, ConstantInt::get(getInt8Ty(ctx.builder.getContext()), UNION_BOX_MARKER));
            new_tindex = ctx.builder.CreateOr(wasboxed, new_tindex);
            wasboxed = ctx.builder.CreateICmpNE(wasboxed, ConstantInt::get(getInt8Ty(ctx.builder.getContext()), 0));
            setName(ctx.emission_context, wasboxed, "wasboxed");

            BasicBlock *currBB = ctx.builder.GetInsertBlock();

            // We lazily create a BB for this, once we decide that we
            // actually need it.
            Value *union_box_dt = NULL;
            BasicBlock *union_isaBB = NULL;
            BasicBlock *post_union_isaBB = NULL;
            auto maybe_setup_union_isa = [&]() {
                if (!union_isaBB) {
                    union_isaBB = BasicBlock::Create(ctx.builder.getContext(), "union_isa", ctx.f);
                    ctx.builder.SetInsertPoint(union_isaBB);
                    union_box_dt = emit_typeof(ctx, v.Vboxed, skip != NULL, true);
                    post_union_isaBB = ctx.builder.GetInsertBlock();
                }
            };

            // If we don't find a match. The type remains unknown
            // (UNION_BOX_MARKER). We could use `v.Tindex`, here, since we know
            // it has to be UNION_BOX_MARKER, but it seems likely the backend
            // will like the explicit constant better.
            Value *union_box_tindex = ConstantInt::get(getInt8Ty(ctx.builder.getContext()), UNION_BOX_MARKER);
            unsigned counter = 0;
            for_each_uniontype_small(
                // for each new union-split value
                [&](unsigned idx, jl_datatype_t *jt) {
                    unsigned old_idx = get_box_tindex(jt, v.typ);
                    if (old_idx == 0) {
                        // didn't handle this item before, select its new union index
                        maybe_setup_union_isa();
                        Value *cmp = ctx.builder.CreateICmpEQ(emit_tagfrom(ctx, jt), union_box_dt);
                        union_box_tindex = ctx.builder.CreateSelect(cmp, ConstantInt::get(getInt8Ty(ctx.builder.getContext()), UNION_BOX_MARKER | idx), union_box_tindex);
                    }
                },
                typ,
                counter);
            setName(ctx.emission_context, union_box_tindex, "union_box_tindex");
            if (union_box_dt) {
                BasicBlock *postBB = BasicBlock::Create(ctx.builder.getContext(), "post_union_isa", ctx.f);
                ctx.builder.CreateBr(postBB);
                ctx.builder.SetInsertPoint(currBB);
                Value *wasunknown = ctx.builder.CreateICmpEQ(v.TIndex, ConstantInt::get(getInt8Ty(ctx.builder.getContext()), UNION_BOX_MARKER));
                ctx.builder.CreateCondBr(wasunknown, union_isaBB, postBB);
                ctx.builder.SetInsertPoint(postBB);
                PHINode *tindex_phi = ctx.builder.CreatePHI(getInt8Ty(ctx.builder.getContext()), 2);
                tindex_phi->addIncoming(new_tindex, currBB);
                tindex_phi->addIncoming(union_box_tindex, post_union_isaBB);
                new_tindex = tindex_phi;
                setName(ctx.emission_context, new_tindex, "tindex");
            }
        }
        if (!skip_box.all()) {
            // some values weren't unboxed in the new union
            // box them now (tindex above already selected UNION_BOX_MARKER = box for them)
            Value *boxv = box_union(ctx, v, skip_box);
            if (v.Vboxed) {
                // If the value is boxed both before and after, we don't need
                // to touch it at all. Otherwise we're either transitioning
                // unboxed->boxed, or leaving an unboxed value in place.
                Value *isboxed = ctx.builder.CreateICmpNE(
                    ctx.builder.CreateAnd(new_tindex, ConstantInt::get(getInt8Ty(ctx.builder.getContext()), UNION_BOX_MARKER)),
                    ConstantInt::get(getInt8Ty(ctx.builder.getContext()), 0));
                boxv = ctx.builder.CreateSelect(
                    ctx.builder.CreateAnd(wasboxed, isboxed), v.Vboxed, boxv);
            }
            Value *slotv;
            MDNode *tbaa;
            if (v.V == NULL) {
                // v.V might be NULL if it was all ghost objects before
                slotv = NULL;
                tbaa = ctx.tbaa().tbaa_const;
            }
            else {
                Value *isboxv = ctx.builder.CreateIsNotNull(boxv);
                jl_cgval_t oldv = value_to_pointer(ctx, v);
                slotv = oldv.V;
                tbaa = oldv.tbaa;
                slotv = ctx.builder.CreateSelect(isboxv,
                            decay_derived(ctx, boxv),
                            decay_derived(ctx, slotv));
            }
            jl_cgval_t newv = jl_cgval_t(slotv, false, typ, new_tindex, tbaa, v.inline_roots);
            assert(boxv->getType() == ctx.types().T_prjlvalue);
            newv.Vboxed = boxv;
            return newv;
        }
    }
    else {
        return jl_cgval_t(boxed(ctx, v), true, typ, NULL, best_tbaa(ctx.tbaa(), typ), None);
    }
    return jl_cgval_t(v, typ, new_tindex);
}

// given a value marked with type `v.typ`, compute the mapping and/or boxing to return a value of type `typ`
// TODO: should this set TIndex when trivial (such as UNION_BOX_MARKER or concrete types) ?
static jl_cgval_t convert_julia_type(jl_codectx_t &ctx, const jl_cgval_t &v, jl_value_t *typ, Value **skip)
{
    if (typ == (jl_value_t*)jl_typeofbottom_type)
        return ghostValue(ctx, typ); // normalize TypeofBottom to Type{Union{}}
    if (v.typ == jl_bottom_type || jl_egal(v.typ, typ))
        return v; // fast-path
    Type *T = julia_type_to_llvm(ctx, typ);
    if (type_is_ghost(T))
        return ghostValue(ctx, typ);
    Value *new_tindex = NULL;
    if (jl_is_concrete_type(typ)) {
        if (jl_is_concrete_type(v.typ)) {
            // type mismatch: changing from one leaftype to another
            if (skip)
                *skip = ConstantInt::get(getInt1Ty(ctx.builder.getContext()), 1);
            else
                CreateTrap(ctx.builder);
            return jl_cgval_t();
        }
        bool mustbox_union = v.TIndex && !jl_is_pointerfree(typ);
        if (v.Vboxed && (v.isboxed || mustbox_union)) {
            if (skip) {
                *skip = ctx.builder.CreateNot(emit_exactly_isa(ctx, v, (jl_datatype_t*)typ, true));
            }
            return jl_cgval_t(v.Vboxed, true, typ, NULL, best_tbaa(ctx.tbaa(), typ), v.inline_roots);
        }
        if (mustbox_union) {
            // type mismatch: there weren't any boxed values in the union
            if (skip)
                *skip = ConstantInt::get(getInt1Ty(ctx.builder.getContext()), 1);
            else
                CreateTrap(ctx.builder);
            return jl_cgval_t();
        }
    }
    else {
        bool makeboxed = false;
        if (v.TIndex) {
            return convert_julia_type_union(ctx, v, typ, skip);
        }
        else if (!v.isboxed && jl_is_uniontype(typ)) {
            // previous value was unboxed (leaftype), statically compute union tindex
            assert(jl_is_concrete_type(v.typ));
            unsigned new_idx = get_box_tindex((jl_datatype_t*)v.typ, typ);
            if (new_idx) {
                new_tindex = ConstantInt::get(getInt8Ty(ctx.builder.getContext()), new_idx);
                if (v.V && v.inline_roots.empty() && !v.ispointer()) {
                    // TODO: remove this branch once all consumers of v.TIndex understand how to handle a non-ispointer value
                    return jl_cgval_t(value_to_pointer(ctx, v), typ, new_tindex);
                }
            }
            else if (jl_subtype(v.typ, typ)) {
                makeboxed = true;
            }
            else if (skip) {
                // undef
                *skip = ConstantInt::get(getInt1Ty(ctx.builder.getContext()), 1);
                return jl_cgval_t();
            }
            else {
                // unreachable
                CreateTrap(ctx.builder);
                return jl_cgval_t();
            }
        }
        else if (!v.isboxed) {
            makeboxed = true;
        }
        if (makeboxed) {
            // convert to a simple isboxed value
            return mark_julia_type(ctx, boxed(ctx, v), true, typ);
        }
    }
    return jl_cgval_t(v, typ, new_tindex);
}

std::unique_ptr<Module> jl_create_llvm_module(StringRef name, LLVMContext &context, const DataLayout &DL, const Triple &triple) JL_NOTSAFEPOINT
{
    ++ModulesCreated;
    auto m = std::make_unique<Module>(name, context);
    // According to clang darwin above 10.10 supports dwarfv4
    if (!m->getModuleFlag("Dwarf Version")) {
        m->addModuleFlag(llvm::Module::Warning, "Dwarf Version", 4);
    }
    if (!m->getModuleFlag("Debug Info Version"))
        m->addModuleFlag(llvm::Module::Warning, "Debug Info Version",
            llvm::DEBUG_METADATA_VERSION);
    m->setDataLayout(DL);
    m->setTargetTriple(triple.str());

    if (triple.isOSWindows() && triple.getArch() == Triple::x86) {
        // tell Win32 to assume the stack is always 16-byte aligned,
        // and to ensure that it is 16-byte aligned for out-going calls,
        // to ensure compatibility with GCC codes
        m->setOverrideStackAlignment(16);
    }

#if defined(JL_DEBUG_BUILD)
    m->setStackProtectorGuard("global");
#endif
    return m;
}

static void jl_name_jlfunc_args(jl_codegen_params_t &params, Function *F) JL_NOTSAFEPOINT
{
    assert(F->arg_size() == 3);
    F->getArg(0)->setName("function::Core.Function");
    F->getArg(1)->setName("args::Any[]");
    F->getArg(2)->setName("nargs::UInt32");
}

static void jl_name_jlfuncparams_args(jl_codegen_params_t &params, Function *F) JL_NOTSAFEPOINT
{
    assert(F->arg_size() == 4);
    F->getArg(0)->setName("function::Core.Function");
    F->getArg(1)->setName("args::Any[]");
    F->getArg(2)->setName("nargs::UInt32");
    F->getArg(3)->setName("sparams::Any");
}

void jl_init_function(Function *F, const Triple &TT) JL_NOTSAFEPOINT
{
    // set any attributes that *must* be set on all functions
    AttrBuilder attr(F->getContext());
    if (TT.isOSWindows() && TT.getArch() == Triple::x86) {
        // tell Win32 to assume the stack is always 16-byte aligned,
        // and to ensure that it is 16-byte aligned for out-going calls,
        // to ensure compatibility with GCC codes
        attr.addStackAlignmentAttr(16);
    }
    if (TT.isOSWindows() && TT.getArch() == Triple::x86_64) {
        attr.addUWTableAttr(llvm::UWTableKind::Default); // force NeedsWinEH
    }
    attr.addAttribute("frame-pointer", "all");
    if (!TT.isOSWindows()) {
#if !defined(_COMPILER_ASAN_ENABLED_)
        // ASAN won't like us accessing undefined memory causing spurious issues,
        // and Windows has platform-specific handling which causes it to mishandle
        // this annotation. Other platforms should just ignore this if they don't
        // implement it.
        attr.addAttribute("probe-stack", "inline-asm");
        //attr.addAttribute("stack-probe-size", "4096"); // can use this to change the default
#endif
    }
#if defined(_COMPILER_ASAN_ENABLED_)
    attr.addAttribute(Attribute::SanitizeAddress);
#endif
#if defined(_COMPILER_MSAN_ENABLED_)
    attr.addAttribute(Attribute::SanitizeMemory);
#endif
    F->addFnAttrs(attr);
}

static bool uses_specsig(jl_value_t *sig, bool needsparams, jl_value_t *rettype, bool prefer_specsig)
{
    if (needsparams)
        return false;
    if (sig == (jl_value_t*)jl_anytuple_type)
        return false;
    if (!jl_is_datatype(sig))
        return false;
    if (jl_nparams(sig) == 0)
        return false;
    if (jl_vararg_kind(jl_tparam(sig, jl_nparams(sig) - 1)) == JL_VARARG_UNBOUND)
        return false;
    // not invalid, consider if specialized signature is worthwhile
    // n.b. sig is sometimes wrong for OC (tparam0 might be the captures type of the specialization, even though what gets passed in that slot is an OC object), so prefer_specsig is always set (instead of recomputing tparam0 using get_oc_type)
    if (prefer_specsig)
        return true;
    if (!deserves_retbox(rettype) && !jl_is_datatype_singleton((jl_datatype_t*)rettype) && rettype != (jl_value_t*)jl_bool_type)
        return true;
    if (jl_is_uniontype(rettype)) {
        bool allunbox;
        size_t nbytes, align, min_align;
        union_alloca_type((jl_uniontype_t*)rettype, allunbox, nbytes, align, min_align);
        if (nbytes > 0)
            return true; // some elements of the union could be returned unboxed avoiding allocation
    }
    if (jl_nparams(sig) <= 3) // few parameters == more efficient to pass directly
        return true;
    bool allSingleton = true;
    for (size_t i = 0; i < jl_nparams(sig); i++) {
        jl_value_t *sigt = jl_tparam(sig, i);
        // TODO: sigt = unwrap_va(sigt)
        bool issing = jl_is_datatype(sigt) && jl_is_datatype_singleton((jl_datatype_t*)sigt);
        allSingleton &= issing;
        if (!deserves_argbox(sigt) && !issing) {
            return true;
        }
    }
    if (allSingleton)
        return true;
    return false; // jlcall sig won't require any box allocations
}

static std::pair<bool, bool> uses_specsig(jl_value_t *abi, jl_method_instance_t *lam, jl_value_t *rettype, bool prefer_specsig)
{
    bool needsparams = false;
    if (jl_is_method(lam->def.method)) {
        if ((size_t)jl_subtype_env_size(lam->def.method->sig) != jl_svec_len(lam->sparam_vals))
            needsparams = true;
        for (size_t i = 0; i < jl_svec_len(lam->sparam_vals); ++i) {
            if (jl_is_typevar(jl_svecref(lam->sparam_vals, i)))
                needsparams = true;
        }
    }
    return std::make_pair(uses_specsig(abi, needsparams, rettype, prefer_specsig), needsparams);
}


// Logging for code coverage and memory allocation

JL_DLLEXPORT void jl_coverage_alloc_line(StringRef filename, int line);
JL_DLLEXPORT uint64_t *jl_coverage_data_pointer(StringRef filename, int line);
JL_DLLEXPORT uint64_t *jl_malloc_data_pointer(StringRef filename, int line);

static void visitLine(jl_codectx_t &ctx, uint64_t *ptr, Value *addend, const char *name)
{
    Value *pv = ConstantExpr::getIntToPtr(
        ConstantInt::get(ctx.types().T_size, (uintptr_t)ptr),
        getPointerTy(ctx.builder.getContext()));
    ctx.builder.CreateAtomicRMW(AtomicRMWInst::Add, pv,
                                           addend, MaybeAlign(),
                                           AtomicOrdering::Monotonic);
}

// Code coverage

static void coverageVisitLine(jl_codectx_t &ctx, StringRef filename, int line)
{
    if (ctx.emission_context.imaging_mode)
        return; // TODO
    if (filename == "" || filename == "none" || filename == "no file" || filename == "<missing>" || line < 0)
        return;
    visitLine(ctx, jl_coverage_data_pointer(filename, line), ConstantInt::get(getInt64Ty(ctx.builder.getContext()), 1), "lcnt");
}

// Memory allocation log (malloc_log)

static void mallocVisitLine(jl_codectx_t &ctx, StringRef filename, int line, Value *sync)
{
    if (ctx.emission_context.imaging_mode)
        return; // TODO
    if (filename == "" || filename == "none" || filename == "no file" || filename == "<missing>" || line < 0)
        return;
    Value *addend = sync
        ? ctx.builder.CreateCall(prepare_call(sync_gc_total_bytes_func), {sync})
        : ctx.builder.CreateCall(prepare_call(diff_gc_total_bytes_func), {});
    visitLine(ctx, jl_malloc_data_pointer(filename, line), addend, "bytecnt");
}

// --- constant determination ---

static jl_value_t *static_apply_type(jl_codectx_t &ctx, ArrayRef<jl_cgval_t> args, size_t nargs)
{
    assert(nargs > 1);
    SmallVector<jl_value_t *, 0> v(nargs);
    for (size_t i = 0; i < nargs; i++) {
        if (!args[i].constant)
            return NULL;
        v[i] = args[i].constant;
    }
    assert(v[0] == BUILTIN(apply_type));
    size_t last_age = jl_current_task->world_age;
    // call apply_type, but ignore errors. we know that will work in world 1.
    jl_current_task->world_age = 1;
    jl_value_t *result;
    JL_TRY {
        result = jl_apply(v.data(), nargs);
    }
    JL_CATCH {
        result = NULL;
    }
    jl_current_task->world_age = last_age;
    return result;
}

static void emit_depwarn_check(jl_codectx_t &ctx, jl_binding_t *b)
{
    Value *bp = julia_binding_gv(ctx, b);
    ctx.builder.CreateCall(prepare_call(jldepcheck_func), { bp });
}

// try to statically evaluate, NULL if not possible. note that this may allocate, and as
// such the resulting value should not be embedded directly in the generated code.
static jl_value_t *static_eval(jl_codectx_t &ctx, jl_value_t *ex)
{
    if (jl_is_symbol(ex)) {
        jl_sym_t *sym = (jl_sym_t*)ex;
        jl_binding_t *bnd = jl_get_module_binding(ctx.module, sym, 1);
        int possibly_deprecated = 0;
        jl_value_t *cval = jl_get_binding_leaf_partitions_value_if_const(bnd, &possibly_deprecated, ctx.min_world, ctx.max_world);
        if (cval) {
            if (possibly_deprecated)
                emit_depwarn_check(ctx, bnd);
            return cval;
        }
        return NULL;
    }
    if (jl_is_slotnumber(ex) || jl_is_argument(ex))
        return NULL;
    if (jl_is_ssavalue(ex)) {
        ssize_t idx = ((jl_ssavalue_t*)ex)->id - 1;
        assert(idx >= 0);
        if (ctx.ssavalue_assigned[idx]) {
            return ctx.SAvalues[idx].constant;
        }
        return NULL;
    }
    if (jl_is_quotenode(ex))
        return jl_fieldref(ex, 0);
    if (jl_is_method_instance(ex))
        return NULL;
    jl_module_t *m = NULL;
    jl_sym_t *s = NULL;
    if (jl_is_globalref(ex)) {
        s = jl_globalref_name(ex);
        jl_binding_t *bnd = jl_get_module_binding(jl_globalref_mod(ex), s, 1);
        int possibly_deprecated = 0;
        jl_value_t *v = jl_get_binding_leaf_partitions_value_if_const(bnd, &possibly_deprecated, ctx.min_world, ctx.max_world);
        if (v) {
            if (possibly_deprecated)
                emit_depwarn_check(ctx, bnd);
            return v;
        }
        return NULL;
    }
    if (jl_is_expr(ex)) {
        jl_expr_t *e = (jl_expr_t*)ex;
        if (e->head == jl_call_sym) {
            jl_value_t *f = static_eval(ctx, jl_exprarg(e, 0));
            if (f) {
                if (jl_array_dim0(e->args) == 3 && (f == BUILTIN(getfield) || f == BUILTIN(getglobal))) {
                    m = (jl_module_t*)static_eval(ctx, jl_exprarg(e, 1));
                    // Check the tag before evaluating `s` so that a value of random
                    // type won't be corrupted.
                    if (!m || !jl_is_module(m))
                        return NULL;
                    // Assumes that the module is rooted somewhere.
                    s = (jl_sym_t*)static_eval(ctx, jl_exprarg(e, 2));
                    if (s && jl_is_symbol(s)) {
                        jl_binding_t *bnd = jl_get_module_binding(m, s, 1);
                        int possibly_deprecated = 0;
                        jl_value_t *v = jl_get_binding_leaf_partitions_value_if_const(bnd, &possibly_deprecated, ctx.min_world, ctx.max_world);
                        if (v) {
                            if (possibly_deprecated)
                                emit_depwarn_check(ctx, bnd);
                            return v;
                        }
                    }
                }
                else if (f==BUILTIN(tuple) || f==BUILTIN(apply_type)) {
                    size_t i;
                    size_t n = jl_array_dim0(e->args)-1;
                    if (n==0 && f==BUILTIN(tuple))
                        return (jl_value_t*)jl_emptytuple;
                    jl_value_t **v;
                    JL_GC_PUSHARGS(v, n+1);
                    v[0] = f;
                    for (i = 0; i < n; i++) {
                        v[i+1] = static_eval(ctx, jl_exprarg(e, i+1));
                        if (v[i+1] == NULL) {
                            JL_GC_POP();
                            return NULL;
                        }
                    }
                    size_t last_age = jl_current_task->world_age;
                    // here we know we're calling specific builtin functions that work in world 1.
                    jl_current_task->world_age = 1;
                    jl_value_t *result;
                    JL_TRY {
                        result = jl_apply(v, n+1);
                    }
                    JL_CATCH {
                        result = NULL;
                    }
                    jl_current_task->world_age = last_age;
                    JL_GC_POP();
                    return result;
                }
            }
        }
        else if (e->head == jl_static_parameter_sym) {
            size_t idx = jl_unbox_long(jl_exprarg(e, 0));
            if (idx <= jl_svec_len(ctx.linfo->sparam_vals)) {
                jl_value_t *e = jl_svecref(ctx.linfo->sparam_vals, idx - 1);
                if (jl_is_typevar(e))
                    return NULL;
                return e;
            }
        }
        return NULL;
    }
    return ex;
}

static bool slot_eq(jl_value_t *e, int sl)
{
    return (jl_is_slotnumber(e) || jl_is_argument(e)) && jl_slot_number(e)-1 == sl;
}

// --- code gen for intrinsic functions ---

#include "intrinsics.cpp"

// --- find volatile variables ---

// assigned in a try block and used outside that try block
static bool local_var_occurs(jl_value_t *e, int sl)
{
    if (slot_eq(e, sl)) {
        return true;
    }
    else if (jl_is_expr(e)) {
        jl_expr_t *ex = (jl_expr_t*)e;
        size_t alength = jl_array_dim0(ex->args);
        for(int i=0; i < (int)alength; i++) {
            if (local_var_occurs(jl_exprarg(ex,i),sl))
                return true;
        }
    }
    else if (jl_is_returnnode(e)) {
        jl_value_t *retexpr = jl_returnnode_value(e);
        if (retexpr != NULL)
            return local_var_occurs(retexpr, sl);
    }
    else if (jl_is_gotoifnot(e)) {
        return local_var_occurs(jl_gotoifnot_cond(e), sl);
    }
    return false;
}

static bool have_try_block(jl_array_t *stmts)
{
    size_t slength = jl_array_dim0(stmts);
    for (int i = 0; i < (int)slength; i++) {
        jl_value_t *st = jl_array_ptr_ref(stmts, i);
        if (jl_is_enternode(st)) {
            int last = jl_enternode_catch_dest(st);
            if (last == 0)
                continue;
            return 1;
        }
    }
    return 0;
}

// conservative marking of all variables potentially used after a catch block that were assigned after the try
static void mark_volatile_vars(jl_array_t *stmts, SmallVectorImpl<jl_varinfo_t> &slots, const std::set<int> &bbstarts)
{
    if (!have_try_block(stmts))
        return;
    size_t slength = jl_array_dim0(stmts);
    BitVector assigned_in_block(slots.size()); // since we don't have domtree access, conservatively only ignore slots assigned in the same basic block
    for (int j = 0; j < (int)slength; j++) {
        if (bbstarts.count(j + 1))
            assigned_in_block.reset();
        jl_value_t *stmt = jl_array_ptr_ref(stmts, j);
        if (jl_is_expr(stmt)) {
            jl_expr_t *e = (jl_expr_t*)stmt;
            if (e->head == jl_assign_sym) {
                jl_value_t *l = jl_exprarg(e, 0);
                if (jl_is_slotnumber(l)) {
                    assigned_in_block.set(jl_slot_number(l)-1);
                }
            }
        }
        for (int slot = 0; slot < (int)slots.size(); slot++) {
            if (!assigned_in_block.test(slot) && local_var_occurs(stmt, slot)) {
                jl_varinfo_t &vi = slots[slot];
                vi.isVolatile = true;
            }
        }
    }
}

// --- use analysis ---

// a very simple, conservative use analysis
// to eagerly remove slot assignments that are never read from

template <typename callback>
static void general_use_analysis(jl_codectx_t &ctx, jl_value_t *expr, callback &f)
{
    if (f(expr)) {
        return;
    }
    else if (jl_is_expr(expr)) {
        jl_expr_t *e = (jl_expr_t*)expr;
        if (e->head == jl_method_sym) {
            general_use_analysis(ctx, jl_exprarg(e, 0), f);
            if (jl_expr_nargs(e) > 1) {
                general_use_analysis(ctx, jl_exprarg(e, 1), f);
                general_use_analysis(ctx, jl_exprarg(e, 2), f);
            }
        }
        else if (e->head == jl_assign_sym) {
            // don't consider assignment LHS as a variable "use"
            general_use_analysis(ctx, jl_exprarg(e, 1), f);
        }
        else {
            size_t i, elen = jl_array_dim0(e->args);
            for (i = 0; i < elen; i++) {
                general_use_analysis(ctx, jl_exprarg(e, i), f);
            }
        }
    }
    else if (jl_is_returnnode(expr)) {
        jl_value_t *retexpr = jl_returnnode_value(expr);
        if (retexpr != NULL)
            general_use_analysis(ctx, retexpr, f);
    }
    else if (jl_is_gotoifnot(expr)) {
        general_use_analysis(ctx, jl_gotoifnot_cond(expr), f);
    }
    else if (jl_is_pinode(expr)) {
        general_use_analysis(ctx, jl_fieldref_noalloc(expr, 0), f);
    }
    else if (jl_is_upsilonnode(expr)) {
        jl_value_t *val = jl_fieldref_noalloc(expr, 0);
        if (val)
            general_use_analysis(ctx, val, f);
    }
    else if (jl_is_phicnode(expr)) {
        jl_array_t *values = (jl_array_t*)jl_fieldref_noalloc(expr, 0);
        size_t i, elen = jl_array_nrows(values);
        for (i = 0; i < elen; i++) {
            jl_value_t *v = jl_array_ptr_ref(values, i);
            general_use_analysis(ctx, v, f);
        }
    }
    else if (jl_is_phinode(expr)) {
        jl_array_t *values = (jl_array_t*)jl_fieldref_noalloc(expr, 1);
        size_t i, elen = jl_array_nrows(values);
        for (i = 0; i < elen; i++) {
            jl_value_t *v = jl_array_ptr_ref(values, i);
            if (v)
                general_use_analysis(ctx, v, f);
        }
    }
}

static void simple_use_analysis(jl_codectx_t &ctx, jl_value_t *expr)
{
    auto scan_slot_arg = [&](jl_value_t *expr) {
        if (jl_is_slotnumber(expr) || jl_is_argument(expr)) {
            int i = jl_slot_number(expr) - 1;
            ctx.slots[i].used = true;
            return true;
        }
        return false;
    };
    return general_use_analysis(ctx, expr, scan_slot_arg);
}

// --- gc root utils ---

// ---- Get Element Pointer (GEP) instructions within the GC frame ----

static void jl_temporary_root(jl_codegen_params_t &ctx, jl_value_t *val)
{
    if (!jl_is_globally_rooted(val)) {
        jl_array_t *roots = ctx.temporary_roots;
        if (ctx.temporary_roots_set.find(val) != ctx.temporary_roots_set.end())
            return;
        jl_array_ptr_1d_push(roots, val);
        ctx.temporary_roots_set.insert(val);
    }
}
static void jl_temporary_root(jl_codectx_t &ctx, jl_value_t *val)
{
    jl_temporary_root(ctx.emission_context, val);
}

// --- generating function calls ---

static jl_cgval_t emit_globalref_runtime(jl_codectx_t &ctx, jl_binding_t *bnd, jl_module_t *mod, jl_sym_t *name)
{
    Value *bp = julia_binding_gv(ctx, bnd);
    Value *v = ctx.builder.CreateCall(prepare_call(jlgetbindingvalue_func), { bp });
    undef_var_error_ifnot(ctx, ctx.builder.CreateIsNotNull(v), name, (jl_value_t*)mod);
    return mark_julia_type(ctx, v, true, jl_any_type);
}

static jl_cgval_t emit_globalref(jl_codectx_t &ctx, jl_module_t *mod, jl_sym_t *name, AtomicOrdering order)
{
    jl_binding_t *bnd = jl_get_module_binding(mod, name, 1);
    struct restriction_kind_pair rkp = { NULL, NULL, PARTITION_KIND_GUARD, 0 };
    if (!jl_get_binding_leaf_partitions_restriction_kind(bnd, &rkp, ctx.min_world, ctx.max_world)) {
        return emit_globalref_runtime(ctx, bnd, mod, name);
    }
    if (jl_bkind_is_real_constant(rkp.kind) || rkp.kind == PARTITION_KIND_UNDEF_CONST) {
        if (rkp.maybe_depwarn) {
            Value *bp = julia_binding_gv(ctx, bnd);
            ctx.builder.CreateCall(prepare_call(jldepcheck_func), { bp });
        }
        jl_value_t *constval = rkp.restriction;
        if (!constval) {
            undef_var_error_ifnot(ctx, ConstantInt::get(getInt1Ty(ctx.builder.getContext()), 0), name, (jl_value_t*)mod);
            return jl_cgval_t();
        }
        return mark_julia_const(ctx, constval);
    }
    if (rkp.kind != PARTITION_KIND_GLOBAL) {
        return emit_globalref_runtime(ctx, bnd, mod, name);
    }
    Value *bp = julia_binding_gv(ctx, bnd);
    if (rkp.maybe_depwarn) {
        ctx.builder.CreateCall(prepare_call(jldepcheck_func), { bp });
    }
    if (bnd != rkp.binding_if_global)
        bp = julia_binding_gv(ctx, rkp.binding_if_global);
    jl_value_t *ty = rkp.restriction;
    Value *bpval = julia_binding_pvalue(ctx, bp);
    if (ty == nullptr)
        ty = (jl_value_t*)jl_any_type;
    return update_julia_type(ctx, emit_checked_var(ctx, bpval, name, (jl_value_t*)mod, false, ctx.tbaa().tbaa_binding), ty);
}

static jl_cgval_t emit_globalop(jl_codectx_t &ctx, jl_module_t *mod, jl_sym_t *sym, jl_cgval_t rval, const jl_cgval_t &cmp,
                                AtomicOrdering Order, AtomicOrdering FailOrder,
                                bool issetglobal, bool isreplaceglobal, bool isswapglobal, bool ismodifyglobal, bool issetglobalonce,
                                const jl_cgval_t *modifyop, bool alloc)
{
    jl_binding_t *bnd = jl_get_module_binding(mod, sym, 1);
    jl_binding_partition_t *bpart = jl_get_binding_partition_all(bnd, ctx.min_world, ctx.max_world);
    Value *bp = julia_binding_gv(ctx, bnd);
    if (bpart) {
        if (jl_binding_kind(bpart) == PARTITION_KIND_GLOBAL) {
            int possibly_deprecated = bpart->kind & PARTITION_FLAG_DEPWARN;
            jl_value_t *ty = bpart->restriction;
            if (ty != nullptr) {
                const std::string fname = issetglobal ? "setglobal!" : isreplaceglobal ? "replaceglobal!" : isswapglobal ? "swapglobal!" : ismodifyglobal ? "modifyglobal!" : "setglobalonce!";
                if (!ismodifyglobal) {
                    // TODO: use typeassert in jl_check_binding_assign_value too
                    emit_typecheck(ctx, rval, ty, "typeassert");
                    rval = update_julia_type(ctx, rval, ty);
                    if (rval.typ == jl_bottom_type)
                        return jl_cgval_t();
                }
                bool isboxed = true;
                bool maybe_null = jl_atomic_load_relaxed(&bnd->value) == NULL;
                if (possibly_deprecated) {
                    ctx.builder.CreateCall(prepare_call(jldepcheck_func), { bp });
                }
                return typed_store(ctx,
                                julia_binding_pvalue(ctx, bp),
                                rval, cmp, ty,
                                ctx.tbaa().tbaa_binding,
                                nullptr,
                                bp,
                                isboxed,
                                Order,
                                FailOrder,
                                0,
                                nullptr,
                                issetglobal,
                                isreplaceglobal,
                                isswapglobal,
                                ismodifyglobal,
                                issetglobalonce,
                                maybe_null,
                                modifyop,
                                fname,
                                mod,
                                sym);

            }
        }
    }
    Value *m = literal_pointer_val(ctx, (jl_value_t*)mod);
    Value *s = literal_pointer_val(ctx, (jl_value_t*)sym);
    ctx.builder.CreateCall(prepare_call(jlcheckbpwritable_func),
        { bp, m, s });
    if (issetglobal) {
        ctx.builder.CreateCall(prepare_call(jlcheckassign_func),
                { bp, m, s, mark_callee_rooted(ctx, boxed(ctx, rval)) });
        return rval;
    }
    else if (isreplaceglobal) {
        Value *r = ctx.builder.CreateCall(prepare_call(jlcheckreplace_func),
                { bp, m, s, boxed(ctx, cmp), boxed(ctx, rval) });
        return mark_julia_type(ctx, r, true, jl_any_type);
    }
    else if (isswapglobal) {
        Value *r = ctx.builder.CreateCall(prepare_call(jlcheckswap_func),
                { bp, m, s, mark_callee_rooted(ctx, boxed(ctx, rval)) });
        return mark_julia_type(ctx, r, true, jl_any_type);
    }
    else if (ismodifyglobal) {
        Value *r = ctx.builder.CreateCall(prepare_call(jlcheckmodify_func),
                { bp, m, s, boxed(ctx, cmp), boxed(ctx, rval) });
        return mark_julia_type(ctx, r, true, jl_any_type);
    }
    else if (issetglobalonce) {
        Value *r = ctx.builder.CreateCall(prepare_call(jlcheckassignonce_func),
                { bp, m, s, mark_callee_rooted(ctx, boxed(ctx, rval)) });
        return mark_julia_type(ctx, r, true, jl_bool_type);
    }
    abort(); // unreachable
}

static Value *emit_box_compare(jl_codectx_t &ctx, const jl_cgval_t &arg1, const jl_cgval_t &arg2,
                               Value *nullcheck1, Value *nullcheck2)
{
    ++EmittedBoxCompares;
    if (jl_pointer_egal(arg1.typ) || jl_pointer_egal(arg2.typ)) {
        // if we can be certain we won't try to load from the pointer (because
        // we know boxed is trivial), we can skip the separate null checks
        // and just do the ICmpEQ test
        if (!arg1.TIndex && !arg2.TIndex)
            nullcheck1 = nullcheck2 = nullptr;
    }
    return emit_nullcheck_guard2(ctx, nullcheck1, nullcheck2, [&] {
        Value *varg1 = decay_derived(ctx, boxed(ctx, arg1));
        Value *varg2 = decay_derived(ctx, boxed(ctx, arg2));
        if (jl_pointer_egal(arg1.typ) || jl_pointer_egal(arg2.typ)) {
            return ctx.builder.CreateICmpEQ(varg1, varg2);
        }
        Value *neq = ctx.builder.CreateICmpNE(varg1, varg2);
        return emit_guarded_test(ctx, neq, true, [&] {
            Value *dtarg = emit_typeof(ctx, arg1, false, true);
            Value *dt_eq = ctx.builder.CreateICmpEQ(dtarg, emit_typeof(ctx, arg2, false, true));
            return emit_guarded_test(ctx, dt_eq, false, [&] {
                return ctx.builder.CreateTrunc(ctx.builder.CreateCall(prepare_call(jlegalx_func),
                                                                      {varg1, varg2, dtarg}), getInt1Ty(ctx.builder.getContext()));
            });
        });
    });
}

static Value *emit_bits_compare(jl_codectx_t &ctx, jl_cgval_t arg1, jl_cgval_t arg2);

static Value *emit_bitsunion_compare(jl_codectx_t &ctx, const jl_cgval_t &arg1, const jl_cgval_t &arg2)
{
    ++EmittedBitsUnionCompares;
    assert(jl_egal(arg1.typ, arg2.typ) && arg1.TIndex && arg2.TIndex && jl_is_uniontype(arg1.typ) && "unimplemented");
    Value *tindex = arg1.TIndex;
    tindex = ctx.builder.CreateAnd(tindex, ConstantInt::get(getInt8Ty(ctx.builder.getContext()), 0x7f));
    Value *tindex2 = arg2.TIndex;
    tindex2 = ctx.builder.CreateAnd(tindex2, ConstantInt::get(getInt8Ty(ctx.builder.getContext()), 0x7f));
    Value *typeeq = ctx.builder.CreateICmpEQ(tindex, tindex2);
    setName(ctx.emission_context, typeeq, "typematch");
    tindex = ctx.builder.CreateSelect(typeeq, tindex, ConstantInt::get(getInt8Ty(ctx.builder.getContext()), 0x00));
    BasicBlock *defaultBB = BasicBlock::Create(ctx.builder.getContext(), "unionbits_is_boxed", ctx.f);
    SwitchInst *switchInst = ctx.builder.CreateSwitch(tindex, defaultBB);
    BasicBlock *postBB = BasicBlock::Create(ctx.builder.getContext(), "post_unionbits_is", ctx.f);
    ctx.builder.SetInsertPoint(postBB);
    PHINode *phi = ctx.builder.CreatePHI(getInt1Ty(ctx.builder.getContext()), 2);
    switchInst->addCase(ConstantInt::get(getInt8Ty(ctx.builder.getContext()), 0), postBB);
    phi->addIncoming(ConstantInt::get(getInt1Ty(ctx.builder.getContext()), 0), switchInst->getParent());
    unsigned counter = 0;
    bool allunboxed = for_each_uniontype_small(
        [&](unsigned idx, jl_datatype_t *jt) {
            BasicBlock *tempBB = BasicBlock::Create(ctx.builder.getContext(), "unionbits_is", ctx.f);
            ctx.builder.SetInsertPoint(tempBB);
            switchInst->addCase(ConstantInt::get(getInt8Ty(ctx.builder.getContext()), idx), tempBB);
            jl_cgval_t sel_arg1(arg1, (jl_value_t*)jt, NULL);
            jl_cgval_t sel_arg2(arg2, (jl_value_t*)jt, NULL);
            Value *cmp = emit_bits_compare(ctx, sel_arg1, sel_arg2);
            tempBB = ctx.builder.GetInsertBlock(); // could have changed
            phi->addIncoming(cmp, tempBB);
            ctx.builder.CreateBr(postBB);
        },
        arg1.typ,
        counter);
    assert(allunboxed); (void)allunboxed;
    ctx.builder.SetInsertPoint(defaultBB);
#if JL_LLVM_VERSION >= 200000
    Function *trap_func = Intrinsic::getOrInsertDeclaration(
#else
    Function *trap_func = Intrinsic::getDeclaration(
#endif
        ctx.f->getParent(),
        Intrinsic::trap);
    ctx.builder.CreateCall(trap_func);
    ctx.builder.CreateUnreachable();
    ctx.builder.SetInsertPoint(postBB);
    setName(ctx.emission_context, phi, "unionbits_is");
    return phi;
}

static Value *emit_bits_compare(jl_codectx_t &ctx, jl_cgval_t arg1, jl_cgval_t arg2)
{
    ++EmittedBitsCompares;
    jl_value_t *argty = (arg1.constant ? jl_typeof(arg1.constant) : arg1.typ);
    bool isboxed;
    Type *at = julia_type_to_llvm(ctx, arg1.typ, &isboxed);
    assert(jl_is_datatype(arg1.typ) && arg1.typ == (arg2.constant ? jl_typeof(arg2.constant) : arg2.typ) && !isboxed);

    if (type_is_ghost(at))
        return ConstantInt::get(getInt1Ty(ctx.builder.getContext()), 1);

    if (at->isIntegerTy() || at->isPointerTy() || at->isFloatingPointTy()) {
        Type *at_int = INTT(at, ctx.emission_context.DL);
        Value *varg1 = emit_unbox(ctx, at_int, arg1, argty);
        Value *varg2 = emit_unbox(ctx, at_int, arg2, argty);
        return ctx.builder.CreateICmpEQ(varg1, varg2);
    }

    if (at->isVectorTy()) {
        jl_svec_t *types = ((jl_datatype_t*)argty)->types;
        Value *answer = ConstantInt::get(getInt1Ty(ctx.builder.getContext()), 1);
        Value *varg1 = emit_unbox(ctx, at, arg1, argty);
        Value *varg2 = emit_unbox(ctx, at, arg2, argty);
        for (size_t i = 0, l = jl_svec_len(types); i < l; i++) {
            jl_value_t *fldty = jl_svecref(types, i);
            Value *subAns, *fld1, *fld2;
            fld1 = ctx.builder.CreateExtractElement(varg1, ConstantInt::get(getInt32Ty(ctx.builder.getContext()), i)),
            fld2 = ctx.builder.CreateExtractElement(varg2, ConstantInt::get(getInt32Ty(ctx.builder.getContext()), i)),
            subAns = emit_bits_compare(ctx,
                    mark_julia_type(ctx, fld1, false, fldty),
                    mark_julia_type(ctx, fld2, false, fldty));
            answer = ctx.builder.CreateAnd(answer, subAns);
        }
        return answer;
    }

    if (at->isAggregateType()) { // Struct or Array
        jl_datatype_t *sty = (jl_datatype_t*)argty;
        size_t sz = jl_datatype_size(sty);
        if (sz > 512 && !sty->layout->flags.haspadding && sty->layout->flags.isbitsegal) {
            Value *varg1 = arg1.inline_roots.empty() && arg1.ispointer() ? data_pointer(ctx, arg1) :
                value_to_pointer(ctx, arg1).V;
            Value *varg2 = arg2.inline_roots.empty() && arg2.ispointer() ? data_pointer(ctx, arg2) :
                value_to_pointer(ctx, arg2).V;
            varg1 = emit_pointer_from_objref(ctx, varg1);
            varg2 = emit_pointer_from_objref(ctx, varg2);
            SmallVector<Value*, 0> gc_uses;
            // these roots may seem a bit overkill, but we want to make sure
            // that a!=b implies (a,)!=(b,) even if a and b are unused and
            // therefore could be freed and then the memory for a reused for b
            gc_uses.append(get_gc_roots_for(ctx, arg1));
            gc_uses.append(get_gc_roots_for(ctx, arg2));
            OperandBundleDef OpBundle("jl_roots", gc_uses);
            auto answer = ctx.builder.CreateCall(prepare_call(memcmp_func), {
                        varg1,
                        varg2,
                        ConstantInt::get(ctx.types().T_size, sz) },
                    ArrayRef<OperandBundleDef>(&OpBundle, gc_uses.empty() ? 0 : 1));

            if (arg1.tbaa || arg2.tbaa) {
                jl_aliasinfo_t ai;
                if (!arg1.tbaa) {
                    ai = jl_aliasinfo_t::fromTBAA(ctx, arg2.tbaa);
                }
                else if (!arg2.tbaa) {
                    ai = jl_aliasinfo_t::fromTBAA(ctx, arg1.tbaa);
                }
                else {
                    jl_aliasinfo_t arg1_ai = jl_aliasinfo_t::fromTBAA(ctx, arg1.tbaa);
                    jl_aliasinfo_t arg2_ai = jl_aliasinfo_t::fromTBAA(ctx, arg2.tbaa);
                    ai = arg1_ai.merge(arg2_ai);
                }
                ai.decorateInst(answer);
            }
            return ctx.builder.CreateICmpEQ(answer, ConstantInt::get(getInt32Ty(ctx.builder.getContext()), 0));
        }
        else {
            jl_svec_t *types = sty->types;
            Value *answer = ConstantInt::get(getInt1Ty(ctx.builder.getContext()), 1);
            for (size_t i = 0, l = jl_svec_len(types); i < l; i++) {
                jl_value_t *fldty = jl_svecref(types, i);
                if (type_is_ghost(julia_type_to_llvm(ctx, fldty)))
                    continue;
                Value *nullcheck1 = nullptr;
                Value *nullcheck2 = nullptr;
                auto fld1 = emit_getfield_knownidx(ctx, arg1, i, sty, jl_memory_order_notatomic, &nullcheck1);
                auto fld2 = emit_getfield_knownidx(ctx, arg2, i, sty, jl_memory_order_notatomic, &nullcheck2);
                Value *fld_answer;
                if (jl_field_isptr(sty, i) && jl_is_concrete_immutable(fldty)) {
                    // concrete immutables that are !isinlinealloc might be reference cycles
                    // issue #37872
                    fld_answer = emit_box_compare(ctx, fld1, fld2, nullcheck1, nullcheck2);
                }
                else {
                    fld_answer = emit_f_is(ctx, fld1, fld2, nullcheck1, nullcheck2);
                }
                answer = ctx.builder.CreateAnd(answer, fld_answer);
            }
            return answer;
        }
    }
    assert(0 && "what is this llvm type?");
    abort();
}

// emit code for is (===).
// If either `nullcheck1` or `nullcheck2` are non-NULL, they are pointer values
// representing the undef-ness of `arg1` and `arg2`.
// This can only happen when comparing two fields of the same time and the result should be
// true if both are NULL
// Like the runtime counterpart, this is codegen guaranteed to be non-allocating and to exclude safepoints
static Value *emit_f_is(jl_codectx_t &ctx, const jl_cgval_t &arg1, const jl_cgval_t &arg2,
                        Value *nullcheck1, Value *nullcheck2)
{
    ++EmittedEgals;
    // handle simple static expressions with no side-effects
    if (arg1.constant && arg2.constant)
        return ConstantInt::get(getInt1Ty(ctx.builder.getContext()), jl_egal(arg1.constant, arg2.constant));

    jl_value_t *rt1 = (arg1.constant ? jl_typeof(arg1.constant) : arg1.typ);
    jl_value_t *rt2 = (arg2.constant ? jl_typeof(arg2.constant) : arg2.typ);
    if (jl_is_concrete_type(rt1) && jl_is_concrete_type(rt2) && !jl_is_kind(rt1) && !jl_is_kind(rt2) && rt1 != rt2) {
        // disjoint concrete leaf types are never equal (quick test)
        return ConstantInt::get(getInt1Ty(ctx.builder.getContext()), 0);
    }

    if (arg1.isghost || arg2.isghost || arg1.constant == jl_bottom_type ||
        arg2.constant == jl_bottom_type) {
        // comparing to a singleton object, special case for value `jl_bottom_type`
        // since it is normalized to `::Type{Union{}}` instead...
        if (arg1.TIndex)
            return emit_nullcheck_guard(ctx, nullcheck1, [&] {
                return emit_exactly_isa(ctx, arg1, (jl_datatype_t*)rt2); // rt2 is a singleton type
            });
        if (arg2.TIndex)
            return emit_nullcheck_guard(ctx, nullcheck2, [&] {
                return emit_exactly_isa(ctx, arg2, (jl_datatype_t*)rt1); // rt1 is a singleton type
            });
        if (!(arg1.isboxed || arg1.constant) || !(arg2.isboxed || arg2.constant))
            // not TIndex && not boxed implies it is an unboxed value of a different type from this singleton
            // (which was probably caught above, but just to be safe, we repeat it here explicitly)
            return ConstantInt::get(getInt1Ty(ctx.builder.getContext()), 0);
        Value *varg1 = arg1.constant ? literal_pointer_val(ctx, arg1.constant) : arg1.Vboxed;
        Value *varg2 = arg2.constant ? literal_pointer_val(ctx, arg2.constant) : arg2.Vboxed;
        // rooting these values isn't needed since we won't load this pointer
        // and we know at least one of them is a unique Singleton
        // which is already enough to ensure pointer uniqueness for this test
        // even if the other pointer managed to get garbage collected
        // TODO: use emit_pointer_from_objref instead, per comment above
        return ctx.builder.CreateICmpEQ(decay_derived(ctx, varg1), decay_derived(ctx, varg2));
    }

    if (jl_type_intersection(rt1, rt2) == (jl_value_t*)jl_bottom_type) // types are disjoint (exhaustive test)
        return ConstantInt::get(getInt1Ty(ctx.builder.getContext()), 0);

    // can compare any concrete immutable by bits, except for UnionAll
    // which has a special non-bits based egal
    bool justbits1 = jl_is_concrete_immutable(rt1) && !jl_is_kind(rt1);
    bool justbits2 = jl_is_concrete_immutable(rt2) && !jl_is_kind(rt2);
    if (justbits1 || justbits2) { // whether this type is unique'd by value
        return emit_nullcheck_guard2(ctx, nullcheck1, nullcheck2, [&] () -> Value* {
            jl_datatype_t *typ = (jl_datatype_t*)(justbits1 ? rt1 : rt2);
            if (typ == jl_bool_type) { // aka jl_pointer_egal
                // some optimizations for bool, since pointer comparison may be better
                if ((arg1.isboxed || arg1.constant) && (arg2.isboxed || arg2.constant)) { // aka have-fast-pointer
                    Value *varg1 = arg1.constant ? literal_pointer_val(ctx, arg1.constant) : arg1.Vboxed;
                    Value *varg2 = arg2.constant ? literal_pointer_val(ctx, arg2.constant) : arg2.Vboxed;
                    return ctx.builder.CreateICmpEQ(decay_derived(ctx, varg1), decay_derived(ctx, varg2));
                }
            }
            if (rt1 == rt2)
                return emit_bits_compare(ctx, arg1, arg2);
            Value *same_type = emit_exactly_isa(ctx, (justbits1 ? arg2 : arg1), typ);
            BasicBlock *currBB = ctx.builder.GetInsertBlock();
            BasicBlock *isaBB = BasicBlock::Create(ctx.builder.getContext(), "is", ctx.f);
            BasicBlock *postBB = BasicBlock::Create(ctx.builder.getContext(), "post_is", ctx.f);
            ctx.builder.CreateCondBr(same_type, isaBB, postBB);
            ctx.builder.SetInsertPoint(isaBB);
            Value *bitcmp = emit_bits_compare(ctx, jl_cgval_t(arg1, (jl_value_t*)typ, NULL),
                                              jl_cgval_t(arg2, (jl_value_t*)typ, NULL));
            isaBB = ctx.builder.GetInsertBlock(); // might have changed
            ctx.builder.CreateBr(postBB);
            ctx.builder.SetInsertPoint(postBB);
            PHINode *cmp = ctx.builder.CreatePHI(getInt1Ty(ctx.builder.getContext()), 2);
            cmp->addIncoming(ConstantInt::get(getInt1Ty(ctx.builder.getContext()), 0), currBB);
            cmp->addIncoming(bitcmp, isaBB);
            return cmp;
        });
    }

    // TODO: handle the case where arg1.typ is not exactly arg2.typ, or when
    // one of these isn't union, or when the union can be pointer
    if (arg1.TIndex && arg2.TIndex && jl_egal(arg1.typ, arg2.typ) &&
        jl_is_uniontype(arg1.typ) && is_uniontype_allunboxed(arg1.typ))
        return emit_nullcheck_guard2(ctx, nullcheck1, nullcheck2, [&] {
            return emit_bitsunion_compare(ctx, arg1, arg2);
        });

    return emit_box_compare(ctx, arg1, arg2, nullcheck1, nullcheck2);
}

static bool emit_f_opglobal(jl_codectx_t &ctx, jl_cgval_t *ret, jl_value_t *f,
                            ArrayRef<jl_cgval_t> argv, size_t nargs, const jl_cgval_t *modifyop)
{
    bool issetglobal = f == BUILTIN(setglobal);
    bool isreplaceglobal = f == BUILTIN(replaceglobal);
    bool isswapglobal = f == BUILTIN(swapglobal);
    bool ismodifyglobal = f == BUILTIN(modifyglobal);
    bool issetglobalonce = f == BUILTIN(setglobalonce);
    const jl_cgval_t undefval;
    const jl_cgval_t &mod = argv[1];
    const jl_cgval_t &sym = argv[2];
    jl_cgval_t val = argv[isreplaceglobal || ismodifyglobal ? 4 : 3];
    const jl_cgval_t &cmp = isreplaceglobal || ismodifyglobal ? argv[3] : undefval;
    enum jl_memory_order order = jl_memory_order_release;
    const std::string fname = issetglobal ? "setglobal!" : isreplaceglobal ? "replaceglobal!" : isswapglobal ? "swapglobal!" : ismodifyglobal ? "modifyglobal!" : "setglobalonce!";
    if (nargs >= (isreplaceglobal || ismodifyglobal ? 5 : 4)) {
        const jl_cgval_t &ord = argv[isreplaceglobal || ismodifyglobal ? 5 : 4];
        emit_typecheck(ctx, ord, (jl_value_t*)jl_symbol_type, fname);
        if (!ord.constant)
            return false;
        order = jl_get_atomic_order((jl_sym_t*)ord.constant, !issetglobal, true);
    }
    enum jl_memory_order fail_order = order;
    if ((isreplaceglobal || issetglobalonce) && nargs == (isreplaceglobal ? 6 : 5)) {
        const jl_cgval_t &ord = argv[isreplaceglobal ? 6 : 5];
        emit_typecheck(ctx, ord, (jl_value_t*)jl_symbol_type, fname);
        if (!ord.constant)
            return false;
        fail_order = jl_get_atomic_order((jl_sym_t*)ord.constant, true, false);
    }
    if (order == jl_memory_order_invalid || fail_order == jl_memory_order_invalid || fail_order > order) {
        emit_atomic_error(ctx, "invalid atomic ordering");
        *ret = jl_cgval_t(); // unreachable
        return true;
    }

    if (order == jl_memory_order_notatomic) {
        emit_atomic_error(ctx,
                issetglobal ? "setglobal!: module binding cannot be written non-atomically" :
                isreplaceglobal ? "replaceglobal!: module binding cannot be written non-atomically" :
                isswapglobal ? "swapglobal!: module binding cannot be written non-atomically" :
                ismodifyglobal ? "modifyglobal!: module binding cannot be written non-atomically" :
                "setglobalonce!: module binding cannot be written non-atomically");
        *ret = jl_cgval_t(); // unreachable
        return true;
    }
    else if (fail_order == jl_memory_order_notatomic) {
        emit_atomic_error(ctx,
                isreplaceglobal ? "replaceglobal!: module binding cannot be accessed non-atomically" :
                "setglobalonce!: module binding cannot be accessed non-atomically");
        *ret = jl_cgval_t(); // unreachable
        return true;
    }

    if (sym.constant && jl_is_symbol(sym.constant)) {
        if (mod.constant && jl_is_module(mod.constant)) {
            *ret = emit_globalop(ctx, (jl_module_t*)mod.constant, (jl_sym_t*)sym.constant, val, cmp,
                                 get_llvm_atomic_order(order), get_llvm_atomic_order(fail_order),
                                 issetglobal,
                                 isreplaceglobal,
                                 isswapglobal,
                                 ismodifyglobal,
                                 issetglobalonce,
                                 modifyop,
                                 false);
            return true;
        }
    }

    return false;
}

static bool emit_f_opfield(jl_codectx_t &ctx, jl_cgval_t *ret, jl_value_t *f,
                           ArrayRef<jl_cgval_t> argv, size_t nargs, const jl_cgval_t *modifyop)
{
    ++EmittedOpfields;
    bool issetfield = f == BUILTIN(setfield);
    bool isreplacefield = f == BUILTIN(replacefield);
    bool isswapfield = f == BUILTIN(swapfield);
    bool ismodifyfield = f == BUILTIN(modifyfield);
    bool issetfieldonce = f == BUILTIN(setfieldonce);
    const jl_cgval_t undefval;
    const jl_cgval_t &obj = argv[1];
    const jl_cgval_t &fld = argv[2];
    jl_cgval_t val = argv[isreplacefield || ismodifyfield ? 4 : 3];
    const jl_cgval_t &cmp = isreplacefield || ismodifyfield ? argv[3] : undefval;
    enum jl_memory_order order = jl_memory_order_notatomic;
    const std::string fname = issetfield ? "setfield!" : isreplacefield ? "replacefield!" : isswapfield ? "swapfield!" : ismodifyfield ? "modifyfield!" : "setfieldonce!";
    if (nargs >= (isreplacefield || ismodifyfield ? 5 : 4)) {
        const jl_cgval_t &ord = argv[isreplacefield || ismodifyfield ? 5 : 4];
        emit_typecheck(ctx, ord, (jl_value_t*)jl_symbol_type, fname);
        if (!ord.constant)
            return false;
        order = jl_get_atomic_order((jl_sym_t*)ord.constant, !issetfield, true);
    }
    enum jl_memory_order fail_order = order;
    if ((isreplacefield || issetfieldonce) && nargs == (isreplacefield ? 6 : 5)) {
        const jl_cgval_t &ord = argv[isreplacefield ? 6 : 5];
        emit_typecheck(ctx, ord, (jl_value_t*)jl_symbol_type, fname);
        if (!ord.constant)
            return false;
        fail_order = jl_get_atomic_order((jl_sym_t*)ord.constant, true, false);
    }
    if (order == jl_memory_order_invalid || fail_order == jl_memory_order_invalid || fail_order > order) {
        emit_atomic_error(ctx, "invalid atomic ordering");
        *ret = jl_cgval_t(); // unreachable
        return true;
    }

    jl_datatype_t *uty = (jl_datatype_t*)jl_unwrap_unionall(obj.typ);
    if (jl_is_datatype(uty) && jl_struct_try_layout(uty)) {
        ssize_t idx = -1;
        if (fld.constant && jl_is_symbol(fld.constant)) {
            idx = jl_field_index(uty, (jl_sym_t*)fld.constant, 0);
        }
        else if (fld.constant && fld.typ == (jl_value_t*)jl_long_type) {
            ssize_t i = jl_unbox_long(fld.constant);
            if (i > 0 && i <= (ssize_t)jl_datatype_nfields(uty))
                idx = i - 1;
        }
        if (idx != -1) {
            jl_value_t *ft = jl_field_type(uty, idx);
            if (!jl_has_free_typevars(ft)) {
                if (!ismodifyfield) {
                    emit_typecheck(ctx, val, ft, fname);
                    val = update_julia_type(ctx, val, ft);
                    if (val.typ == jl_bottom_type)
                        return true;
                }
                // TODO: attempt better codegen for approximate types
                bool isboxed = jl_field_isptr(uty, idx);
                bool isatomic = jl_field_isatomic(uty, idx);
                bool needlock = isatomic && !isboxed && jl_datatype_size(jl_field_type(uty, idx)) > MAX_ATOMIC_SIZE;
                *ret = jl_cgval_t();
                if (isatomic == (order == jl_memory_order_notatomic)) {
                    emit_atomic_error(ctx,
                            issetfield ?
                            (isatomic ? "setfield!: atomic field cannot be written non-atomically"
                                      : "setfield!: non-atomic field cannot be written atomically") :
                            isreplacefield ?
                            (isatomic ? "replacefield!: atomic field cannot be written non-atomically"
                                      : "replacefield!: non-atomic field cannot be written atomically") :
                            isswapfield ?
                            (isatomic ? "swapfield!: atomic field cannot be written non-atomically"
                                      : "swapfield!: non-atomic field cannot be written atomically") :
                            ismodifyfield ?
                            (isatomic ? "modifyfield!: atomic field cannot be written non-atomically"
                                      : "modifyfield!: non-atomic field cannot be written atomically") :
                            (isatomic ? "setfieldonce!: atomic field cannot be written non-atomically"
                                      : "setfieldonce!: non-atomic field cannot be written atomically"));
                }
                else if (isatomic == (fail_order == jl_memory_order_notatomic)) {
                    emit_atomic_error(ctx,
                            isreplacefield ?
                            (isatomic ? "replacefield!: atomic field cannot be accessed non-atomically"
                                      : "replacefield!: non-atomic field cannot be accessed atomically") :
                            (isatomic ? "setfieldonce!: atomic field cannot be accessed non-atomically"
                                      : "setfieldonce!: non-atomic field cannot be accessed atomically"));
                }
                else if (!uty->name->mutabl) {
                    std::string msg = fname + ": immutable struct of type "
                        + std::string(jl_symbol_name(uty->name->name))
                        + " cannot be changed";
                    emit_error(ctx, msg);
                }
                else if (jl_field_isconst(uty, idx)) {
                    std::string msg = fname + ": const field ."
                        + std::string(jl_symbol_name((jl_sym_t*)jl_svecref(jl_field_names(uty), idx)))
                        + " of type "
                        + std::string(jl_symbol_name(uty->name->name))
                        + " cannot be changed";
                    emit_error(ctx, msg);
                }
                else {
                    assert(obj.isboxed);
                    *ret = emit_setfield(ctx, uty, obj, idx, val, cmp, true,
                            (needlock || order <= jl_memory_order_notatomic)
                                ? AtomicOrdering::NotAtomic
                                : get_llvm_atomic_order(order),
                            (needlock || fail_order <= jl_memory_order_notatomic)
                                ? AtomicOrdering::NotAtomic
                                : get_llvm_atomic_order(fail_order),
                            needlock ? boxed(ctx, obj) : nullptr,
                            issetfield, isreplacefield, isswapfield, ismodifyfield, issetfieldonce,
                            modifyop, fname);
                }
                return true;
            }
        }
    }
    return false;
}

static jl_cgval_t emit_isdefinedglobal(jl_codectx_t &ctx, jl_module_t *modu, jl_sym_t *name, int allow_import, enum jl_memory_order order)
{
    jl_binding_t *bnd = allow_import ? jl_get_binding(modu, name) : jl_get_module_binding(modu, name, 0);
    struct restriction_kind_pair rkp = { NULL, NULL, PARTITION_KIND_GUARD, 0 };
    if (allow_import && jl_get_binding_leaf_partitions_restriction_kind(bnd, &rkp, ctx.min_world, ctx.max_world)) {
        if (jl_bkind_is_real_constant(rkp.kind))
            return mark_julia_const(ctx, jl_true);
        if (rkp.kind == PARTITION_KIND_GLOBAL) {
            Value *bp = julia_binding_gv(ctx, rkp.binding_if_global);
            bp = julia_binding_pvalue(ctx, bp);
            LoadInst *v = ctx.builder.CreateAlignedLoad(ctx.types().T_prjlvalue, bp, Align(sizeof(void*)));
            jl_aliasinfo_t ai = jl_aliasinfo_t::fromTBAA(ctx, ctx.tbaa().tbaa_binding);
            ai.decorateInst(v);
            v->setOrdering(get_llvm_atomic_order(order));
            Value *isnull = ctx.builder.CreateICmpNE(v, Constant::getNullValue(ctx.types().T_prjlvalue));
            return mark_julia_type(ctx, isnull, false, jl_bool_type);
        }
    }
    Value *isdef = ctx.builder.CreateCall(prepare_call(jlboundp_func), {
            literal_pointer_val(ctx, (jl_value_t*)modu),
            literal_pointer_val(ctx, (jl_value_t*)name),
            ConstantInt::get(getInt32Ty(ctx.builder.getContext()), allow_import)
        });
    isdef = ctx.builder.CreateTrunc(isdef, getInt1Ty(ctx.builder.getContext()));
    return mark_julia_type(ctx, isdef, false, jl_bool_type);
}

static bool emit_f_opmemory(jl_codectx_t &ctx, jl_cgval_t *ret, jl_value_t *f,
                            ArrayRef<jl_cgval_t> argv, size_t nargs, const jl_cgval_t *modifyop)
{
    bool issetmemory = f == BUILTIN(memoryrefset);
    bool isreplacememory = f == BUILTIN(memoryrefreplace);
    bool isswapmemory = f == BUILTIN(memoryrefswap);
    bool ismodifymemory = f == BUILTIN(memoryrefmodify);
    bool issetmemoryonce = f == BUILTIN(memoryrefsetonce);

    const jl_cgval_t undefval;
    const jl_cgval_t &ref = argv[1];
    jl_cgval_t val = argv[isreplacememory || ismodifymemory ? 3 : 2];
    jl_value_t *mty_dt = jl_unwrap_unionall(ref.typ);
    if (!jl_is_genericmemoryref_type(mty_dt) || !jl_is_concrete_type(mty_dt))
        return false;

    jl_value_t *kind = jl_tparam0(mty_dt);
    jl_value_t *ety = jl_tparam1(mty_dt);
    jl_value_t *addrspace = jl_tparam2(mty_dt); (void)addrspace; // TODO
    mty_dt = jl_field_type_concrete((jl_datatype_t*)mty_dt, 1);
    if (kind != (jl_value_t*)jl_not_atomic_sym && kind != (jl_value_t*)jl_atomic_sym)
        return false;

    const jl_cgval_t &cmp = isreplacememory || ismodifymemory ? argv[2] : undefval;
    enum jl_memory_order order = jl_memory_order_notatomic;
    const std::string fname = issetmemory ? "memoryrefset!" : isreplacememory ? "memoryrefreplace!" : isswapmemory ? "memoryrefswap!" : ismodifymemory ? "memoryrefmodify!" : "memoryrefsetonce!";
    {
        const jl_cgval_t &ord = argv[isreplacememory || ismodifymemory ? 4 : 3];
        emit_typecheck(ctx, ord, (jl_value_t*)jl_symbol_type, fname);
        if (!ord.constant)
            return false;
        order = jl_get_atomic_order((jl_sym_t*)ord.constant, !issetmemory, true);
    }
    enum jl_memory_order fail_order = order;
    if (isreplacememory || issetmemoryonce) {
        const jl_cgval_t &ord = argv[isreplacememory ? 5 : 4];
        emit_typecheck(ctx, ord, (jl_value_t*)jl_symbol_type, fname);
        if (!ord.constant)
            return false;
        fail_order = jl_get_atomic_order((jl_sym_t*)ord.constant, true, false);
    }
    if (order == jl_memory_order_invalid || fail_order == jl_memory_order_invalid || fail_order > order) {
        emit_atomic_error(ctx, "invalid atomic ordering");
        *ret = jl_cgval_t(); // unreachable
        return true;
    }

    jl_value_t *boundscheck = argv[nargs].constant;
    emit_typecheck(ctx, argv[nargs], (jl_value_t*)jl_bool_type, fname);
    const jl_datatype_layout_t *layout = ((jl_datatype_t*)mty_dt)->layout;
    bool isboxed = layout->flags.arrayelem_isboxed;
    bool isunion = layout->flags.arrayelem_isunion;
    bool isatomic = layout->flags.arrayelem_isatomic || layout->flags.arrayelem_islocked;
    bool needlock = layout->flags.arrayelem_islocked;
    size_t elsz = layout->size;
    size_t al = layout->alignment;
    if (al > JL_HEAP_ALIGNMENT)
        al = JL_HEAP_ALIGNMENT;
    if (isatomic == (order == jl_memory_order_notatomic)) {
        emit_atomic_error(ctx,
                issetmemory ?
                (isatomic ? "memoryrefset!: atomic memory cannot be written non-atomically"
                          : "memoryrefset!: non-atomic memory cannot be written atomically") :
                isreplacememory ?
                (isatomic ? "memoryrefreplace!: atomic memory cannot be written non-atomically"
                          : "memoryrefreplace!: non-atomic memory cannot be written atomically") :
                isswapmemory ?
                (isatomic ? "memoryrefswap!: atomic memory cannot be written non-atomically"
                          : "memoryrefswap!: non-atomic memory cannot be written atomically") :
                ismodifymemory ?
                (isatomic ? "memoryrefmodify!: atomic memory cannot be written non-atomically"
                          : "memoryrefmodify!: non-atomic memory cannot be written atomically") :
                (isatomic ? "memoryrefsetonce!: atomic memory cannot be written non-atomically"
                          : "memoryrefsetonce!: non-atomic memory cannot be written atomically"));
        *ret = jl_cgval_t();
        return true;
    }
    else if (isatomic == (fail_order == jl_memory_order_notatomic)) {
        emit_atomic_error(ctx,
                isreplacememory ?
                (isatomic ? "memoryrefreplace!: atomic memory cannot be accessed non-atomically"
                          : "memoryrefreplace!: non-atomic memory cannot be accessed atomically") :
                (isatomic ? "memoryrefsetonce!: atomic memory cannot be accessed non-atomically"
                          : "memoryrefsetonce!: non-atomic memory cannot be accessed atomically"));
        *ret = jl_cgval_t();
        return true;
    }
    Value *mem = emit_memoryref_mem(ctx, ref, layout);
    Value *mlen = emit_genericmemorylen(ctx, mem, ref.typ);
    if (bounds_check_enabled(ctx, boundscheck)) {
        BasicBlock *failBB, *endBB;
        failBB = BasicBlock::Create(ctx.builder.getContext(), "oob");
        endBB = BasicBlock::Create(ctx.builder.getContext(), "load");
        ctx.builder.CreateCondBr(ctx.builder.CreateIsNull(mlen), failBB, endBB);
        failBB->insertInto(ctx.f);
        ctx.builder.SetInsertPoint(failBB);
        ctx.builder.CreateCall(prepare_call(jlboundserror_func), { mark_callee_rooted(ctx, mem), ConstantInt::get(ctx.types().T_size, 1) });
        ctx.builder.CreateUnreachable();
        endBB->insertInto(ctx.f);
        ctx.builder.SetInsertPoint(endBB);
    }
    if (!ismodifymemory) {
        emit_typecheck(ctx, val, ety, fname);
        val = update_julia_type(ctx, val, ety);
        if (val.typ == jl_bottom_type)
            return true;
    }
    AtomicOrdering Order = (needlock || order <= jl_memory_order_notatomic)
                            ? AtomicOrdering::NotAtomic
                            : get_llvm_atomic_order(order);
    AtomicOrdering FailOrder = (needlock || fail_order <= jl_memory_order_notatomic)
                        ? AtomicOrdering::NotAtomic
                        : get_llvm_atomic_order(fail_order);
    if (isunion) {
        assert(!isatomic && !needlock);
        Value *V = emit_memoryref_FCA(ctx, ref, layout);
        Value *idx0 = CreateSimplifiedExtractValue(ctx, V, 0);
        Value *mem = CreateSimplifiedExtractValue(ctx, V, 1);
        Value *data = emit_genericmemoryptr(ctx, mem, layout, AddressSpace::Loaded);
        Type *AT = ArrayType::get(IntegerType::get(ctx.builder.getContext(), 8 * al), (elsz + al - 1) / al);
        // compute tindex from val
        Value *ptindex;
        if (elsz == 0) {
            ptindex = data;
        }
        else {
            // isbits union selector bytes are stored after mem->length
            ptindex = ctx.builder.CreateInBoundsGEP(AT, data, mlen);
            data = ctx.builder.CreateInBoundsGEP(AT, data, idx0);
        }
        ptindex = emit_ptrgep(ctx, ptindex, idx0);
        *ret = union_store(ctx, data, ptindex, val, cmp, ety,
            ctx.tbaa().tbaa_arraybuf, ctx.tbaa().tbaa_arrayselbyte,
            Order, FailOrder,
            nullptr, issetmemory, isreplacememory, isswapmemory, ismodifymemory, issetmemoryonce,
            modifyop, fname);
    }
    else {
        Value *ptr = (layout->size == 0 ? nullptr : emit_memoryref_ptr(ctx, ref, layout));
        Value *lock = nullptr;
        bool maybenull = true;
        if (needlock) {
            assert(ptr);
            lock = ptr;
            // ptr += sizeof(lock);
            ptr = emit_ptrgep(ctx, ptr, LLT_ALIGN(sizeof(jl_mutex_t), JL_SMALL_BYTE_ALIGNMENT));
        }
        Value *data_owner = NULL; // owner object against which the write barrier must check
        if (isboxed || layout->first_ptr >= 0) { // if elements are just bits, don't need a write barrier
            data_owner = emit_memoryref_mem(ctx, ref, layout);
        }
        *ret = typed_store(ctx,
                    ptr,
                    val, cmp, ety,
                    isboxed ? ctx.tbaa().tbaa_ptrarraybuf : ctx.tbaa().tbaa_arraybuf,
                    ctx.noalias().aliasscope.current,
                    data_owner,
                    isboxed,
                    Order,
                    FailOrder,
                    al,
                    lock,
                    issetmemory,
                    isreplacememory,
                    isswapmemory,
                    ismodifymemory,
                    issetmemoryonce,
                    maybenull,
                    modifyop,
                    fname,
                    nullptr,
                    nullptr);
    }
    return true;
}

static jl_llvm_functions_t
    emit_function(
        orc::ThreadSafeModule &TSM,
        jl_method_instance_t *lam,
        jl_code_info_t *src,
        jl_value_t *abi,
        jl_value_t *jlrettype,
        jl_codegen_params_t &params);

static void emit_hasnofield_error_ifnot(jl_codectx_t &ctx, Value *ok, jl_datatype_t *type, jl_cgval_t name);

static bool emit_builtin_call(jl_codectx_t &ctx, jl_cgval_t *ret, jl_value_t *f,
                              ArrayRef<jl_cgval_t> argv, size_t nargs, jl_value_t *rt,
                              jl_expr_t *ex, bool is_promotable)
// returns true if the call has been handled
{
    ++EmittedBuiltinCalls;
    if (f == BUILTIN(is) && nargs == 2) {
        // emit comparison test
        Value *ans = emit_f_is(ctx, argv[1], argv[2]);
        *ret = mark_julia_type(ctx, ans, false, jl_bool_type);
        return true;
    }

    else if (f == BUILTIN(ifelse) && nargs == 3) {
        *ret = emit_ifelse(ctx, argv[1], argv[2], argv[3], rt);
        return true;
    }

    else if (f == BUILTIN(typeof) && nargs == 1) {
        const jl_cgval_t &p = argv[1];
        if (p.constant)
            *ret = mark_julia_const(ctx, jl_typeof(p.constant));
        else if (jl_is_concrete_type(p.typ))
            *ret = mark_julia_const(ctx, p.typ);
        else
            *ret = mark_julia_type(ctx, emit_typeof(ctx, p, false, false), true, jl_datatype_type);
        return true;
    }

    else if (f == BUILTIN(typeassert) && nargs == 2) {
        const jl_cgval_t &arg = argv[1];
        const jl_cgval_t &ty = argv[2];
        if (jl_is_type_type(ty.typ) && !jl_has_free_typevars(ty.typ)) {
            jl_value_t *tp0 = jl_tparam0(ty.typ);
            emit_typecheck(ctx, arg, tp0, "typeassert");
            *ret = update_julia_type(ctx, arg, tp0);
            return true;
        }
        if (jl_subtype(ty.typ, (jl_value_t*)jl_type_type)) {
            Value *rt_arg = boxed(ctx, arg);
            Value *rt_ty = boxed(ctx, ty);
            ctx.builder.CreateCall(prepare_call(jltypeassert_func), {rt_arg, rt_ty});
            *ret = arg;
            return true;
        }
    }

    else if (f == BUILTIN(isa) && nargs == 2) {
        const jl_cgval_t &arg = argv[1];
        const jl_cgval_t &ty = argv[2];
        if (jl_is_type_type(ty.typ) && !jl_has_free_typevars(ty.typ)) {
            jl_value_t *tp0 = jl_tparam0(ty.typ);
            Value *isa_result = emit_isa(ctx, arg, tp0, Twine()).first;
            *ret = mark_julia_type(ctx, isa_result, false, jl_bool_type);
            return true;
        }
    }

    else if (f == BUILTIN(issubtype) && nargs == 2) {
        const jl_cgval_t &ta = argv[1];
        const jl_cgval_t &tb = argv[2];
        if (jl_is_type_type(ta.typ) && !jl_has_free_typevars(ta.typ) &&
            jl_is_type_type(tb.typ) && !jl_has_free_typevars(tb.typ)) {
            int issub = jl_subtype(jl_tparam0(ta.typ), jl_tparam0(tb.typ));
            *ret = mark_julia_type(ctx, ConstantInt::get(getInt8Ty(ctx.builder.getContext()), issub), false, jl_bool_type);
            return true;
        }
    }

    else if (f == BUILTIN(_apply_iterate) && nargs == 3) {
        // turn Core._apply_iterate(iter, f, Tuple) ==> f(Tuple...) using the jlcall calling convention if Tuple is the va allocation
        if (ctx.vaSlot > 0) {
            if (LoadInst *load = dyn_cast_or_null<LoadInst>(argv[3].V)) {
                if (load->getPointerOperand() == ctx.slots[ctx.vaSlot].boxroot && ctx.argArray) {
                    Value *theF = boxed(ctx, argv[2]);
                    Value *nva = emit_n_varargs(ctx);
#ifdef _P64
                    nva = ctx.builder.CreateTrunc(nva, getInt32Ty(ctx.builder.getContext()));
#endif
                    Value *theArgs = emit_ptrgep(ctx, ctx.argArray, ctx.nReqArgs * sizeof(jl_value_t*));
                    Value *r = ctx.builder.CreateCall(prepare_call(jlapplygeneric_func), { theF, theArgs, nva });
                    *ret = mark_julia_type(ctx, r, true, jl_any_type);
                    return true;
                }
            }
        }
        // optimization for _apply_iterate when there is one argument and it is a SimpleVector
        const jl_cgval_t &arg = argv[3];
        if (arg.typ == (jl_value_t*)jl_simplevector_type) {
            Value *theF = boxed(ctx, argv[2]);
            Value *svec_val = boxed(ctx, arg);
            Value *svec_len = ctx.builder.CreateAlignedLoad(ctx.types().T_size, decay_derived(ctx, svec_val), Align(ctx.types().sizeof_ptr));
#ifdef _P64
            svec_len = ctx.builder.CreateTrunc(svec_len, getInt32Ty(ctx.builder.getContext()));
#endif
            Value *svec_data = emit_ptrgep(ctx, emit_pointer_from_objref(ctx, svec_val), ctx.types().sizeof_ptr);
            OperandBundleDef OpBundle("jl_roots", svec_val);
            Value *r = ctx.builder.CreateCall(prepare_call(jlapplygeneric_func), { theF, svec_data, svec_len }, OpBundle);
            *ret = mark_julia_type(ctx, r, true, jl_any_type);
            return true;
        }
    }

    else if (f == BUILTIN(tuple)) {
        if (nargs == 0) {
            *ret = ghostValue(ctx, jl_emptytuple_type);
            return true;
        }
        if (jl_is_tuple_type(rt) && jl_is_concrete_type(rt) && nargs == jl_datatype_nfields(rt)) {
            *ret = emit_new_struct(ctx, rt, nargs, argv.drop_front(), is_promotable);
            return true;
        }
    }

    else if (f == BUILTIN(svec)) {
        if (nargs == 0) {
            *ret = mark_julia_const(ctx, (jl_value_t*)jl_emptysvec);
            return true;
        }
        Value *svec = emit_allocobj(ctx, ctx.types().sizeof_ptr * (nargs + 1), ctx.builder.CreateIntToPtr(emit_tagfrom(ctx, jl_simplevector_type), ctx.types().T_pjlvalue), true, julia_alignment((jl_value_t*)jl_simplevector_type));
        Value *svec_derived = decay_derived(ctx, svec);
        ctx.builder.CreateAlignedStore(ConstantInt::get(ctx.types().T_size, nargs), svec_derived, Align(ctx.types().sizeof_ptr));
        Value *svec_data = emit_ptrgep(ctx, svec_derived, ctx.types().sizeof_ptr);
        ctx.builder.CreateMemSet(svec_data, ConstantInt::get(getInt8Ty(ctx.builder.getContext()), 0), ctx.types().sizeof_ptr * nargs, Align(ctx.types().sizeof_ptr));
        for (size_t i = 0; i < nargs; i++) {
            Value *elem = boxed(ctx, argv[i + 1]);
            Value *elem_ptr = emit_ptrgep(ctx, svec_derived, ctx.types().sizeof_ptr * (i + 1));
            auto *store = ctx.builder.CreateAlignedStore(elem, elem_ptr, Align(ctx.types().sizeof_ptr));
            store->setOrdering(AtomicOrdering::Release);
            emit_write_barrier(ctx, svec, elem);
        }
        *ret = mark_julia_type(ctx, svec, true, jl_simplevector_type);
        return true;
    }

    else if (f == BUILTIN(throw) && nargs == 1) {
        Value *arg1 = boxed(ctx, argv[1]);
        raise_exception(ctx, arg1);
        *ret = jl_cgval_t();
        return true;
    }

    else if (f == BUILTIN(memorynew) && (nargs == 2)) {
        const jl_cgval_t &memty = argv[1];
        if (!memty.constant)
            return false;
        jl_datatype_t *typ = (jl_datatype_t*) memty.constant;
        if (!jl_is_concrete_type((jl_value_t*)typ) || !jl_is_genericmemory_type(typ))
            return false;
        jl_genericmemory_t *inst = (jl_genericmemory_t*)((jl_datatype_t*)typ)->instance;
        if (inst == NULL)
            return false;
        if (argv[2].constant) {
            if (!jl_is_long(argv[2].constant))
                return false;
            size_t nel = jl_unbox_long(argv[2].constant);
            if (nel < 0)
                return false;
            *ret = emit_const_len_memorynew(ctx, typ, nel, inst);
        }
        else {
            *ret = emit_memorynew(ctx, typ, argv[2], inst);
        }
        return true;
    }

    else if (f == BUILTIN(memoryrefnew) && nargs == 1) {
        const jl_cgval_t &mem = argv[1];
        jl_datatype_t *mty_dt = (jl_datatype_t*)jl_unwrap_unionall(mem.typ);
        if (jl_is_genericmemory_type(mty_dt) && jl_is_concrete_type((jl_value_t*)mty_dt)) {
            jl_value_t *typ = jl_apply_type((jl_value_t*)jl_genericmemoryref_type, jl_svec_data(mty_dt->parameters), jl_svec_len(mty_dt->parameters));
            const jl_datatype_layout_t *layout = mty_dt->layout;
            *ret = _emit_memoryref(ctx, mem, layout, typ);
            return true;
        }
    }

    else if (f == BUILTIN(memoryrefnew) && (nargs == 2 || nargs == 3)) {
        const jl_cgval_t &ref = argv[1];
        jl_datatype_t *mty_dt = (jl_datatype_t*)jl_unwrap_unionall(ref.typ);
        if (jl_is_genericmemoryref_type(mty_dt) && jl_is_concrete_type((jl_value_t*)mty_dt)) {
            mty_dt = (jl_datatype_t*)jl_field_type_concrete(mty_dt, 1);
            const jl_datatype_layout_t *layout = mty_dt->layout;
            jl_value_t *boundscheck = nargs == 3 ? argv[3].constant : nullptr;
            if (nargs == 3)
                emit_typecheck(ctx, argv[3], (jl_value_t*)jl_bool_type, "memoryrefnew");
            *ret = emit_memoryref(ctx, ref, argv[2], boundscheck, layout);
            return true;
        }
        if (jl_is_genericmemory_type(mty_dt) && jl_is_concrete_type((jl_value_t*)mty_dt)) {
            const jl_datatype_layout_t *layout = mty_dt->layout;
            jl_value_t *boundscheck = nargs == 3 ? argv[3].constant : nullptr;
            if (nargs == 3)
                emit_typecheck(ctx, argv[3], (jl_value_t*)jl_bool_type, "memoryrefnew");
            jl_value_t *typ = jl_apply_type((jl_value_t*)jl_genericmemoryref_type, jl_svec_data(mty_dt->parameters), jl_svec_len(mty_dt->parameters));
            *ret = emit_memoryref_direct(ctx, ref, argv[2], typ, boundscheck, layout);
            return true;
        }
    }

    else if (f == BUILTIN(memoryrefoffset) && nargs == 1) {
        const jl_cgval_t &ref = argv[1];
        jl_value_t *mty_dt = jl_unwrap_unionall(ref.typ);
        if (jl_is_genericmemoryref_type(mty_dt) && jl_is_concrete_type(mty_dt)) {
            mty_dt = jl_field_type_concrete((jl_datatype_t*)mty_dt, 1);
            const jl_datatype_layout_t *layout = ((jl_datatype_t*)mty_dt)->layout;
            *ret = emit_memoryref_offset(ctx, ref, layout);
            return true;
        }
    }

    else if (f == BUILTIN(memoryrefget) && nargs == 3) {
        const jl_cgval_t &ref = argv[1];
        jl_value_t *mty_dt = jl_unwrap_unionall(ref.typ);
        if (jl_is_genericmemoryref_type(mty_dt) && jl_is_concrete_type(mty_dt)) {
            jl_value_t *kind = jl_tparam0(mty_dt);
            jl_value_t *ety = jl_tparam1(mty_dt);
            jl_value_t *addrspace = jl_tparam2(mty_dt); (void)addrspace; // TODO
            mty_dt = jl_field_type_concrete((jl_datatype_t*)mty_dt, 1);
            if (kind != (jl_value_t*)jl_not_atomic_sym && kind != (jl_value_t*)jl_atomic_sym)
                return false;
            enum jl_memory_order order = jl_memory_order_unspecified;
            const std::string fname = "memoryrefget";
            {
                const jl_cgval_t &ord = argv[2];
                emit_typecheck(ctx, ord, (jl_value_t*)jl_symbol_type, fname);
                if (!ord.constant)
                    return false;
                order = jl_get_atomic_order((jl_sym_t*)ord.constant, true, false);
            }
            if (order == jl_memory_order_invalid) {
                emit_atomic_error(ctx, "invalid atomic ordering");
                *ret = jl_cgval_t(); // unreachable
                return true;
            }
            bool isatomic = kind == (jl_value_t*)jl_atomic_sym;
            if (!isatomic && order != jl_memory_order_notatomic && order != jl_memory_order_unspecified) {
                emit_atomic_error(ctx, "memoryrefget: non-atomic memory cannot be accessed atomically");
                *ret = jl_cgval_t(); // unreachable
                return true;
            }
            if (isatomic && order == jl_memory_order_notatomic) {
                emit_atomic_error(ctx, "memoryrefget: atomic memory cannot be accessed non-atomically");
                *ret = jl_cgval_t(); // unreachable
                return true;
            }
            if (order == jl_memory_order_unspecified) {
                order = isatomic ? jl_memory_order_unordered : jl_memory_order_notatomic;
            }
            jl_value_t *boundscheck = argv[3].constant;
            emit_typecheck(ctx, argv[3], (jl_value_t*)jl_bool_type, "memoryrefget");
            const jl_datatype_layout_t *layout = ((jl_datatype_t*)mty_dt)->layout;
            Value *mem = emit_memoryref_mem(ctx, ref, layout);
            Value *mlen = emit_genericmemorylen(ctx, mem, ref.typ);
            if (bounds_check_enabled(ctx, boundscheck)) {
                BasicBlock *failBB, *endBB;
                failBB = BasicBlock::Create(ctx.builder.getContext(), "oob");
                endBB = BasicBlock::Create(ctx.builder.getContext(), "load");
                ctx.builder.CreateCondBr(ctx.builder.CreateIsNull(mlen), failBB, endBB);
                failBB->insertInto(ctx.f);
                ctx.builder.SetInsertPoint(failBB);
                ctx.builder.CreateCall(prepare_call(jlboundserror_func), { mark_callee_rooted(ctx, mem), ConstantInt::get(ctx.types().T_size, 1) });
                ctx.builder.CreateUnreachable();
                endBB->insertInto(ctx.f);
                ctx.builder.SetInsertPoint(endBB);
            }
            bool isboxed = layout->flags.arrayelem_isboxed;
            bool isunion = layout->flags.arrayelem_isunion;
            size_t elsz = layout->size;
            size_t al = layout->alignment;
            if (al > JL_HEAP_ALIGNMENT)
                al = JL_HEAP_ALIGNMENT;
            bool needlock = layout->flags.arrayelem_islocked;
            AtomicOrdering Order = (needlock || order <= jl_memory_order_notatomic)
                                    ? (isboxed ? AtomicOrdering::Unordered : AtomicOrdering::NotAtomic)
                                    : get_llvm_atomic_order(order);
            bool maybenull = true;
            if (!isboxed && !isunion && elsz == 0) {
                assert(jl_is_datatype(ety) && jl_is_datatype_singleton((jl_datatype_t*)ety));
                *ret = ghostValue(ctx, ety);
                if (isStrongerThanMonotonic(Order))
                    ctx.builder.CreateFence(Order);
            }
            else if (isunion) {
                assert(!isatomic && !needlock);
                Value *V = emit_memoryref_FCA(ctx, ref, layout);
                Value *idx0 = CreateSimplifiedExtractValue(ctx, V, 0);
                Value *mem = CreateSimplifiedExtractValue(ctx, V, 1);
                Value *data = emit_genericmemoryptr(ctx, mem, layout, AddressSpace::Loaded);
                Value *ptindex;
                if (elsz == 0) {
                    ptindex = data;
                }
                else {
                    Type *AT = ArrayType::get(IntegerType::get(ctx.builder.getContext(), 8 * al), (elsz + al - 1) / al);
                    // isbits union selector bytes are stored after mem->length bytes
                    ptindex = ctx.builder.CreateInBoundsGEP(AT, data, mlen);
                    data = ctx.builder.CreateInBoundsGEP(AT, data, idx0);
                }
                ptindex = emit_ptrgep(ctx, ptindex, idx0);
                size_t elsz_c = 0, al_c = 0;
                int union_max = jl_islayout_inline(ety, &elsz_c, &al_c);
                assert(union_max && LLT_ALIGN(elsz_c, al_c) == elsz && al_c == al);
                *ret = emit_unionload(ctx, data, ptindex, ety, elsz_c, al, ctx.tbaa().tbaa_arraybuf, true, union_max, ctx.tbaa().tbaa_arrayselbyte);
            }
            else {
                Value *ptr = (layout->size == 0 ? nullptr : emit_memoryref_ptr(ctx, ref, layout));
                Value *lock = nullptr;
                if (needlock) {
                    assert(ptr);
                    lock = ptr;
                    // ptr += sizeof(lock);
                    ptr = emit_ptrgep(ctx, ptr, LLT_ALIGN(sizeof(jl_mutex_t), JL_SMALL_BYTE_ALIGNMENT));
                    emit_lockstate_value(ctx, lock, true);
                }
                *ret = typed_load(ctx, ptr, nullptr, ety,
                        isboxed ? ctx.tbaa().tbaa_ptrarraybuf : ctx.tbaa().tbaa_arraybuf,
                        ctx.noalias().aliasscope.current,
                        isboxed, Order, maybenull, al);
                if (needlock) {
                    emit_lockstate_value(ctx, lock, false);
                }
            }
            return true;
        }
    }

    else if ((f == BUILTIN(memoryrefset) && nargs == 4) ||
             (f == BUILTIN(memoryrefswap) && nargs == 4) ||
             (f == BUILTIN(memoryrefreplace) && nargs == 6) ||
             (f == BUILTIN(memoryrefmodify) && nargs == 5) ||
             (f == BUILTIN(memoryrefsetonce) && nargs == 5)) {
        return emit_f_opmemory(ctx, ret, f, argv, nargs, nullptr);
    }


    else if (f == BUILTIN(memoryref_isassigned) && nargs == 3) {
        const jl_cgval_t &ref = argv[1];
        jl_value_t *mty_dt = jl_unwrap_unionall(ref.typ);
        if (jl_is_genericmemoryref_type(mty_dt) && jl_is_concrete_type(mty_dt)) {
            jl_value_t *kind = jl_tparam0(mty_dt);
            mty_dt = jl_field_type_concrete((jl_datatype_t*)mty_dt, 1);
            if (kind != (jl_value_t*)jl_not_atomic_sym && kind != (jl_value_t*)jl_atomic_sym)
                return false;
            enum jl_memory_order order = jl_memory_order_unspecified;
            const std::string fname = "memoryref_isassigned";
            {
                const jl_cgval_t &ord = argv[2];
                emit_typecheck(ctx, ord, (jl_value_t*)jl_symbol_type, fname);
                if (!ord.constant)
                    return false;
                order = jl_get_atomic_order((jl_sym_t*)ord.constant, true, false);
            }
            if (order == jl_memory_order_invalid) {
                emit_atomic_error(ctx, "invalid atomic ordering");
                *ret = jl_cgval_t(); // unreachable
                return true;
            }
            const jl_datatype_layout_t *layout = ((jl_datatype_t*)mty_dt)->layout;
            bool isatomic = layout->flags.arrayelem_isatomic || layout->flags.arrayelem_islocked;
            if (!isatomic && order != jl_memory_order_notatomic && order != jl_memory_order_unspecified) {
                emit_atomic_error(ctx, "memoryref_isassigned: non-atomic memory cannot be accessed atomically");
                *ret = jl_cgval_t(); // unreachable
                return true;
            }
            if (isatomic && order == jl_memory_order_notatomic) {
                emit_atomic_error(ctx, "memoryref_isassigned: atomic memory cannot be accessed non-atomically");
                *ret = jl_cgval_t(); // unreachable
                return true;
            }
            if (order == jl_memory_order_unspecified) {
                order = isatomic ? jl_memory_order_unordered : jl_memory_order_notatomic;
            }
            jl_value_t *boundscheck = argv[3].constant;
            emit_typecheck(ctx, argv[3], (jl_value_t*)jl_bool_type, fname);
            Value *mem = emit_memoryref_mem(ctx, ref, layout);
            Value *mlen = emit_genericmemorylen(ctx, mem, ref.typ);
            Value *oob = bounds_check_enabled(ctx, boundscheck) ? ctx.builder.CreateIsNull(mlen) : nullptr;
            bool isboxed = layout->flags.arrayelem_isboxed;
            if (isboxed || layout->first_ptr >= 0) {
                bool needlock = layout->flags.arrayelem_islocked;
                AtomicOrdering Order = (needlock || order <= jl_memory_order_notatomic)
                                        ? (isboxed ? AtomicOrdering::Unordered : AtomicOrdering::NotAtomic)
                                        : get_llvm_atomic_order(order);
                PHINode *result = nullptr;
                if (oob) {
                    BasicBlock *passBB, *endBB, *fromBB;
                    passBB = BasicBlock::Create(ctx.builder.getContext(), "load");
                    endBB = BasicBlock::Create(ctx.builder.getContext(), "oob");

                    passBB->insertInto(ctx.f);
                    endBB->insertInto(ctx.f);
                    fromBB = ctx.builder.CreateCondBr(oob, endBB, passBB)->getParent();
                    ctx.builder.SetInsertPoint(endBB);
                    result = ctx.builder.CreatePHI(getInt1Ty(ctx.builder.getContext()), 2);
                    result->addIncoming(ConstantInt::get(result->getType(), 0), fromBB);
                    setName(ctx.emission_context, result, "arraysize");
                    ctx.builder.SetInsertPoint(passBB);
                }
                Value *elem = emit_memoryref_ptr(ctx, ref, layout);
                if (!isboxed)
                    elem = emit_ptrgep(ctx, elem, layout->first_ptr * sizeof(void*));
                else if (needlock)
                    // n.b. no actual lock acquire needed, as the check itself only needs to load a single pointer and check for null
                    // elem += sizeof(lock);
                    elem = emit_ptrgep(ctx, elem, LLT_ALIGN(sizeof(jl_mutex_t), JL_SMALL_BYTE_ALIGNMENT));
                // emit this using the same type as BUILTIN(memoryrefget)
                // so that LLVM may be able to load-load forward them and fold the result
                auto tbaa = isboxed ? ctx.tbaa().tbaa_ptrarraybuf : ctx.tbaa().tbaa_arraybuf;
                jl_aliasinfo_t ai = jl_aliasinfo_t::fromTBAA(ctx, tbaa);
                LoadInst *fldv = ctx.builder.CreateAlignedLoad(ctx.types().T_prjlvalue, elem, ctx.types().alignof_ptr);
                fldv->setOrdering(Order);
                ai.decorateInst(fldv);
                Value *isdef = ctx.builder.CreateIsNotNull(fldv);
                setName(ctx.emission_context, isdef, fname);
                if (oob) {
                    assert(result);
                    result->addIncoming(isdef, ctx.builder.CreateBr(result->getParent())->getParent());
                    ctx.builder.SetInsertPoint(result->getParent());
                    isdef = result;
                }
                *ret = mark_julia_type(ctx, isdef, false, jl_bool_type);
            }
            else if (oob) {
                Value *isdef = ctx.builder.CreateNot(oob);
                *ret = mark_julia_type(ctx, isdef, false, jl_bool_type);
            }
            else {
                *ret = mark_julia_const(ctx, jl_true);
            }
            return true;
        }
    }


    else if (f == BUILTIN(getfield) && (nargs == 2 || nargs == 3 || nargs == 4)) {
        const jl_cgval_t &obj = argv[1];
        const jl_cgval_t &fld = argv[2];
        enum jl_memory_order order = jl_memory_order_unspecified;
        jl_value_t *boundscheck = jl_true;

        if (nargs == 4) {
            const jl_cgval_t &ord = argv[3];
            const jl_cgval_t &inb = argv[4];
            emit_typecheck(ctx, ord, (jl_value_t*)jl_symbol_type, "getfield");
            emit_typecheck(ctx, inb, (jl_value_t*)jl_bool_type, "getfield");
            if (!ord.constant)
                return false;
            order = jl_get_atomic_order((jl_sym_t*)ord.constant, true, false);
            if (inb.constant == jl_false)
                boundscheck = jl_false;
        }
        else if (nargs == 3) {
            const jl_cgval_t &arg3 = argv[3];
            if (arg3.constant && jl_is_symbol(arg3.constant))
                order = jl_get_atomic_order((jl_sym_t*)arg3.constant, true, false);
            else if (arg3.constant == jl_false)
                boundscheck = jl_false;
            else if (arg3.typ != (jl_value_t*)jl_bool_type)
                return false;
        }
        if (order == jl_memory_order_invalid) {
            emit_atomic_error(ctx, "invalid atomic ordering");
            *ret = jl_cgval_t(); // unreachable
            return true;
        }

        jl_datatype_t *utt = (jl_datatype_t*)jl_unwrap_unionall(obj.typ);
        if (jl_is_type_type((jl_value_t*)utt) && jl_is_concrete_type(jl_tparam0(utt)))
            utt = (jl_datatype_t*)jl_typeof(jl_tparam0(utt));

        if (fld.constant && jl_is_symbol(fld.constant)) {
            jl_sym_t *name = (jl_sym_t*)fld.constant;
            if (obj.constant && jl_is_module(obj.constant)) {
                *ret = emit_globalref(ctx, (jl_module_t*)obj.constant, name, order == jl_memory_order_unspecified ? AtomicOrdering::Unordered : get_llvm_atomic_order(order));
                return true;
            }

            if (jl_is_datatype(utt) && jl_struct_try_layout(utt)) {
                ssize_t idx = jl_field_index(utt, name, 0);
                if (idx != -1 && !jl_has_free_typevars(jl_field_type(utt, idx))) {
                    *ret = emit_getfield_knownidx(ctx, obj, idx, utt, order);
                    return true;
                }
            }
        }
        else if (fld.typ == (jl_value_t*)jl_long_type) {
            if (ctx.vaSlot > 0) {
                // optimize VA tuple
                if (LoadInst *load = dyn_cast_or_null<LoadInst>(obj.V)) {
                    if (load->getPointerOperand() == ctx.slots[ctx.vaSlot].boxroot && ctx.argArray) {
                        Value *valen = emit_n_varargs(ctx);
                        jl_cgval_t va_ary( // fake instantiation of a cgval, in order to call emit_bounds_check (it only checks the `.V` field)
                                emit_ptrgep(ctx, ctx.argArray, ctx.nReqArgs * sizeof(jl_value_t*)),
                                NULL, NULL);
                        Value *idx = emit_unbox(ctx, ctx.types().T_size, fld, (jl_value_t*)jl_long_type);
                        idx = emit_bounds_check(ctx, va_ary, NULL, idx, valen, boundscheck);
                        idx = ctx.builder.CreateAdd(idx, ConstantInt::get(ctx.types().T_size, ctx.nReqArgs));
                        Instruction *v = ctx.builder.CreateAlignedLoad(ctx.types().T_prjlvalue, ctx.builder.CreateInBoundsGEP(ctx.types().T_prjlvalue, ctx.argArray, idx), Align(sizeof(void*)));
                        setName(ctx.emission_context, v, "getfield");
                        // if we know the result type of this load, we will mark that information here too
                        jl_aliasinfo_t ai = jl_aliasinfo_t::fromTBAA(ctx, ctx.tbaa().tbaa_value);
                        ai.decorateInst(maybe_mark_load_dereferenceable(v, false, rt));
                        *ret = mark_julia_type(ctx, v, /*boxed*/ true, rt);
                        return true;
                    }
                }
            }

            if (jl_is_datatype(utt)) {
                if (jl_struct_try_layout(utt)) {
                    size_t nfields = jl_datatype_nfields(utt);
                    // integer index
                    size_t idx;
                    if (fld.constant && (idx = jl_unbox_long(fld.constant) - 1) < nfields) {
                        if (!jl_has_free_typevars(jl_field_type(utt, idx))) {
                            // known index
                            *ret = emit_getfield_knownidx(ctx, obj, idx, utt, order);
                            return true;
                        }
                    }
                    else {
                        // unknown index
                        Value *vidx = emit_unbox(ctx, ctx.types().T_size, fld, (jl_value_t*)jl_long_type);
                        if (emit_getfield_unknownidx(ctx, ret, obj, vidx, utt, boundscheck, order)) {
                            return true;
                        }
                    }
                }
                Value *vidx = emit_unbox(ctx, ctx.types().T_size, fld, (jl_value_t*)jl_long_type);
                if (jl_is_tuple_type(utt) && is_tupletype_homogeneous(utt->parameters, true)) {
                    // For tuples, we can emit code even if we don't know the exact
                    // type (e.g. because we don't know the length). This is possible
                    // as long as we know that all elements are of the same (leaf) type.
                    jl_cgval_t ptrobj = obj.isboxed ? obj : value_to_pointer(ctx, obj);
                    if (order != jl_memory_order_notatomic && order != jl_memory_order_unspecified) {
                        emit_atomic_error(ctx, "getfield: non-atomic field cannot be accessed atomically");
                        *ret = jl_cgval_t(); // unreachable
                        return true;
                    }
                    // Determine which was the type that was homogeneous
                    jl_value_t *jt = jl_tparam0(utt);
                    if (jl_is_vararg(jt))
                        jt = jl_unwrap_vararg(jt);
                    assert(jl_is_datatype(jt));
                    // This is not necessary for correctness, but allows to omit
                    // the extra code for getting the length of the tuple
                    if (!bounds_check_enabled(ctx, boundscheck)) {
                        vidx = ctx.builder.CreateSub(vidx, ConstantInt::get(ctx.types().T_size, 1));
                    }
                    else {
                        vidx = emit_bounds_check(ctx, ptrobj, (jl_value_t*)ptrobj.typ, vidx,
                            emit_datatype_nfields(ctx, emit_typeof(ctx, ptrobj, false, false)),
                            jl_true);
                    }
                    bool isboxed = !jl_datatype_isinlinealloc((jl_datatype_t*)jt, 0);
                    Value *ptr = data_pointer(ctx, ptrobj);
                    *ret = typed_load(ctx, ptr, vidx,
                            isboxed ? (jl_value_t*)jl_any_type : jt,
                            ptrobj.tbaa, nullptr, isboxed, AtomicOrdering::NotAtomic, false);
                    return true;
                }

                // Unknown object, but field known to be integer
                vidx = ctx.builder.CreateSub(vidx, ConstantInt::get(ctx.types().T_size, 1));
                Value *fld_val = ctx.builder.CreateCall(prepare_call(jlgetnthfieldchecked_func), { boxed(ctx, obj), vidx }, "getfield");
                *ret = mark_julia_type(ctx, fld_val, true, jl_any_type);
                return true;
            }
        }
        else if (fld.typ == (jl_value_t*)jl_symbol_type) { // Known type but unknown symbol
            if (jl_is_datatype(utt) && (utt != jl_module_type) && jl_struct_try_layout(utt)) {
                if ((jl_datatype_nfields(utt) == 1 && !jl_is_namedtuple_type(utt) && !jl_is_tuple_type(utt))) {
                    jl_svec_t *fn = jl_field_names(utt);
                    assert(jl_svec_len(fn) == 1);
                    Value *typ_sym = literal_pointer_val(ctx, jl_svecref(fn, 0));
                    Value *cond = ctx.builder.CreateICmpEQ(mark_callee_rooted(ctx, typ_sym), mark_callee_rooted(ctx, boxed(ctx, fld)));
                    emit_hasnofield_error_ifnot(ctx, cond, utt, fld);
                    *ret = emit_getfield_knownidx(ctx, obj, 0, utt, order);
                    return true;
                }
                else {
                    Value *index = ctx.builder.CreateCall(prepare_call(jlfieldindex_func),
                            {emit_typeof(ctx, obj, false, false), boxed(ctx, fld), ConstantInt::get(getInt32Ty(ctx.builder.getContext()), 0)});
                    Value *cond = ctx.builder.CreateICmpNE(index, ConstantInt::get(getInt32Ty(ctx.builder.getContext()), -1));
                    emit_hasnofield_error_ifnot(ctx, cond, utt, fld);
                    Value *idx2 = ctx.builder.CreateAdd(ctx.builder.CreateIntCast(index, ctx.types().T_size, false), ConstantInt::get(ctx.types().T_size, 1)); // getfield_unknown is 1 based
                    if (emit_getfield_unknownidx(ctx, ret, obj, idx2, utt, jl_false, order))
                        return true;
                }
            }
        }
        return false;
    }

    else if (f == BUILTIN(getglobal) && (nargs == 2 || nargs == 3)) {
        const jl_cgval_t &mod = argv[1];
        const jl_cgval_t &sym = argv[2];
        enum jl_memory_order order = jl_memory_order_unspecified;

        if (nargs == 3) {
            const jl_cgval_t &arg3 = argv[3];
            if (arg3.constant && jl_is_symbol(arg3.constant))
                order = jl_get_atomic_order((jl_sym_t*)arg3.constant, true, false);
            else
                return false;
        }
        else
            order = jl_memory_order_monotonic;

        if (order == jl_memory_order_invalid || order == jl_memory_order_notatomic) {
            emit_atomic_error(ctx, order == jl_memory_order_invalid ? "invalid atomic ordering" : "getglobal: module binding cannot be read non-atomically");
            *ret = jl_cgval_t(); // unreachable
            return true;
        }

        if (sym.constant && jl_is_symbol(sym.constant)) {
            jl_sym_t *name = (jl_sym_t*)sym.constant;
            if (mod.constant && jl_is_module(mod.constant)) {
                *ret = emit_globalref(ctx, (jl_module_t*)mod.constant, name, get_llvm_atomic_order(order));
                return true;
            }
        }

        return false;
    }

    else if ((f == BUILTIN(setglobal) && (nargs == 3 || nargs == 4)) ||
             (f == BUILTIN(swapglobal) && (nargs == 3 || nargs == 4)) ||
             (f == BUILTIN(replaceglobal) && (nargs == 4 || nargs == 5 || nargs == 6)) ||
             (f == BUILTIN(modifyglobal) && (nargs == 4 || nargs == 5)) ||
             (f == BUILTIN(setglobalonce) && (nargs == 3 || nargs == 4 || nargs == 5))) {
        return emit_f_opglobal(ctx, ret, f, argv, nargs, nullptr);
    }

    else if ((f == BUILTIN(setfield) && (nargs == 3 || nargs == 4)) ||
             (f == BUILTIN(swapfield) && (nargs == 3 || nargs == 4)) ||
             (f == BUILTIN(replacefield) && (nargs == 4 || nargs == 5 || nargs == 6)) ||
             (f == BUILTIN(modifyfield) && (nargs == 4 || nargs == 5)) ||
             (f == BUILTIN(setfieldonce) && (nargs == 3 || nargs == 4 || nargs == 5))) {
        return emit_f_opfield(ctx, ret, f, argv, nargs, nullptr);
    }

    else if (f == BUILTIN(_svec_len) && nargs == 1) {
        const jl_cgval_t &obj = argv[1];
        Value *len;
        if (obj.constant && jl_is_svec(obj.constant)) {
            len = ConstantInt::get(ctx.types().T_size, jl_svec_len(obj.constant));
        }
        else {
            Value *svec_val = decay_derived(ctx, boxed(ctx, obj));
            len = ctx.builder.CreateAlignedLoad(ctx.types().T_size, svec_val, Align(ctx.types().sizeof_ptr));
        }
        *ret = mark_julia_type(ctx, len, false, jl_long_type);
        return true;
    }

    else if (f == BUILTIN(nfields) && nargs == 1) {
        const jl_cgval_t &obj = argv[1];
        if (ctx.vaSlot > 0) {
            // optimize VA tuple
            if (LoadInst *load = dyn_cast_or_null<LoadInst>(obj.V)) {
                if (load->getPointerOperand() == ctx.slots[ctx.vaSlot].boxroot) {
                    *ret = mark_julia_type(ctx, emit_n_varargs(ctx), false, jl_long_type);
                    return true;
                }
            }
        }
        ssize_t nf = -1;
        if (obj.constant) {
            nf = jl_datatype_nfields(jl_typeof(obj.constant));
        }
        else if (jl_is_type_type(obj.typ)) {
            jl_value_t *tp0 = jl_tparam0(obj.typ);
            if (jl_is_datatype(tp0) && jl_is_datatype_singleton((jl_datatype_t*)tp0))
                nf = jl_datatype_nfields((jl_value_t*)jl_datatype_type);
        }
        else if (jl_is_concrete_type(obj.typ)) {
            nf = jl_datatype_nfields(obj.typ);
        }
        Value *sz;
        if (nf != -1)
            sz = ConstantInt::get(ctx.types().T_size, nf);
        else
            sz = emit_datatype_nfields(ctx, emit_typeof(ctx, obj, false, false));
        *ret = mark_julia_type(ctx, sz, false, jl_long_type);
        return true;
    }

    else if (f == BUILTIN(fieldtype) && (nargs == 2 || nargs == 3)) {
        const jl_cgval_t &typ = argv[1];
        const jl_cgval_t &fld = argv[2];
        if ((jl_is_type_type(typ.typ) && jl_is_concrete_type(jl_tparam0(typ.typ))) ||
                (typ.constant && jl_is_concrete_type(typ.constant))) {
            if (fld.typ == (jl_value_t*)jl_long_type) {
                assert(typ.isboxed);
                Value *tyv = boxed(ctx, typ);
                Value *types_svec = emit_datatype_types(ctx, tyv);
                Value *types_len = emit_datatype_nfields(ctx, tyv);
                Value *idx = emit_unbox(ctx, ctx.types().T_size, fld, (jl_value_t*)jl_long_type);
                jl_value_t *boundscheck = (nargs == 3 ? argv[3].constant : jl_true);
                if (nargs == 3)
                    emit_typecheck(ctx, argv[3], (jl_value_t*)jl_bool_type, "fieldtype");
                emit_bounds_check(ctx, typ, (jl_value_t*)jl_datatype_type, idx, types_len, boundscheck);
                Value *fieldtyp_p = ctx.builder.CreateInBoundsGEP(ctx.types().T_prjlvalue, decay_derived(ctx, types_svec), idx);
                jl_aliasinfo_t ai = jl_aliasinfo_t::fromTBAA(ctx, ctx.tbaa().tbaa_const);
                Value *fieldtyp = ai.decorateInst(ctx.builder.CreateAlignedLoad(ctx.types().T_prjlvalue, fieldtyp_p, Align(sizeof(void*))));
                setName(ctx.emission_context, fieldtyp, "fieldtype");
                *ret = mark_julia_type(ctx, fieldtyp, true, (jl_value_t*)jl_type_type);
                return true;
            }
        }
    }

    else if (f == BUILTIN(sizeof) && nargs == 1) {
        const jl_cgval_t &obj = argv[1];
        jl_datatype_t *sty = (jl_datatype_t*)jl_unwrap_unionall(obj.typ);
        assert(jl_string_type->name->mutabl);
        if (sty == jl_string_type || sty == jl_simplevector_type) {
            if (obj.constant) {
                size_t sz;
                if (sty == jl_string_type) {
                    sz = jl_string_len(obj.constant);
                }
                else {
                    sz = (1 + jl_svec_len(obj.constant)) * sizeof(void*);
                }
                *ret = mark_julia_type(ctx, ConstantInt::get(ctx.types().T_size, sz), false, jl_long_type);
                return true;
            }
            // String and SimpleVector's length fields have the same layout
            auto ptr = boxed(ctx, obj);
            jl_aliasinfo_t ai = jl_aliasinfo_t::fromTBAA(ctx, ctx.tbaa().tbaa_const);
            Value *len = ai.decorateInst(ctx.builder.CreateAlignedLoad(ctx.types().T_size, ptr, ctx.types().alignof_ptr));
            MDBuilder MDB(ctx.builder.getContext());
            if (sty == jl_simplevector_type) {
                auto rng = MDB.createRange(
                    Constant::getNullValue(ctx.types().T_size), ConstantInt::get(ctx.types().T_size, INTPTR_MAX / sizeof(void*) - 1));
                cast<LoadInst>(len)->setMetadata(LLVMContext::MD_range, rng);
                len = ctx.builder.CreateMul(len, ConstantInt::get(ctx.types().T_size, sizeof(void*)));
                len = ctx.builder.CreateAdd(len, ConstantInt::get(ctx.types().T_size, sizeof(void*)));
            }
            else {
                auto rng = MDB.createRange(Constant::getNullValue(ctx.types().T_size), ConstantInt::get(ctx.types().T_size, INTPTR_MAX));
                cast<LoadInst>(len)->setMetadata(LLVMContext::MD_range, rng);
            }
            setName(ctx.emission_context, len, "sizeof");
            *ret = mark_julia_type(ctx, len, false, jl_long_type);
            return true;
        }
        else if (jl_is_genericmemory_type(sty)) {
            Value *v = boxed(ctx, obj);
            auto len = emit_genericmemorylen(ctx, v, (jl_value_t*)sty);
            auto elsize = emit_genericmemoryelsize(ctx, v, obj.typ, true);
            *ret = mark_julia_type(ctx, ctx.builder.CreateMul(len, elsize), false, jl_long_type);
            return true;
        }
    }

    else if (f == BUILTIN(apply_type) && nargs > 0) {
        if (jl_is_method(ctx.linfo->def.method)) {
            // don't bother codegen constant-folding for toplevel.
            jl_value_t *ty = static_apply_type(ctx, argv, nargs + 1);
            if (ty != NULL) {
                JL_GC_PUSH1(&ty);
                jl_temporary_root(ctx, ty);
                JL_GC_POP();
                *ret = mark_julia_const(ctx, ty);
                return true;
            }
        }
    }

    else if (f == BUILTIN(isdefinedglobal) && (nargs == 2 || nargs == 3 || nargs == 4)) {
        const jl_cgval_t &mod = argv[1];
        const jl_cgval_t &sym = argv[2];
        bool allow_import = true;
        enum jl_memory_order order = jl_memory_order_unspecified;

        if (nargs >= 3) {
            const jl_cgval_t &arg3 = argv[3];
            if (arg3.constant && jl_is_bool(arg3.constant))
                allow_import = jl_unbox_bool(arg3.constant);
            else
                return false;
        }

        if (nargs == 4) {
            const jl_cgval_t &arg4 = argv[4];
            if (arg4.constant && jl_is_symbol(arg4.constant))
                order = jl_get_atomic_order((jl_sym_t*)arg4.constant, true, false);
            else
                return false;
        }
        else
            order = jl_memory_order_unordered;

        if (order < jl_memory_order_unordered) {
            return false;
        }

        if (!mod.constant || !sym.constant || !jl_is_symbol(sym.constant) || !jl_is_module(mod.constant)) {
            return false;
        }

        *ret = emit_isdefinedglobal(ctx, (jl_module_t*)mod.constant, (jl_sym_t*)sym.constant, allow_import, order);
        return true;
    }

    else if (f == BUILTIN(isdefined) && (nargs == 2 || nargs == 3)) {
        const jl_cgval_t &obj = argv[1];
        const jl_cgval_t &fld = argv[2];
        jl_datatype_t *stt = (jl_datatype_t*)obj.typ;
        ssize_t fieldidx = -1;
        if (jl_is_type_type((jl_value_t*)stt)) {
            // the representation type of Type{T} is either typeof(T), or unknown
            // TODO: could use `issingletontype` predicate here, providing better type knowledge
            // than only handling DataType
            if (jl_is_concrete_type(jl_tparam0(stt)))
                stt = (jl_datatype_t*)jl_typeof(jl_tparam0(stt));
            else
                return false;
        }
        if (!jl_is_concrete_type((jl_value_t*)stt) || jl_is_array_type(stt) ||
            stt == jl_module_type) { // TODO: use ->layout here instead of concrete_type
            goto isdefined_unknown_idx;
        }
        assert(jl_is_datatype(stt));

        if (fld.constant && jl_is_symbol(fld.constant)) {
            jl_sym_t *sym = (jl_sym_t*)fld.constant;
            fieldidx = jl_field_index(stt, sym, 0);
        }
        else if (fld.constant && fld.typ == (jl_value_t*)jl_long_type) {
            fieldidx = jl_unbox_long(fld.constant) - 1;
        }
        else {
isdefined_unknown_idx:
            if (nargs == 3 || fld.typ != (jl_value_t*)jl_long_type)
                return false;
            Value *vidx = emit_unbox(ctx, ctx.types().T_size, fld, (jl_value_t*)jl_long_type);
            vidx = ctx.builder.CreateSub(vidx, ConstantInt::get(ctx.types().T_size, 1));
            Value *isd = ctx.builder.CreateCall(prepare_call(jlfieldisdefinedchecked_func), { boxed(ctx, obj), vidx });
            isd = ctx.builder.CreateTrunc(isd, getInt8Ty(ctx.builder.getContext()));
            *ret = mark_julia_type(ctx, isd, false, jl_bool_type);
            return true;
        }
        enum jl_memory_order order = jl_memory_order_unspecified;
        if (nargs == 3) {
            const jl_cgval_t &ord = argv[3];
            emit_typecheck(ctx, ord, (jl_value_t*)jl_symbol_type, "isdefined");
            if (!ord.constant)
                return false;
            order = jl_get_atomic_order((jl_sym_t*)ord.constant, true, false);
        }
        if (order == jl_memory_order_invalid) {
            emit_atomic_error(ctx, "invalid atomic ordering");
            *ret = jl_cgval_t(); // unreachable
            return true;
        }
        ssize_t nf = jl_datatype_nfields(stt);
        if (fieldidx < 0 || fieldidx >= nf) {
            if (order != jl_memory_order_unspecified) {
                emit_atomic_error(ctx, "isdefined: atomic ordering cannot be specified for nonexistent field");
                *ret = jl_cgval_t(); // unreachable
                return true;
            }
            *ret = mark_julia_const(ctx, jl_false);
            return true;
        }
        bool isatomic = jl_field_isatomic(stt, fieldidx);
        if (!isatomic && order != jl_memory_order_notatomic && order != jl_memory_order_unspecified) {
            emit_atomic_error(ctx, "isdefined: non-atomic field cannot be accessed atomically");
            *ret = jl_cgval_t(); // unreachable
            return true;
        }
        if (isatomic && order == jl_memory_order_notatomic) {
            emit_atomic_error(ctx, "isdefined: atomic field cannot be accessed non-atomically");
            *ret = jl_cgval_t(); // unreachable
            return true;
        }
        else if (!field_may_be_null(obj, stt, fieldidx)) {
            *ret = mark_julia_const(ctx, jl_true);
        }
        else if (jl_field_isptr(stt, fieldidx) || jl_type_hasptr(jl_field_type(stt, fieldidx))) {
            Value *fldv;
            size_t offs = jl_field_offset(stt, fieldidx) / sizeof(jl_value_t*);
            if (!obj.inline_roots.empty()) {
                auto offsets = split_value_field(stt, fieldidx);
                assert(offsets.second >= 0);
                fldv = obj.inline_roots[offsets.second];
            }
            else if (obj.ispointer()) {
                auto tbaa = best_field_tbaa(ctx, obj, stt, fieldidx, offs);
                if (!jl_field_isptr(stt, fieldidx))
                    offs += ((jl_datatype_t*)jl_field_type(stt, fieldidx))->layout->first_ptr;
                Value *ptr = data_pointer(ctx, obj);
                Value *addr = emit_ptrgep(ctx, ptr, offs * sizeof(jl_value_t*));
                // emit this using the same type as emit_getfield_knownidx
                // so that LLVM may be able to load-load forward them and fold the result
                jl_aliasinfo_t ai = jl_aliasinfo_t::fromTBAA(ctx, tbaa);
                fldv = ai.decorateInst(ctx.builder.CreateAlignedLoad(ctx.types().T_prjlvalue, addr, ctx.types().alignof_ptr));
                cast<LoadInst>(fldv)->setOrdering(order <= jl_memory_order_notatomic ? AtomicOrdering::Unordered : get_llvm_atomic_order(order));
            }
            else {
                fldv = ctx.builder.CreateExtractValue(obj.V, offs);
                if (!jl_field_isptr(stt, fieldidx)) {
                    fldv = extract_first_ptr(ctx, fldv);
                    assert(fldv);
                }
            }
            Value *isdef = ctx.builder.CreateIsNotNull(fldv);
            setName(ctx.emission_context, isdef, "isdefined");
            *ret = mark_julia_type(ctx, isdef, false, jl_bool_type);
        }
        else {
            *ret = mark_julia_const(ctx, jl_true);
        }
        if (order > jl_memory_order_monotonic && ret->constant) {
            // fence instructions may only have acquire, release, acq_rel, or seq_cst ordering.
            ctx.builder.CreateFence(get_llvm_atomic_order(order));
        }
        return true;
    }

    else if (f == BUILTIN(current_scope) && (nargs == 0)) {
        jl_aliasinfo_t scope_ai = jl_aliasinfo_t::fromTBAA(ctx, ctx.tbaa().tbaa_gcframe);
        Instruction *v = scope_ai.decorateInst(
            ctx.builder.CreateAlignedLoad(ctx.types().T_prjlvalue, get_scope_field(ctx), ctx.types().alignof_ptr));
        *ret = mark_julia_type(ctx, v, /*boxed*/ true, rt);
        return true;
    }

    else if (f == BUILTIN(donotdelete)) {
        // For now we emit this as a vararg call to the builtin
        // (which doesn't look at the arguments). In the future,
        // this should be an LLVM builtin.
        *ret = mark_julia_const(ctx, jl_nothing);
        FunctionType *Fty = FunctionType::get(getVoidTy(ctx.builder.getContext()), true);
        Function *dnd = prepare_call(jldnd_func);
        SmallVector<Value*, 1> call_args;

        for (size_t i = 1; i <= nargs; ++i) {
            const jl_cgval_t &obj = argv[i];
            if (obj.V) {
                // TODO is this strong enough to constitute a read of any contained
                // pointers?
                Value *V = obj.V;
                if (obj.isboxed) {
                    V = emit_pointer_from_objref(ctx, V);
                }
                call_args.push_back(V);
            }
        }
        ctx.builder.CreateCall(Fty, dnd, call_args);
        return true;
    }

    else if (f == BUILTIN(compilerbarrier) && (nargs == 2)) {
        emit_typecheck(ctx, argv[1], (jl_value_t*)jl_symbol_type, "compilerbarrier");
        *ret = argv[2];
        return true;
    }

    return false;
}

// Returns ctx.types().T_prjlvalue
static CallInst *emit_jlcall(jl_codectx_t &ctx, Value *theFptr, Value *theF,
                             ArrayRef<jl_cgval_t> argv, size_t nargs, JuliaFunction<> *trampoline)
{
    ++EmittedJLCalls;
    Function *TheTrampoline = prepare_call(trampoline);
    // emit arguments
    SmallVector<Value*, 4> theArgs;
    theArgs.push_back(theFptr);
    if (theF)
        theArgs.push_back(theF);
    for (size_t i = 0; i < nargs; i++) {
        Value *arg;
        if (i == 0 && trampoline == julia_call3) {
            const jl_cgval_t &f = argv[i];
            arg = f.inline_roots.empty() && f.ispointer() ? data_pointer(ctx, f) : value_to_pointer(ctx, f).V;
            arg = decay_derived(ctx, arg);
        }
        else {
            arg = boxed(ctx, argv[i]);
        }
        theArgs.push_back(arg);
    }
    CallInst *result = ctx.builder.CreateCall(TheTrampoline, theArgs);
    result->setAttributes(TheTrampoline->getAttributes());
    // TODO: we could add readonly attributes in many cases to the args
    return result;
}

// Returns ctx.types().T_prjlvalue
static CallInst *emit_jlcall(jl_codectx_t &ctx, JuliaFunction<> *theFptr, Value *theF,
                             ArrayRef<jl_cgval_t> argv, size_t nargs, JuliaFunction<> *trampoline)
{
    return emit_jlcall(ctx, prepare_call(theFptr), theF, argv, nargs, trampoline);
}

static jl_cgval_t emit_call_specfun_other(jl_codectx_t &ctx, bool is_opaque_closure, jl_value_t *specTypes, jl_value_t *jlretty, jl_returninfo_t &returninfo, ArrayRef<jl_cgval_t> argv, size_t nargs)
{
    ++EmittedSpecfunCalls;
    // emit specialized call site
    bool gcstack_arg = JL_FEAT_TEST(ctx, gcstack_arg);
    size_t nfargs = returninfo.decl.getFunctionType()->getNumParams();
    SmallVector<Value *, 0> argvals(nfargs);
    unsigned idx = 0;
    AllocaInst *result = nullptr;

    if (returninfo.cc == jl_returninfo_t::SRet || returninfo.cc == jl_returninfo_t::Union) {
        result = emit_static_alloca(ctx, returninfo.union_bytes, Align(returninfo.union_align));
        setName(ctx.emission_context, result, "sret_box");
        argvals[idx] = result;
        idx++;
    }

    AllocaInst *return_roots = nullptr;
    if (returninfo.return_roots) {
        assert(returninfo.cc == jl_returninfo_t::SRet);
        return_roots = emit_static_roots(ctx, returninfo.return_roots);
        argvals[idx] = return_roots;
        idx++;
    }
    if (gcstack_arg) {
        argvals[idx] = ctx.pgcstack;
        idx++;
    }
    for (size_t i = 0; i < nargs; i++) {
        // n.b.: specTypes is required to be a datatype by construction for specsig
        if (is_opaque_closure && i == 0) {
            // Special implementation for opaque closures: their jt and thus
            // julia_type_to_llvm values are likely wrong (based on captures instead of the OC), so override the
            // behavior here to directly pass the expected pointer directly instead of
            // computing it from the available information
            // jl_value_t *oc_type = (jl_value_t*)jl_any_type; // more accurately: get_oc_type(specTypes, jlretty)
            jl_cgval_t arg = argv[i];
            if (arg.isghost) {
                argvals[idx] = Constant::getNullValue(ctx.builder.getPtrTy(AddressSpace::Derived));
            }
            else {
                if (!arg.isboxed)
                    arg = value_to_pointer(ctx, arg);
                argvals[idx] = decay_derived(ctx, data_pointer(ctx, arg));
            }
            idx++;
            continue;
        }
        jl_value_t *jt = jl_nth_slot_type(specTypes, i);
        jl_cgval_t arg = update_julia_type(ctx, argv[i], jt);
        if (arg.typ == jl_bottom_type) {
            emit_error(ctx, "(INTERNAL ERROR - IR Validity): Argument type mismatch in Expr(:invoke)");
            return jl_cgval_t();
        }
        if (is_uniquerep_Type(jt)) {
            continue;
        }
        else {
            bool isboxed = deserves_argbox(jt);
            Type *et = isboxed ? ctx.types().T_prjlvalue : julia_type_to_llvm(ctx, jt);
            if (type_is_ghost(et))
                continue;
            assert(idx < nfargs);
            if (isboxed) {
                argvals[idx] = boxed(ctx, arg);
            }
            else if (et->isAggregateType()) {
                auto tracked = CountTrackedPointers(et);
                if (tracked.count && !tracked.all) {
                    Value *val = arg.V;
                    SmallVector<Value*,0> roots(arg.inline_roots);
                    if (roots.empty())
                        std::tie(val, roots) = split_value(ctx, arg, Align(julia_alignment(jt)));
                    AllocaInst *proots = emit_static_roots(ctx, roots.size());
                    for (size_t i = 0; i < roots.size(); i++)
                        ctx.builder.CreateAlignedStore(roots[i], emit_ptrgep(ctx, proots, i * sizeof(void*)), Align(sizeof(void*)));
                    assert(val);
                    argvals[idx++] = decay_derived(ctx, val);
                    argvals[idx] = proots;
                }
                else {
                    if (!arg.isboxed)
                        arg = value_to_pointer(ctx, arg);
                    argvals[idx] = decay_derived(ctx, data_pointer(ctx, arg));
                }
            }
            else {
                Value *val = emit_unbox(ctx, et, arg, jt);
                if (!val) {
                    // There was a type mismatch of some sort - exit early
                    emit_error(ctx, "(INTERNAL ERROR - IR Validity): Argument type mismatch in Expr(:invoke)");
                    return jl_cgval_t();
                }
                argvals[idx] = val;
            }
        }
        idx++;
    }
    assert(idx == nfargs);
    CallInst *call = ctx.builder.CreateCall(returninfo.decl, argvals);
    call->setAttributes(returninfo.attrs);
    if (gcstack_arg && ctx.emission_context.use_swiftcc)
        call->setCallingConv(CallingConv::Swift);

    jl_cgval_t retval;
    switch (returninfo.cc) {
        case jl_returninfo_t::Boxed:
            retval = mark_julia_type(ctx, call, true, jlretty);
            break;
        case jl_returninfo_t::Register:
            retval = mark_julia_type(ctx, call, false, jlretty);
            break;
        case jl_returninfo_t::SRet:
            assert(result);
            retval = mark_julia_slot(result, jlretty, NULL, ctx.tbaa().tbaa_gcframe, load_gc_roots(ctx, return_roots, returninfo.return_roots, ctx.tbaa().tbaa_gcframe));
            break;
        case jl_returninfo_t::Union: {
            Value *box = ctx.builder.CreateExtractValue(call, 0);
            Value *tindex = ctx.builder.CreateExtractValue(call, 1);
            Value *derived = ctx.builder.CreateSelect(
                ctx.builder.CreateICmpEQ(
                        ctx.builder.CreateAnd(tindex, ConstantInt::get(getInt8Ty(ctx.builder.getContext()), UNION_BOX_MARKER)),
                        ConstantInt::get(getInt8Ty(ctx.builder.getContext()), 0)),
                decay_derived(ctx, result),
                decay_derived(ctx, box)
            );
            retval = mark_julia_slot(derived,
                                     jlretty,
                                     tindex,
                                     ctx.tbaa().tbaa_stack);
            retval.Vboxed = box;
            break;
        }
        case jl_returninfo_t::Ghosts:
            retval = mark_julia_slot(NULL, jlretty, call, ctx.tbaa().tbaa_stack);
            break;
    }
    return retval;
}

static jl_cgval_t emit_call_specfun_other(jl_codectx_t &ctx, bool is_opaque_closure, jl_value_t *specTypes, jl_value_t *jlretty, llvm::Value *callee, StringRef specFunctionObject, jl_code_instance_t *fromexternal,
                                          ArrayRef<jl_cgval_t> argv, size_t nargs, jl_returninfo_t::CallingConv *cc, unsigned *nreturn_roots, jl_value_t *inferred_retty)
{
    ++EmittedSpecfunCalls;
    // emit specialized call site
    jl_returninfo_t returninfo = get_specsig_function(ctx.emission_context, jl_Module, callee, specFunctionObject, specTypes, jlretty, is_opaque_closure);
    *cc = returninfo.cc;
    *nreturn_roots = returninfo.return_roots;
    if (fromexternal) {
        std::string namep("p");
        Value *TheCallee = returninfo.decl.getCallee();
        namep += cast<Function>(TheCallee)->getName();
        GlobalVariable *GV = cast_or_null<GlobalVariable>(jl_Module->getNamedValue(namep));
        if (GV == nullptr) {
            GV = new GlobalVariable(*jl_Module, TheCallee->getType(), false, GlobalVariable::ExternalLinkage, nullptr, namep);
            ctx.emission_context.external_fns[std::make_tuple(fromexternal, true)] = GV;
        }
        jl_aliasinfo_t ai = jl_aliasinfo_t::fromTBAA(ctx, ctx.tbaa().tbaa_const);
        TheCallee = ai.decorateInst(ctx.builder.CreateAlignedLoad(TheCallee->getType(), GV, Align(sizeof(void*))));
        setName(ctx.emission_context, TheCallee, namep);
        returninfo.decl = FunctionCallee(returninfo.decl.getFunctionType(), TheCallee);
    }
    jl_cgval_t retval = emit_call_specfun_other(ctx, is_opaque_closure, specTypes, jlretty, returninfo, argv, nargs);
    // see if inference has a different / better type for the call than the lambda
    return update_julia_type(ctx, retval, inferred_retty);
}

static jl_cgval_t emit_call_specfun_other(jl_codectx_t &ctx, jl_method_instance_t *mi, jl_value_t *jlretty, StringRef specFunctionObject, jl_code_instance_t *fromexternal,
                                          ArrayRef<jl_cgval_t> argv, size_t nargs, jl_returninfo_t::CallingConv *cc, unsigned *return_roots, jl_value_t *inferred_retty)
{
    bool is_opaque_closure = jl_is_method(mi->def.value) && mi->def.method->is_for_opaque_closure;
    return emit_call_specfun_other(ctx, is_opaque_closure, mi->specTypes, jlretty, NULL,
        specFunctionObject, fromexternal, argv, nargs, cc, return_roots, inferred_retty);
}

static jl_value_t *get_ci_abi(jl_code_instance_t *ci)
{
    if (jl_typeof(ci->def) == (jl_value_t*)jl_abioverride_type)
        return ((jl_abi_override_t*)ci->def)->abi;
    return jl_get_ci_mi(ci)->specTypes;
}

static jl_cgval_t emit_call_specfun_other(jl_codectx_t &ctx, jl_code_instance_t *ci, StringRef specFunctionObject, jl_code_instance_t *fromexternal,
    ArrayRef<jl_cgval_t> argv, size_t nargs, jl_returninfo_t::CallingConv *cc, unsigned *return_roots, jl_value_t *inferred_retty)
{
    jl_method_instance_t *mi = jl_get_ci_mi(ci);
    bool is_opaque_closure = jl_is_method(mi->def.value) && mi->def.method->is_for_opaque_closure;
    return emit_call_specfun_other(ctx, is_opaque_closure, get_ci_abi(ci), ci->rettype, NULL,
        specFunctionObject, fromexternal, argv, nargs, cc, return_roots, inferred_retty);
}

static jl_cgval_t emit_call_specfun_boxed(jl_codectx_t &ctx, jl_value_t *jlretty, StringRef specFunctionObject, jl_code_instance_t *fromexternal,
                                          ArrayRef<jl_cgval_t> argv, size_t nargs, jl_value_t *inferred_retty)
{
    Value *theFptr;
    if (fromexternal) {
        std::string namep("p");
        namep += specFunctionObject;
        GlobalVariable *GV = cast_or_null<GlobalVariable>(jl_Module->getNamedValue(namep));
        Type *pfunc = PointerType::getUnqual(ctx.builder.getContext());
        if (GV == nullptr) {
            GV = new GlobalVariable(*jl_Module, pfunc, false, GlobalVariable::ExternalLinkage, nullptr, namep);
            ctx.emission_context.external_fns[std::make_tuple(fromexternal, false)] = GV;
        }
        jl_aliasinfo_t ai = jl_aliasinfo_t::fromTBAA(ctx, ctx.tbaa().tbaa_const);
        theFptr = ai.decorateInst(ctx.builder.CreateAlignedLoad(pfunc, GV, Align(sizeof(void*))));
        setName(ctx.emission_context, theFptr, specFunctionObject);
    }
    else {
        theFptr = jl_Module->getOrInsertFunction(specFunctionObject, ctx.types().T_jlfunc).getCallee();
        addRetAttr(cast<Function>(theFptr), Attribute::NonNull);
    }
    Value *ret = emit_jlcall(ctx, theFptr, nullptr, argv, nargs, julia_call);
    return update_julia_type(ctx, mark_julia_type(ctx, ret, true, jlretty), inferred_retty);
}

static jl_cgval_t emit_invoke(jl_codectx_t &ctx, jl_expr_t *ex, jl_value_t *rt)
{
    jl_value_t **args = jl_array_data(ex->args, jl_value_t*);
    size_t arglen = jl_array_dim0(ex->args);
    size_t nargs = arglen - 1;
    assert(arglen >= 2);

    jl_cgval_t lival = emit_expr(ctx, args[0]);
    SmallVector<jl_cgval_t, 0> argv(nargs);
    for (size_t i = 0; i < nargs; ++i) {
        argv[i] = emit_expr(ctx, args[i + 1]);
        if (argv[i].typ == jl_bottom_type)
            return jl_cgval_t();
    }
    return emit_invoke(ctx, lival, argv, nargs, rt, false);
}

static jl_cgval_t emit_invoke(jl_codectx_t &ctx, const jl_cgval_t &lival, ArrayRef<jl_cgval_t> argv, size_t nargs, jl_value_t *rt, bool always_inline)
{
    ++EmittedInvokes;
    bool handled = false;
    jl_cgval_t result;
    if (lival.constant) {
        jl_method_instance_t *mi;
        jl_value_t *ci = nullptr;
        if (jl_is_method_instance(lival.constant)) {
            mi = (jl_method_instance_t*)lival.constant;
        }
        else if (jl_is_code_instance(lival.constant)) {
            ci = lival.constant;
            mi = jl_get_ci_mi((jl_code_instance_t*)ci);
        } else {
            emit_error(ctx, "(Internal ERROR - IR Validity): Invoke target is not a method instance or code instance");
            return jl_cgval_t();
        }
        assert(jl_is_method_instance(mi));
        if (mi == ctx.linfo) {
            // handle self-recursion specially (TODO: assuming ci is a valid invoke for mi?)
            Function *f = ctx.f;
            FunctionType *ft = f->getFunctionType();
            if (ft == ctx.types().T_jlfunc) {
                Value *ret = emit_jlcall(ctx, f, nullptr, argv, nargs, julia_call);
                result = update_julia_type(ctx, mark_julia_type(ctx, ret, true, ctx.rettype), rt);
            }
            else if (ft == ctx.types().T_jlfuncparams) {
                Value *ret = emit_jlcall(ctx, f, ctx.spvals_ptr, argv, nargs, julia_call2);
                result = update_julia_type(ctx, mark_julia_type(ctx, ret, true, ctx.rettype), rt);
            }
            else {
                unsigned return_roots = 0;
                jl_returninfo_t::CallingConv cc = jl_returninfo_t::CallingConv::Boxed;
                StringRef protoname = f->getName();
                result = emit_call_specfun_other(ctx, mi, ctx.rettype, protoname, nullptr, argv, nargs, &cc, &return_roots, rt);
            }
            handled = true;
        }
        else {
            if (ci) {
                jl_code_instance_t *codeinst = (jl_code_instance_t*)ci;
                auto invoke = jl_atomic_load_acquire(&codeinst->invoke);
                 // check if we know how to handle this specptr
                if (invoke == jl_fptr_const_return_addr) {
                    result = mark_julia_const(ctx, codeinst->rettype_const);
                }
                else {
                    bool specsig, needsparams;
                    std::tie(specsig, needsparams) = uses_specsig(get_ci_abi(codeinst), mi, codeinst->rettype, ctx.params->prefer_specsig);
                    if (needsparams) {
                        Value *r = emit_jlcall(ctx, jlinvoke_func, track_pjlvalue(ctx, literal_pointer_val(ctx, (jl_value_t*)mi)), argv, nargs, julia_call2);
                        result = mark_julia_type(ctx, r, true, rt);
                    }
                    else {
                        std::string name;
                        StringRef protoname;
                        bool need_to_emit = true;
                        bool cache_valid = (ctx.use_cache || ctx.external_linkage);
                        bool external = false;

                        // Check if we already queued this up
                        auto it = ctx.call_targets.find(codeinst);
                        if (it != ctx.call_targets.end()) {
                            assert(it->second.specsig == specsig);
                            protoname = it->second.decl->getName();
                            if (always_inline)
                                it->second.private_linkage = true;
                            else
                                it->second.external_linkage = true;
                        }
                        // Check if it is already compiled (either JIT or externally), and if so, re-use that name if possible
                        // This is just an optimization to emit the correct name immediately, if we know it, since the JIT and AOT code will be able to do this later also
                        if (cache_valid) {
                            // TODO: use `emitted` map here too to try to consolidate names?
                            uint8_t specsigflags;
                            jl_callptr_t invoke;
                            void *fptr;
                            jl_read_codeinst_invoke(codeinst, &specsigflags, &invoke, &fptr, 0);
                            if (specsig ? specsigflags & JL_CI_FLAGS_SPECPTR_SPECIALIZED : invoke == jl_fptr_args_addr) {
                                if (ctx.external_linkage) {
                                    // TODO: Add !specsig support to aotcompile.cpp
                                    // Check that the codeinst is containing native code
                                    if (specsig && (specsigflags & JL_CI_FLAGS_FROM_IMAGE)) {
                                        external = !always_inline;
                                        need_to_emit = false;
                                    }
                                }
                                else { // ctx.use_cache
                                    need_to_emit = false;
                                }
                                if (!need_to_emit && protoname.empty())
                                    protoname = jl_ExecutionEngine->getFunctionAtAddress((uintptr_t)fptr, invoke, codeinst);
                            }
                        }
                        if (it != ctx.call_targets.end())
                            need_to_emit = false;
                        else if (always_inline)
                            need_to_emit = true;
                        if (protoname.empty()) {
                            raw_string_ostream(name) << (specsig ? "j_" : "j1_") << name_from_method_instance(mi) << "_" << jl_atomic_fetch_add_relaxed(&globalUniqueGeneratedNames, 1);
                            protoname = StringRef(name);
                        }

                        jl_returninfo_t::CallingConv cc = jl_returninfo_t::CallingConv::Boxed;
                        unsigned return_roots = 0;
                        if (specsig)
                            result = emit_call_specfun_other(ctx, codeinst, protoname, external ? codeinst : nullptr, argv, nargs, &cc, &return_roots, rt);
                        else
                            result = emit_call_specfun_boxed(ctx, codeinst->rettype, protoname, external ? codeinst : nullptr, argv, nargs, rt);
                        if (need_to_emit) {
                            Function *trampoline_decl = cast<Function>(jl_Module->getNamedValue(protoname));
                            ctx.call_targets[codeinst] = {cc, return_roots, trampoline_decl, nullptr, specsig, !always_inline, always_inline};
                        }
                    }
                }
                handled = true;
            }
        }
    }
    if (!handled) {
        Value *r = emit_jlcall(ctx, jlinvoke_func, boxed(ctx, lival), argv, nargs, julia_call2);
        result = mark_julia_type(ctx, r, true, rt);
    }
    if (result.typ == jl_bottom_type) {
#ifndef JL_NDEBUG
        emit_error(ctx, "(INTERNAL ERROR - IR Validity): Returned from function we expected not to.");
#endif
        CreateTrap(ctx.builder);
    }
    return result;
}

static jl_cgval_t emit_invoke_modify(jl_codectx_t &ctx, jl_expr_t *ex, jl_value_t *rt)
{
    ++EmittedInvokes;
    jl_value_t **args = jl_array_data(ex->args, jl_value_t*);
    size_t arglen = jl_array_dim0(ex->args);
    size_t nargs = arglen - 1;
    assert(arglen >= 2);
    jl_cgval_t lival = emit_expr(ctx, args[0]);
    SmallVector<jl_cgval_t, 0> argv(nargs);
    for (size_t i = 0; i < nargs; ++i) {
        argv[i] = emit_expr(ctx, args[i + 1]);
        if (argv[i].typ == jl_bottom_type)
            return jl_cgval_t();
    }
    const jl_cgval_t &f = argv[0];
    if (f.constant) {
        jl_cgval_t ret;
        auto it = builtin_func_map().end();
        if (f.constant == BUILTIN(modifyfield)) {
            if (emit_f_opfield(ctx, &ret, BUILTIN(modifyfield), argv, nargs - 1, &lival))
                return ret;
            it = builtin_func_map().find(f.constant);
            assert(it != builtin_func_map().end());
        }
        else if (f.constant == BUILTIN(modifyglobal)) {
            if (emit_f_opglobal(ctx, &ret, BUILTIN(modifyglobal), argv, nargs - 1, &lival))
                return ret;
            it = builtin_func_map().find(f.constant);
            assert(it != builtin_func_map().end());
        }
        else if (f.constant == BUILTIN(memoryrefmodify)) {
            if (emit_f_opmemory(ctx, &ret, BUILTIN(memoryrefmodify), argv, nargs - 1, &lival))
                return ret;
            it = builtin_func_map().find(f.constant);
            assert(it != builtin_func_map().end());
        }
        else if (jl_is_intrinsic(f.constant)) {
            JL_I::intrinsic fi = (intrinsic)*(uint32_t*)jl_data_ptr(f.constant);
            if (fi == JL_I::atomic_pointermodify && jl_intrinsic_nargs((int)fi) == nargs - 1)
                return emit_atomic_pointerop(ctx, fi, ArrayRef<jl_cgval_t>(argv).drop_front(), nargs - 1, &lival);
        }

        if (it != builtin_func_map().end()) {
            Value *oldnew = emit_jlcall(ctx, it->second, Constant::getNullValue(ctx.types().T_prjlvalue), ArrayRef<jl_cgval_t>(argv).drop_front(), nargs - 1, julia_call);
            return mark_julia_type(ctx, oldnew, true, rt);
        }
    }
    // emit function and arguments
    Value *callval = emit_jlcall(ctx, jlapplygeneric_func, nullptr, argv, nargs, julia_call);
    return mark_julia_type(ctx, callval, true, rt);
}

static jl_cgval_t emit_specsig_oc_call(jl_codectx_t &ctx, jl_value_t *oc_type, jl_value_t *sigtype, MutableArrayRef<jl_cgval_t> argv /*n.b. this mutation is unusual */, size_t nargs)
{
    jl_datatype_t *oc_argt = (jl_datatype_t *)jl_tparam0(oc_type);
    jl_value_t *oc_rett = jl_tparam1(oc_type);
    jl_svec_t *types = jl_get_fieldtypes((jl_datatype_t*)oc_argt);
    size_t ntypes = jl_svec_len(types);
    for (size_t i = 0; i < nargs-1; ++i) {
        jl_value_t *typ = i >= ntypes ? jl_svecref(types, ntypes-1) : jl_svecref(types, i);
        if (jl_is_vararg(typ))
            typ = jl_unwrap_vararg(typ);
        emit_typecheck(ctx, argv[i+1], typ, "typeassert");
        argv[i+1] = update_julia_type(ctx, argv[i+1], typ);
        if (argv[i+1].typ == jl_bottom_type)
            return jl_cgval_t();
    }
    jl_returninfo_t::CallingConv cc = jl_returninfo_t::CallingConv::Boxed;
    unsigned return_roots = 0;

    // Load specptr
    jl_cgval_t &theArg = argv[0];
    jl_cgval_t closure_specptr = emit_getfield_knownidx(ctx, theArg, 4, (jl_datatype_t*)oc_type, jl_memory_order_notatomic);
    Value *specptr = emit_unbox(ctx, ctx.types().T_size, closure_specptr, (jl_value_t*)jl_long_type);
    specptr = emit_inttoptr(ctx, specptr, ctx.types().T_ptr);
    JL_GC_PUSH1(&sigtype);
    jl_cgval_t r = emit_call_specfun_other(ctx, true, sigtype, oc_rett, specptr, "", NULL, argv, nargs,
        &cc, &return_roots, oc_rett);
    JL_GC_POP();
    return r;
}

static jl_cgval_t emit_call(jl_codectx_t &ctx, jl_expr_t *ex, jl_value_t *rt, bool is_promotable)
{
    ++EmittedCalls;
    jl_value_t **args = jl_array_data(ex->args, jl_value_t*);
    size_t nargs = jl_array_dim0(ex->args);
    assert(nargs >= 1);
    jl_cgval_t f = emit_expr(ctx, args[0]);
    if (f.typ == jl_bottom_type) {
        return jl_cgval_t();
    }

    // a couple intrinsics (really just llvmcall, though partly cglobal too)
    // have non-standard (aka invalid) evaluation semantics, so we must handle these first
    if (f.constant && jl_is_intrinsic(f.constant)) {
        JL_I::intrinsic fi = (intrinsic)*(uint32_t*)jl_data_ptr(f.constant);
        return emit_intrinsic(ctx, fi, args, nargs - 1);
    }

    size_t n_generic_args = nargs;
    SmallVector<jl_cgval_t, 0> argv(n_generic_args);
    argv[0] = f;
    for (size_t i = 1; i < nargs; ++i) {
        argv[i] = emit_expr(ctx, args[i]);
        if (argv[i].typ == jl_bottom_type)
            return jl_cgval_t(); // anything past here is unreachable
    }

    if (f.typ == (jl_value_t*)jl_intrinsic_type) {
        Value *ret = emit_jlcall(ctx, prepare_call(jlintrinsic_func), nullptr, argv, nargs, julia_call3);
        setName(ctx.emission_context, ret, "Builtin_ret");
        return mark_julia_type(ctx, ret, true, rt);
    }
    else if (f.constant && jl_isa(f.constant, (jl_value_t*)jl_builtin_type)) {
        jl_cgval_t result;
        bool handled = emit_builtin_call(ctx, &result, f.constant, argv, nargs - 1, rt, ex, is_promotable);
        if (handled)
            return result;
        auto it = builtin_func_map().find(f.constant);
        if (it != builtin_func_map().end()) {
            Value *ret = emit_jlcall(ctx, it->second, Constant::getNullValue(ctx.types().T_prjlvalue), ArrayRef<jl_cgval_t>(argv).drop_front(), nargs - 1, julia_call);
            setName(ctx.emission_context, ret, it->second->name + "_ret");
            return mark_julia_type(ctx, ret, true, rt);
        }
    }

    // handle calling an OpaqueClosure
    if (jl_is_concrete_type(f.typ) && jl_subtype(f.typ, (jl_value_t*)jl_opaque_closure_type)) {
        jl_value_t *oc_argt = jl_tparam0(f.typ);
        jl_value_t *oc_rett = jl_tparam1(f.typ);
        if (jl_is_datatype(oc_argt) && jl_tupletype_length_compat(oc_argt, nargs-1)) {
            jl_value_t *sigtype = jl_argtype_with_function_type((jl_value_t*)f.typ, (jl_value_t*)oc_argt);
            if (uses_specsig(sigtype, false, oc_rett, true)) {
                JL_GC_PUSH1(&sigtype);
                jl_cgval_t r = emit_specsig_oc_call(ctx, f.typ, sigtype, argv, nargs);
                JL_GC_POP();
                return r;
            }
            // TODO: else emit_oc_call
        }
    }
    // emit function and arguments
    Value *callval = emit_jlcall(ctx, jlapplygeneric_func, nullptr, argv, n_generic_args, julia_call);
    return mark_julia_type(ctx, callval, true, rt);
}

// --- accessing and assigning variables ---

static void emit_hasnofield_error_ifnot(jl_codectx_t &ctx, Value *ok, jl_datatype_t *type, jl_cgval_t name)
{
    ++EmittedUndefVarErrors;
    assert(name.typ == (jl_value_t*)jl_symbol_type);
    BasicBlock *err = BasicBlock::Create(ctx.builder.getContext(), "err", ctx.f);
    BasicBlock *ifok = BasicBlock::Create(ctx.builder.getContext(), "ok");
    ctx.builder.CreateCondBr(ok, ifok, err);
    ctx.builder.SetInsertPoint(err);
    ctx.builder.CreateCall(prepare_call(jlhasnofield_func),
                          {mark_callee_rooted(ctx, literal_pointer_val(ctx, (jl_value_t*)type)),
                           mark_callee_rooted(ctx, boxed(ctx, name))});
    ctx.builder.CreateUnreachable();
    ifok->insertInto(ctx.f);
    ctx.builder.SetInsertPoint(ifok);
}

static jl_cgval_t emit_checked_var(jl_codectx_t &ctx, Value *bp, jl_sym_t *name, jl_value_t *scope, bool isvol, MDNode *tbaa)
{
    LoadInst *v = ctx.builder.CreateAlignedLoad(ctx.types().T_prjlvalue, bp, Align(sizeof(void*)));
    setName(ctx.emission_context, v, jl_symbol_name(name) + StringRef(".checked"));
    if (isvol)
        v->setVolatile(true);
    v->setOrdering(AtomicOrdering::Unordered);
    if (tbaa) {
        jl_aliasinfo_t ai = jl_aliasinfo_t::fromTBAA(ctx, tbaa);
        ai.decorateInst(v);
    }
    undef_var_error_ifnot(ctx, ctx.builder.CreateIsNotNull(v), name, scope);
    return mark_julia_type(ctx, v, true, jl_any_type);
}

static jl_cgval_t emit_sparam(jl_codectx_t &ctx, size_t i)
{
    if (jl_svec_len(ctx.linfo->sparam_vals) > 0) {
        jl_value_t *e = jl_svecref(ctx.linfo->sparam_vals, i);
        if (!jl_is_typevar(e)) {
            return mark_julia_const(ctx, e);
        }
    }
    Value *bp = emit_ptrgep(ctx, maybe_decay_tracked(ctx, ctx.spvals_ptr), i * sizeof(jl_value_t*) + sizeof(jl_svec_t));
    jl_aliasinfo_t ai = jl_aliasinfo_t::fromTBAA(ctx, ctx.tbaa().tbaa_const);
    Value *sp = ai.decorateInst(ctx.builder.CreateAlignedLoad(ctx.types().T_prjlvalue, bp, Align(sizeof(void*))));
    setName(ctx.emission_context, sp, "sparam");
    Value *isnull = ctx.builder.CreateICmpNE(emit_typeof(ctx, sp, false, true), emit_tagfrom(ctx, jl_tvar_type));
    jl_unionall_t *sparam = (jl_unionall_t*)ctx.linfo->def.method->sig;
    for (size_t j = 0; j < i; j++) {
        sparam = (jl_unionall_t*)sparam->body;
        assert(jl_is_unionall(sparam));
    }
    undef_var_error_ifnot(ctx, isnull, sparam->var->name, (jl_value_t*)jl_static_parameter_sym);
    return mark_julia_type(ctx, sp, true, jl_any_type);
}

static jl_cgval_t emit_isdefined(jl_codectx_t &ctx, jl_value_t *sym, int allow_import)
{
    Value *isnull = NULL;
    if (jl_is_slotnumber(sym) || jl_is_argument(sym)) {
        size_t sl = jl_slot_number(sym) - 1;
        jl_varinfo_t &vi = ctx.slots[sl];
        if (!vi.usedUndef)
            return mark_julia_const(ctx, jl_true);
        if (vi.boxroot == NULL || vi.pTIndex != NULL) {
            assert(vi.defFlag);
            isnull = ctx.builder.CreateAlignedLoad(getInt1Ty(ctx.builder.getContext()), vi.defFlag, Align(1), vi.isVolatile);
        }
        if (vi.boxroot != NULL) {
            Value *boxed = ctx.builder.CreateAlignedLoad(ctx.types().T_prjlvalue, vi.boxroot, Align(sizeof(void*)), vi.isVolatile);
            Value *box_isnull = ctx.builder.CreateICmpNE(boxed, Constant::getNullValue(ctx.types().T_prjlvalue));
            if (vi.pTIndex) {
                // value is either boxed in the stack slot, or unboxed in value
                // as indicated by testing (pTIndex & UNION_BOX_MARKER)
                Value *tindex = ctx.builder.CreateAlignedLoad(getInt8Ty(ctx.builder.getContext()), vi.pTIndex, Align(sizeof(void*)), vi.isVolatile);
                Value *load_unbox = ctx.builder.CreateICmpEQ(
                            ctx.builder.CreateAnd(tindex, ConstantInt::get(getInt8Ty(ctx.builder.getContext()), UNION_BOX_MARKER)),
                            ConstantInt::get(getInt8Ty(ctx.builder.getContext()), 0));
                isnull = ctx.builder.CreateSelect(load_unbox, isnull, box_isnull);
            }
            else {
                isnull = box_isnull;
            }
        }
    }
    else if (jl_is_expr(sym)) {
        assert(((jl_expr_t*)sym)->head == jl_static_parameter_sym && "malformed isdefined expression");
        size_t i = jl_unbox_long(jl_exprarg(sym, 0)) - 1;
        if (jl_svec_len(ctx.linfo->sparam_vals) > 0) {
            jl_value_t *e = jl_svecref(ctx.linfo->sparam_vals, i);
            if (!jl_is_typevar(e)) {
                return mark_julia_const(ctx, jl_true);
            }
        }
        Value *bp = emit_ptrgep(ctx, maybe_decay_tracked(ctx, ctx.spvals_ptr), i * sizeof(jl_value_t*) + sizeof(jl_svec_t));
        jl_aliasinfo_t ai = jl_aliasinfo_t::fromTBAA(ctx, ctx.tbaa().tbaa_const);
        Value *sp = ai.decorateInst(ctx.builder.CreateAlignedLoad(ctx.types().T_prjlvalue, bp, Align(sizeof(void*))));
        isnull = ctx.builder.CreateICmpNE(emit_typeof(ctx, sp, false, true), emit_tagfrom(ctx, jl_tvar_type));
    }
    else {
        assert(false && "malformed expression");
    }
    return mark_julia_type(ctx, isnull, false, jl_bool_type);
}

static jl_cgval_t emit_varinfo(jl_codectx_t &ctx, jl_varinfo_t &vi, jl_sym_t *varname) {
    jl_cgval_t v;
    Value *isnull = NULL;
    if (vi.boxroot == NULL || vi.pTIndex != NULL) {
        if ((!vi.isVolatile && vi.isSA) || vi.isArgument || vi.value.constant || !(vi.value.V || vi.inline_roots)) {
            v = vi.value;
            if (vi.pTIndex)
                v.TIndex = ctx.builder.CreateAlignedLoad(getInt8Ty(ctx.builder.getContext()), vi.pTIndex, Align(1));
        }
        else {
            // copy value to a non-mutable (non-volatile SSA) location
            // since this might be a union slot, the most convenient approach to copying
            // is to move the whole alloca chunk
            AllocaInst *ssaslot = nullptr;
            if (vi.value.V) {
                auto stack_ai = jl_aliasinfo_t::fromTBAA(ctx, ctx.tbaa().tbaa_stack);
                AllocaInst *varslot = cast<AllocaInst>(vi.value.V);
                Type *T = varslot->getAllocatedType();
                assert(!varslot->isArrayAllocation() && "variables not expected to be VLA");
                ssaslot = cast<AllocaInst>(varslot->clone());
                setName(ctx.emission_context, ssaslot, varslot->getName() + StringRef(".ssa"));
                ssaslot->insertAfter(varslot);
                if (vi.isVolatile) {
                    Value *unbox = ctx.builder.CreateAlignedLoad(ssaslot->getAllocatedType(), varslot, varslot->getAlign(), true);
                    stack_ai.decorateInst(ctx.builder.CreateAlignedStore(unbox, ssaslot, ssaslot->getAlign()));
                }
                else {
                    const DataLayout &DL = jl_Module->getDataLayout();
                    uint64_t sz = DL.getTypeStoreSize(T);
                    emit_memcpy(ctx, ssaslot, stack_ai, vi.value, sz, ssaslot->getAlign(), varslot->getAlign());
                }
            }
            Value *tindex = NULL;
            if (vi.pTIndex)
                tindex = ctx.builder.CreateAlignedLoad(getInt8Ty(ctx.builder.getContext()), vi.pTIndex, Align(1), vi.isVolatile);
            v = mark_julia_slot(ssaslot, vi.value.typ, tindex, ctx.tbaa().tbaa_stack, None);
        }
        if (vi.inline_roots) {
            AllocaInst *varslot = vi.inline_roots;
            size_t nroots = cast<ConstantInt>(varslot->getArraySize())->getZExtValue();
            auto T_prjlvalue = varslot->getAllocatedType();
            if (auto AT = dyn_cast<ArrayType>(T_prjlvalue)) {
                nroots *= AT->getNumElements();
                T_prjlvalue = AT->getElementType();
            }
            assert(T_prjlvalue == ctx.types().T_prjlvalue);
            v.inline_roots = load_gc_roots(ctx, varslot, nroots, ctx.tbaa().tbaa_gcframe, vi.isVolatile);
        }
        if (vi.usedUndef) {
            assert(vi.defFlag);
            isnull = ctx.builder.CreateAlignedLoad(getInt1Ty(ctx.builder.getContext()), vi.defFlag, Align(1), vi.isVolatile);
        }
    }
    if (vi.boxroot != NULL) {
        Instruction *boxed = ctx.builder.CreateAlignedLoad(ctx.types().T_prjlvalue, vi.boxroot, Align(sizeof(void*)), vi.isVolatile);
        Value *box_isnull = NULL;
        if (vi.usedUndef)
            box_isnull = ctx.builder.CreateICmpNE(boxed, Constant::getNullValue(ctx.types().T_prjlvalue));
        maybe_mark_load_dereferenceable(boxed, vi.usedUndef || vi.pTIndex, vi.value.typ);
        if (vi.pTIndex) {
            // value is either boxed in the stack slot, or unboxed in value
            // as indicated by testing (pTIndex & UNION_BOX_MARKER)
            Value *load_unbox = ctx.builder.CreateICmpEQ(
                        ctx.builder.CreateAnd(v.TIndex, ConstantInt::get(getInt8Ty(ctx.builder.getContext()), UNION_BOX_MARKER)),
                        ConstantInt::get(getInt8Ty(ctx.builder.getContext()), 0));
            if (vi.usedUndef)
                isnull = ctx.builder.CreateSelect(load_unbox, isnull, box_isnull);
            if (v.V) // v.V will be null if it is a union of all ghost values
                v.V = ctx.builder.CreateSelect(load_unbox, decay_derived(ctx, v.V), decay_derived(ctx, boxed));
            else
                v.V = boxed;
            v.Vboxed = boxed;
        }
        else {
            v = mark_julia_type(ctx, boxed, true, vi.value.typ);
            if (vi.usedUndef)
                isnull = box_isnull;
        }
    }
    if (isnull) {
        setName(ctx.emission_context, isnull, jl_symbol_name(varname) + StringRef("_is_null"));
        undef_var_error_ifnot(ctx, isnull, varname, (jl_value_t*)jl_local_sym);
    }
    return v;
}

static jl_cgval_t emit_local(jl_codectx_t &ctx, jl_value_t *slotload)
{
    size_t sl = jl_slot_number(slotload) - 1;
    jl_varinfo_t &vi = ctx.slots[sl];
    jl_sym_t *sym = slot_symbol(ctx, sl);
    if (sym == jl_unused_sym) {
        // This shouldn't happen in well-formed input, but let's be robust,
        // since we otherwise cause undefined behavior here.
        emit_error(ctx, "(INTERNAL ERROR - IR Validity): Tried to use `#undef#` argument.");
        return jl_cgval_t();
    }
    return emit_varinfo(ctx, vi, sym);
}

static void emit_vi_assignment_unboxed(jl_codectx_t &ctx, jl_varinfo_t &vi, Value *isboxed, jl_cgval_t rval_info)
{
    if (vi.usedUndef)
        store_def_flag(ctx, vi, true);

    if (!vi.value.constant) { // check that this is not a virtual store
        assert(vi.inline_roots || vi.value.ispointer() || (vi.pTIndex && vi.value.V == NULL));
        // store value
        rval_info = update_julia_type(ctx, rval_info, vi.value.typ);
        if (rval_info.typ == jl_bottom_type)
            return;
        if (vi.pTIndex && vi.value.V) // TODO: use lifetime-end here instead
            ctx.builder.CreateStore(UndefValue::get(cast<AllocaInst>(vi.value.V)->getAllocatedType()), vi.value.V);
        // Sometimes we can get into situations where the LHS and RHS
        // are the same slot. We're not allowed to memcpy in that case
        // due to LLVM bugs.
        // This check should probably mostly catch the relevant situations.
        if (vi.value.V != nullptr ? vi.value.V != rval_info.V : vi.inline_roots != nullptr) {
            MDNode *tbaa = ctx.tbaa().tbaa_stack; // Use vi.value.tbaa ?
            if (rval_info.TIndex)
                emit_unionmove(ctx, vi.value.V, tbaa, rval_info, /*skip*/isboxed, vi.isVolatile);
            else {
                Align align(julia_alignment(rval_info.typ));
                if (vi.inline_roots)
                    split_value_into(ctx, rval_info, align, vi.value.V, align, jl_aliasinfo_t::fromTBAA(ctx, tbaa), vi.inline_roots, jl_aliasinfo_t::fromTBAA(ctx, ctx.tbaa().tbaa_gcframe), vi.isVolatile);
                else
                    emit_unbox_store(ctx, rval_info, vi.value.V, tbaa, align, align, vi.isVolatile);
            }
        }
    }
    else {
        assert(vi.pTIndex == NULL);
    }
}

static void emit_phinode_assign(jl_codectx_t &ctx, ssize_t idx, jl_value_t *r)
{
    jl_value_t *ssavalue_types = (jl_value_t*)ctx.source->ssavaluetypes;
    jl_value_t *phiType = NULL;
    if (jl_is_array(ssavalue_types)) {
        phiType = jl_array_ptr_ref(ssavalue_types, idx);
    }
    else {
        phiType = (jl_value_t*)jl_any_type;
    }
    jl_array_t *edges = (jl_array_t*)jl_fieldref_noalloc(r, 0);
    BasicBlock *BB = ctx.builder.GetInsertBlock();
    auto InsertPt = BB->getFirstInsertionPt();
    if (phiType == jl_bottom_type) {
        return;
    }
    AllocaInst *dest = nullptr;
    SmallVector<PHINode*,0> roots;
    // N.B.: For any memory space, used as a phi,
    // we need to emit space twice here. The reason for this is that
    // phi nodes may be arguments of other phi nodes, so if we don't
    // have two buffers, one may be overwritten before its value is
    // used. Hopefully LLVM will be able to fold this back where legal.
    if (jl_is_uniontype(phiType)) {
        bool allunbox;
        size_t min_align, nbytes;
        dest = try_emit_union_alloca(ctx, ((jl_uniontype_t*)phiType), allunbox, min_align, nbytes);
        if (dest) {
            AllocaInst *phi = cast<AllocaInst>(dest->clone());
            phi->insertAfter(dest);
            PHINode *Tindex_phi = PHINode::Create(getInt8Ty(ctx.builder.getContext()), jl_array_nrows(edges), "tindex_phi");
            Tindex_phi->insertInto(BB, InsertPt);
            PHINode *ptr_phi = PHINode::Create(ctx.types().T_prjlvalue, jl_array_nrows(edges), "ptr_phi");
            ptr_phi->insertInto(BB, InsertPt);
            Value *isboxed = ctx.builder.CreateICmpNE(
                    ctx.builder.CreateAnd(Tindex_phi, ConstantInt::get(getInt8Ty(ctx.builder.getContext()), UNION_BOX_MARKER)),
                    ConstantInt::get(getInt8Ty(ctx.builder.getContext()), 0));
            ctx.builder.CreateMemCpy(phi, Align(min_align), dest, dest->getAlign(), nbytes, false);
            ctx.builder.CreateLifetimeEnd(dest);
            Value *ptr = ctx.builder.CreateSelect(isboxed,
                decay_derived(ctx, ptr_phi),
                decay_derived(ctx, phi));
            jl_cgval_t val = mark_julia_slot(ptr, phiType, Tindex_phi, best_tbaa(ctx.tbaa(), phiType));
            val.Vboxed = ptr_phi;
            ctx.PhiNodes.push_back(std::make_tuple(val, BB, dest, ptr_phi, roots, r));
            ctx.SAvalues[idx] = val;
            ctx.ssavalue_assigned[idx] = true;
            return;
        }
        else if (allunbox) {
            PHINode *Tindex_phi = PHINode::Create(getInt8Ty(ctx.builder.getContext()), jl_array_nrows(edges), "tindex_phi");
            Tindex_phi->insertInto(BB, InsertPt);
            jl_cgval_t val = mark_julia_slot(NULL, phiType, Tindex_phi, ctx.tbaa().tbaa_stack);
            ctx.PhiNodes.push_back(std::make_tuple(val, BB, dest, (PHINode*)nullptr, roots, r));
            ctx.SAvalues[idx] = val;
            ctx.ssavalue_assigned[idx] = true;
            return;
        }
    }
    bool isboxed = !deserves_stack(phiType);
    Type *vtype = isboxed ? ctx.types().T_prjlvalue : julia_type_to_llvm(ctx, phiType);
    // The frontend should really not emit this, but we allow it
    // for convenience.
    if (type_is_ghost(vtype)) {
        assert(jl_is_datatype(phiType) && jl_is_datatype_singleton((jl_datatype_t*)phiType));
        // Skip adding it to the PhiNodes list, since we didn't create one.
        ctx.SAvalues[idx] = mark_julia_const(ctx, ((jl_datatype_t*)phiType)->instance);
        ctx.ssavalue_assigned[idx] = true;
        return;
    }
    jl_cgval_t slot;
    PHINode *value_phi = NULL;
    if (!isboxed && vtype->isAggregateType()) {
        // the value will be moved into dest in the predecessor critical block.
        // here it's moved into phi in the successor (from dest)
        auto tracked = CountTrackedPointers(vtype);
        if (tracked.count) {
            roots.resize(tracked.count);
            assert(tracked.count == split_value_size((jl_datatype_t*)phiType).second);
            for (size_t nr = 0; nr < tracked.count; nr++) {
                auto root_phi = PHINode::Create(ctx.types().T_prjlvalue, jl_array_nrows(edges), "root_phi");
                root_phi->insertInto(BB, InsertPt);
                roots[nr] = root_phi;
            }
        }
        AllocaInst *phi = nullptr;
        if (!tracked.all) {
            Align align(julia_alignment(phiType));
            unsigned nb = jl_datatype_size(phiType);
            dest = emit_static_alloca(ctx, nb, align);
            phi = cast<AllocaInst>(dest->clone());
#if JL_LLVM_VERSION >= 200000
            phi->insertBefore(dest->getIterator());
#else
            phi->insertBefore(dest);
#endif
            ctx.builder.CreateMemCpy(phi, align, dest, align, nb, false);
            ctx.builder.CreateLifetimeEnd(dest);
        }
        slot = mark_julia_slot(phi, phiType, NULL, ctx.tbaa().tbaa_stack,
                roots.empty() ? ArrayRef<Value*>() : ArrayRef((Value *const *)&roots.front(), roots.size()));
    }
    else {
        value_phi = PHINode::Create(vtype, jl_array_nrows(edges), "value_phi");
        value_phi->insertInto(BB, InsertPt);
        slot = mark_julia_type(ctx, value_phi, isboxed, phiType);
    }
    ctx.PhiNodes.push_back(std::make_tuple(slot, BB, dest, value_phi, roots, r));
    ctx.SAvalues[idx] = slot;
    ctx.ssavalue_assigned[idx] = true;
    return;
}

static void emit_ssaval_assign(jl_codectx_t &ctx, ssize_t ssaidx_0based, jl_value_t *r)
{
    assert(!ctx.ssavalue_assigned[ssaidx_0based]);
    if (jl_is_phinode(r)) {
        return emit_phinode_assign(ctx, ssaidx_0based, r);
    }

    jl_cgval_t slot;
    if (jl_is_phicnode(r)) {
        auto it = ctx.phic_slots.find(ssaidx_0based);
        if (it == ctx.phic_slots.end()) {
            it = ctx.phic_slots.emplace(ssaidx_0based, jl_varinfo_t(ctx.builder.getContext())).first;
        }
        slot = emit_varinfo(ctx, it->second, jl_symbol("phic"));
    }
    else {
        slot = emit_expr(ctx, r, ssaidx_0based);
    }
    if (slot.isboxed || slot.TIndex) {
        // see if inference suggested a different type for the ssavalue than the expression
        // e.g. sometimes the information is inconsistent after inlining getfield on a Tuple
        jl_value_t *ssavalue_types = (jl_value_t*)ctx.source->ssavaluetypes;
        if (jl_is_array(ssavalue_types)) {
            jl_value_t *declType = jl_array_ptr_ref(ssavalue_types, ssaidx_0based);
            if (declType != slot.typ) {
                slot = update_julia_type(ctx, slot, declType);
            }
        }
    }
    ctx.SAvalues[ssaidx_0based] = slot; // now SAvalues[ssaidx_0based] contains the SAvalue
    ctx.ssavalue_assigned[ssaidx_0based] = true;
}

static void emit_varinfo_assign(jl_codectx_t &ctx, jl_varinfo_t &vi, jl_cgval_t rval_info, jl_value_t *l=NULL, bool allow_mismatch=false)
{
    if (!vi.used || vi.value.typ == jl_bottom_type)
        return;

    // convert rval-type to lval-type
    jl_value_t *slot_type = vi.value.typ;
    // If allow_mismatch is set, type mismatches will not result in traps.
    // This is used for upsilon nodes, where the destination can have a narrower
    // type than the store, if inference determines that the store is never read.
    Value *skip = NULL;
    rval_info = convert_julia_type(ctx, rval_info, slot_type, &skip);
    if (!allow_mismatch && skip) {
        CreateTrap(ctx.builder);
        return;
    }

    if (rval_info.typ == jl_bottom_type)
        return;

    // compute / store tindex info
    if (vi.pTIndex) {
        Value *tindex;
        if (rval_info.TIndex) {
            tindex = rval_info.TIndex;
            if (!vi.boxroot)
                tindex = ctx.builder.CreateAnd(tindex, ConstantInt::get(getInt8Ty(ctx.builder.getContext()), ~UNION_BOX_MARKER));
        }
        else {
            assert(rval_info.isboxed || rval_info.constant);
            tindex = compute_tindex_unboxed(ctx, rval_info, vi.value.typ);
            if (vi.boxroot)
                tindex = ctx.builder.CreateOr(tindex, ConstantInt::get(getInt8Ty(ctx.builder.getContext()), UNION_BOX_MARKER));
            else
                rval_info.TIndex = tindex;
        }
        ctx.builder.CreateStore(tindex, vi.pTIndex, vi.isVolatile);
    }

    // store boxed variables
    Value *isboxed = NULL;
    if (vi.boxroot) {
        Value *rval;
        if (vi.pTIndex && rval_info.TIndex) {
            ctx.builder.CreateStore(rval_info.TIndex, vi.pTIndex, vi.isVolatile);
            isboxed = ctx.builder.CreateICmpNE(
                    ctx.builder.CreateAnd(rval_info.TIndex, ConstantInt::get(getInt8Ty(ctx.builder.getContext()), UNION_BOX_MARKER)),
                    ConstantInt::get(getInt8Ty(ctx.builder.getContext()), 0));
            rval = rval_info.Vboxed ? rval_info.Vboxed : Constant::getNullValue(ctx.types().T_prjlvalue);
            assert(rval->getType() == ctx.types().T_prjlvalue);
            assert(!vi.value.constant);
        }
        else {
            assert(!vi.pTIndex || rval_info.isboxed || rval_info.constant);
            rval = boxed(ctx, rval_info);
        }
        ctx.builder.CreateStore(rval, vi.boxroot, vi.isVolatile);
    }

    // store unboxed variables
    if (!vi.boxroot || (vi.pTIndex && rval_info.TIndex)) {
        emit_guarded_test(ctx, skip ? ctx.builder.CreateNot(skip) : nullptr, nullptr, [&]{
            emit_vi_assignment_unboxed(ctx, vi, isboxed, rval_info);
            return nullptr;
        });
    }

    return;
}

static void emit_assignment(jl_codectx_t &ctx, jl_value_t *l, jl_value_t *r, ssize_t ssaval)
{
    assert(!jl_is_ssavalue(l));
    jl_cgval_t rval_info = emit_expr(ctx, r, ssaval);

    if (jl_is_slotnumber(l)) {
        int sl = jl_slot_number(l) - 1;
        // it's a local variable
        jl_varinfo_t &vi = ctx.slots[sl];
        emit_varinfo_assign(ctx, vi, rval_info, l);
        return;
    }

    jl_module_t *mod;
    jl_sym_t *sym;
    bool toplevel = jl_is_module(ctx.linfo->def.value);
    bool alloc = toplevel;
    if (jl_is_symbol(l)) {
        mod = ctx.module;
        sym = (jl_sym_t*)l;
    }
    else {
        assert(jl_is_globalref(l));
        alloc &= jl_globalref_mod(l) == ctx.module;
        mod = jl_globalref_mod(l);
        sym = jl_globalref_name(l);
    }
    emit_globalop(ctx, mod, sym, rval_info, jl_cgval_t(), AtomicOrdering::Release, AtomicOrdering::NotAtomic,
                  true, false, false, false, false, nullptr, alloc);
    // Global variable. Does not need debug info because the debugger knows about
    // its memory location.
}

static void emit_upsilonnode(jl_codectx_t &ctx, ssize_t phic, jl_value_t *val)
{
    auto it = ctx.phic_slots.find(phic);
    if (it == ctx.phic_slots.end()) {
        it = ctx.phic_slots.emplace(phic, jl_varinfo_t(ctx.builder.getContext())).first;
    }
    jl_varinfo_t &vi = it->second;
    // If the val is null, we can ignore the store.
    // The middle end guarantees that the value from this
    // upsilon node is not dynamically observed.
    if (val) {
        jl_cgval_t rval_info = emit_expr(ctx, val);
        if (rval_info.typ == jl_bottom_type) {
            // as a special case, PhiC nodes are allowed to use undefined
            // values, since they are just copy operations, so we need to
            // ignore the store (it will not by dynamically observed), while
            // normally, for any other operation result, we'd assume this store
            // was unreachable and dead
            val = NULL;
        }
        else {
            emit_varinfo_assign(ctx, vi, rval_info, NULL, true);
        }
    }
    if (!val) {
        if (vi.boxroot) {
            // memory optimization: eagerly clear this gc-root now
            ctx.builder.CreateAlignedStore(Constant::getNullValue(ctx.types().T_prjlvalue), vi.boxroot, Align(sizeof(void*)), true);
        }
        if (vi.pTIndex) {
            // We don't care what the contents of the variable are, but it
            // does need to satisfy the union invariants (i.e. inbounds
            // tindex).
            ctx.builder.CreateAlignedStore(
                vi.boxroot ? ConstantInt::get(getInt8Ty(ctx.builder.getContext()), UNION_BOX_MARKER) :
                             ConstantInt::get(getInt8Ty(ctx.builder.getContext()), 0x01),
                vi.pTIndex, Align(1), true);
        }
        else if (vi.value.V && !vi.value.constant && vi.value.typ != jl_bottom_type) {
            assert(vi.inline_roots || vi.value.ispointer());
            if (vi.inline_roots) {
                // memory optimization: make gc pointers re-initialized to NULL
                AllocaInst *ssaroots = vi.inline_roots;
                size_t nroots = cast<ConstantInt>(ssaroots->getArraySize())->getZExtValue();
                auto T_prjlvalue = ssaroots->getAllocatedType();
                if (auto AT = dyn_cast<ArrayType>(T_prjlvalue)) {
                    nroots *= AT->getNumElements();
                    T_prjlvalue = AT->getElementType();
                }
                assert(T_prjlvalue == ctx.types().T_prjlvalue);
                Value *nullval = Constant::getNullValue(T_prjlvalue);
                auto stack_ai = jl_aliasinfo_t::fromTBAA(ctx, ctx.tbaa().tbaa_gcframe);
                for (size_t i = 0; i < nroots; i++) {
                    stack_ai.decorateInst(ctx.builder.CreateAlignedStore(nullval, emit_ptrgep(ctx, ssaroots, i * sizeof(void*)), ssaroots->getAlign(), true));
                }
            }
        }
    }
}

// --- convert expression to code ---

static jl_cgval_t emit_cfunction(jl_codectx_t &ctx, jl_value_t *output_type, const jl_cgval_t &fexpr, jl_value_t *rt, jl_svec_t *argt);

static Value *emit_condition(jl_codectx_t &ctx, const jl_cgval_t &condV, const Twine &msg)
{
    bool isbool = (condV.typ == (jl_value_t*)jl_bool_type);
    if (!isbool) {
        if (condV.TIndex) {
            // check whether this might be bool
            isbool = jl_subtype((jl_value_t*)jl_bool_type, condV.typ);
        }
        emit_typecheck(ctx, condV, (jl_value_t*)jl_bool_type, msg);
    }
    if (isbool) {
        Value *cond = emit_unbox(ctx, getInt1Ty(ctx.builder.getContext()), condV, (jl_value_t*)jl_bool_type);
        return ctx.builder.CreateNot(cond);
    }
    if (condV.isboxed) {
        return ctx.builder.CreateICmpEQ(boxed(ctx, condV),
            track_pjlvalue(ctx, literal_pointer_val(ctx, jl_false)));
    }
    // not a boolean (unreachable dead code)
    return UndefValue::get(getInt1Ty(ctx.builder.getContext()));
}

static Value *emit_condition(jl_codectx_t &ctx, jl_value_t *cond, const Twine &msg)
{
    return emit_condition(ctx, emit_expr(ctx, cond), msg);
}

static void emit_stmtpos(jl_codectx_t &ctx, jl_value_t *expr, int ssaval_result)
{
    if (jl_is_ssavalue(expr) && ssaval_result == -1)
        return; // value not used, no point in attempting codegen for it
    if (jl_is_slotnumber(expr) && ssaval_result == -1) {
        size_t sl = jl_slot_number(expr) - 1;
        jl_varinfo_t &vi = ctx.slots[sl];
        if (vi.usedUndef)
            (void)emit_expr(ctx, expr);
        return;
    }
    if (jl_is_argument(expr) && ssaval_result == -1) {
        return;
    }
    if (jl_is_newvarnode(expr)) {
        jl_value_t *var = jl_fieldref(expr, 0);
        assert(jl_is_slotnumber(var));
        jl_varinfo_t &vi = ctx.slots[jl_slot_number(var)-1];
        if (vi.usedUndef) {
            // create a new uninitialized variable
            Value *lv = vi.boxroot;
            if (lv != NULL)
                ctx.builder.CreateStore(Constant::getNullValue(ctx.types().T_prjlvalue), lv);
            if (lv == NULL || vi.pTIndex != NULL)
                store_def_flag(ctx, vi, false);
        }
        return;
    }
    if (!jl_is_expr(expr)) {
        assert(ssaval_result != -1);
        emit_ssaval_assign(ctx, ssaval_result, expr);
        return;
    }
    jl_expr_t *ex = (jl_expr_t*)expr;
    jl_value_t **args = jl_array_data(ex->args, jl_value_t*);
    jl_sym_t *head = ex->head;
    if (head == jl_meta_sym || head == jl_inbounds_sym || head == jl_coverageeffect_sym
            || head == jl_aliasscope_sym || head == jl_popaliasscope_sym || head == jl_inline_sym || head == jl_noinline_sym) {
        // some expression types are metadata and can be ignored
        // in statement position
        return;
    }
    else if (head == jl_leave_sym) {
        Value *scope_to_restore = nullptr, *token = nullptr;
        SmallVector<AllocaInst*> handler_to_end;
        for (size_t i = 0; i < jl_expr_nargs(ex); ++i) {
            jl_value_t *arg = args[i];
            if (arg == jl_nothing)
                continue;
            assert(jl_is_ssavalue(arg));
            size_t enter_idx = ((jl_ssavalue_t*)arg)->id - 1;
            jl_value_t *enter_stmt = jl_array_ptr_ref(ctx.code, enter_idx);
            if (enter_stmt == jl_nothing)
                continue;
            if (ctx.scope_restore.count(enter_idx)) {
                // TODO: The semantics of `gc_preserve` are not perfect here. An `Expr(:enter, ...)` block may
                //       have multiple exits, but effects of `preserve_end` are only extended to the end of the
                //       dominance of each `Expr(:leave, ...)`.
                //
                //       That means that a scope object can suddenly end up preserved again outside of an
                //       `Expr(:enter, ...)` region where it ought to be dead. It'd be preferable if the effects
                //       of gc_preserve_end propagated through a control-flow joins as long as all incoming
                //       agree about the preserve state.
                //
                //       This is correct as-is anyway - it just means the scope lives longer than it needs to
                //       if the `Expr(:enter, ...)` has multiple exits.
                std::tie(token, scope_to_restore) = ctx.scope_restore[enter_idx];
                ctx.builder.CreateCall(prepare_call(gc_preserve_end_func), {token});
            }
            if (jl_enternode_catch_dest(enter_stmt)) {
                handler_to_end.push_back(ctx.eh_buffers[enter_stmt]);
                // We're not actually setting up the exception frames for these, so
                // we don't need to exit them.
                scope_to_restore = nullptr; // restored by exception handler
            }
        }
        ctx.builder.CreateCall(prepare_call(jlleave_noexcept_func), {get_current_task(ctx), ConstantInt::get(getInt32Ty(ctx.builder.getContext()), handler_to_end.size())});
        auto *handler_sz64 = ConstantInt::get(Type::getInt64Ty(ctx.builder.getContext()),
                  sizeof(jl_handler_t));
        for (AllocaInst *handler : handler_to_end) {
            ctx.builder.CreateLifetimeEnd(handler, handler_sz64);
        }
        if (scope_to_restore) {
            Value *scope_ptr = get_scope_field(ctx);
            jl_aliasinfo_t::fromTBAA(ctx, ctx.tbaa().tbaa_gcframe).decorateInst(
                ctx.builder.CreateAlignedStore(scope_to_restore, scope_ptr, ctx.types().alignof_ptr));
        }
    }
    else if (head == jl_pop_exception_sym) {
        jl_cgval_t excstack_state = emit_expr(ctx, jl_exprarg(expr, 0));
        assert(excstack_state.V && excstack_state.V->getType() == ctx.types().T_size);
        ctx.builder.CreateCall(prepare_call(jl_restore_excstack_func), {get_current_task(ctx), excstack_state.V});
        return;
    }
    else {
        assert(ssaval_result != -1);
        emit_ssaval_assign(ctx, ssaval_result, expr);
    }
}

static std::pair<Function*, Function*> get_oc_function(jl_codectx_t &ctx, jl_method_t *closure_method, jl_tupletype_t *env_t, jl_tupletype_t *argt_typ, jl_value_t *rettype)
{
    jl_svec_t *sig_args = NULL;
    jl_value_t *sigtype = NULL;
    JL_GC_PUSH2(&sig_args, &sigtype);

    size_t nsig = 1 + jl_svec_len(argt_typ->parameters);
    sig_args = jl_alloc_svec_uninit(nsig);
    jl_svecset(sig_args, 0, env_t);
    for (size_t i = 0; i < jl_svec_len(argt_typ->parameters); ++i) {
        jl_svecset(sig_args, 1+i, jl_svecref(argt_typ->parameters, i));
    }
    sigtype = jl_apply_tuple_type_v(jl_svec_data(sig_args), nsig);

    jl_method_instance_t *mi;
    jl_code_instance_t *ci;

    if (closure_method->source) {
        mi = jl_specializations_get_linfo(closure_method, sigtype, jl_emptysvec);
        ci = (jl_code_instance_t*)jl_rettype_inferred_addr(mi, ctx.min_world, ctx.max_world);
    }
    else {
        mi = (jl_method_instance_t*)jl_atomic_load_relaxed(&closure_method->specializations);
        assert(jl_is_method_instance(mi));
        ci = jl_atomic_load_relaxed(&mi->cache);
    }
    if (ci == NULL || (jl_value_t*)ci == jl_nothing || ci->rettype != rettype || !jl_egal(sigtype, mi->specTypes)) { // TODO: correctly handle the ABI conversion if rettype != ci->rettype
        JL_GC_POP();
        return std::make_pair((Function*)NULL, (Function*)NULL);
    }

    // method lookup code (similar to emit_invoke, and the inverse of emit_specsig_oc_call)
    bool specsig = uses_specsig(sigtype, false, rettype, true);
    std::string name;
    std::string oc;
    StringRef protoname;
    StringRef proto_oc;

    // Check if we already queued this up
    auto it = ctx.call_targets.find(ci);
    bool need_to_emit = it == ctx.call_targets.end();
    if (!need_to_emit) {
        assert(specsig == it->second.specsig);
        if (specsig) {
            protoname = it->second.decl->getName();
            proto_oc = it->second.oc->getName();
        }
        else {
            proto_oc = it->second.decl->getName();
        }
        need_to_emit = false;
    }
    else {
        if (specsig) {
            raw_string_ostream(name) << "j_" << name_from_method_instance(mi) << "_" << jl_atomic_fetch_add_relaxed(&globalUniqueGeneratedNames, 1);
            protoname = StringRef(name);
        }
        raw_string_ostream(oc) << "j1_" << name_from_method_instance(mi) << "_" << jl_atomic_fetch_add_relaxed(&globalUniqueGeneratedNames, 1);
        proto_oc = StringRef(oc);
    }

    // Get the fptr1 OC
    Function *F = nullptr;
    if (GlobalValue *V = jl_Module->getNamedValue(proto_oc)) {
        F = cast<Function>(V);
    }
    else {
        F = Function::Create(get_func_sig(ctx.builder.getContext()),
                             Function::ExternalLinkage,
                             proto_oc, jl_Module);
        jl_init_function(F, ctx.emission_context.TargetTriple);
        jl_name_jlfunc_args(ctx.emission_context, F);
        F->setAttributes(AttributeList::get(ctx.builder.getContext(), {get_func_attrs(ctx.builder.getContext()), F->getAttributes()}));
    }

    // Get the specsig (if applicable)
    Function *specF = nullptr;
    jl_returninfo_t::CallingConv cc = jl_returninfo_t::CallingConv::Boxed;
    unsigned return_roots = 0;
    bool is_opaque_closure = jl_is_method(mi->def.value) && mi->def.method->is_for_opaque_closure;
    assert(is_opaque_closure);
    if (specsig) {
        jl_returninfo_t returninfo = get_specsig_function(ctx.emission_context, jl_Module, nullptr, protoname, mi->specTypes, rettype, is_opaque_closure);
        cc = returninfo.cc;
        return_roots = returninfo.return_roots;
        specF = cast<Function>(returninfo.decl.getCallee());
    }

    if (need_to_emit) {
        ctx.call_targets[ci] = {cc, return_roots, specsig ? specF : F, specsig ? F : nullptr, specsig, true, false};
    }

    JL_GC_POP();
    return std::make_pair(F, specF);
}

static void emit_latestworld(jl_codectx_t &ctx)
{
    auto world_age_field = get_tls_world_age_field(ctx);
    LoadInst *world = ctx.builder.CreateAlignedLoad(ctx.types().T_size,
        prepare_global_in(jl_Module, jlgetworld_global), ctx.types().alignof_ptr,
        /*isVolatile*/false);
    world->setOrdering(AtomicOrdering::Acquire);
    StoreInst *store_world = ctx.builder.CreateAlignedStore(world, world_age_field,
        ctx.types().alignof_ptr, /*isVolatile*/false);
    (void)store_world;
}

// `expr` is not actually clobbered in JL_TRY
JL_GCC_IGNORE_START("-Wclobbered")
static jl_cgval_t emit_expr(jl_codectx_t &ctx, jl_value_t *expr, ssize_t ssaidx_0based)
{
    if (jl_is_symbol(expr)) {
        jl_sym_t *sym = (jl_sym_t*)expr;
        return emit_globalref(ctx, ctx.module, sym, AtomicOrdering::Unordered);
    }
    if (jl_is_slotnumber(expr) || jl_is_argument(expr)) {
        return emit_local(ctx, expr);
    }
    if (jl_is_ssavalue(expr)) {
        ssize_t idx = ((jl_ssavalue_t*)expr)->id - 1;
        assert(idx >= 0);
        if (!ctx.ssavalue_assigned[idx]) {
            ctx.ssavalue_assigned[idx] = true; // (assignment, not comparison test)
            return jl_cgval_t(); // dead code branch
        }
        else {
            return ctx.SAvalues[idx]; // at this point, SAvalues[idx] actually contains the SAvalue
        }
    }
    if (jl_is_globalref(expr)) {
        return emit_globalref(ctx, jl_globalref_mod(expr), jl_globalref_name(expr), AtomicOrdering::Unordered);
    }
    if (jl_is_linenode(expr)) {
        jl_error("LineNumberNode in value position");
    }
    if (jl_is_gotonode(expr)) {
        jl_error("GotoNode in value position");
    }
    if (jl_is_gotoifnot(expr)) {
        jl_error("GotoIfNot in value position");
    }
    if (jl_is_pinode(expr)) {
        Value *skip = NULL;
        return convert_julia_type(ctx, emit_expr(ctx, jl_fieldref_noalloc(expr, 0)), jl_fieldref_noalloc(expr, 1), &skip);
    }
    if (!jl_is_expr(expr)) {
        jl_value_t *val = expr;
        if (jl_is_quotenode(expr))
            val = jl_fieldref_noalloc(expr, 0);
        // Toplevel exprs are rooted but because codegen assumes this is constant, it removes the write barriers for this code.
        // This means we have to globally root the value here. (The other option would be to change how we optimize toplevel code)
        jl_temporary_root(ctx, val);
        return mark_julia_const(ctx, val);
    }

    jl_expr_t *ex = (jl_expr_t*)expr;
    jl_value_t **args = jl_array_data(ex->args, jl_value_t*);
    size_t nargs = jl_array_nrows(ex->args);
    jl_sym_t *head = ex->head;
    // this is object-disoriented.
    // however, this is a good way to do it because it should *not* be easy
    // to add new node types.
    if (head == jl_isdefined_sym) {
        assert(nargs == 1 || nargs == 2);
        int allow_import = 1;
        if (nargs == 2) {
            assert(jl_is_bool(args[1]));
            allow_import = args[1] == jl_true;
        }
        return emit_isdefined(ctx, args[0], allow_import);
    }
    else if (head == jl_throw_undef_if_not_sym) {
        assert(nargs == 2);
        jl_sym_t *var = (jl_sym_t*)args[0];
        Value *cond = ctx.builder.CreateTrunc(emit_unbox(ctx, getInt8Ty(ctx.builder.getContext()), emit_expr(ctx, args[1]), (jl_value_t*)jl_bool_type), getInt1Ty(ctx.builder.getContext()));
        if (var == jl_getfield_undefref_sym) {
            raise_exception_unless(ctx, cond,
                literal_pointer_val(ctx, jl_undefref_exception));
        }
        else {
            undef_var_error_ifnot(ctx, cond, var, (jl_value_t*)jl_local_sym);
        }
        return ghostValue(ctx, jl_nothing_type);
    }
    else if (head == jl_invoke_sym) {
        assert(ssaidx_0based >= 0);
        jl_value_t *expr_t = jl_is_long(ctx.source->ssavaluetypes) ? (jl_value_t*)jl_any_type :
            jl_array_ptr_ref(ctx.source->ssavaluetypes, ssaidx_0based);
        return emit_invoke(ctx, ex, expr_t);
    }
    else if (head == jl_invoke_modify_sym) {
        assert(ssaidx_0based >= 0);
        jl_value_t *expr_t = jl_is_long(ctx.source->ssavaluetypes) ? (jl_value_t*)jl_any_type :
            jl_array_ptr_ref(ctx.source->ssavaluetypes, ssaidx_0based);
        return emit_invoke_modify(ctx, ex, expr_t);
    }
    else if (head == jl_call_sym) {
        jl_value_t *expr_t;
        bool is_promotable = false;
        if (ssaidx_0based < 0)
            // TODO: this case is needed for the call to emit_expr in emit_llvmcall
            expr_t = (jl_value_t*)jl_any_type;
        else {
            expr_t = jl_is_long(ctx.source->ssavaluetypes) ? (jl_value_t*)jl_any_type : jl_array_ptr_ref(ctx.source->ssavaluetypes, ssaidx_0based);
            is_promotable = ctx.ssavalue_usecount[ssaidx_0based] == 1;
        }
        jl_cgval_t res = emit_call(ctx, ex, expr_t, is_promotable);
        // some intrinsics (e.g. typeassert) can return a wider type
        // than what's actually possible
        if (is_promotable && res.promotion_point && res.promotion_ssa == -1) {
            res.promotion_ssa = ssaidx_0based;
        }
        res = update_julia_type(ctx, res, expr_t);
        if (res.typ == jl_bottom_type || expr_t == jl_bottom_type) {
            CreateTrap(ctx.builder);
        }
        return res;
    }
    else if (head == jl_foreigncall_sym) {
        return emit_ccall(ctx, args, jl_array_dim0(ex->args));
    }
    else if (head == jl_cfunction_sym) {
        assert(nargs == 5);
        jl_cgval_t fexpr_val = emit_expr(ctx, args[1]);
        return emit_cfunction(ctx, args[0], fexpr_val, args[2], (jl_svec_t*)args[3]);
    }
    else if (head == jl_assign_sym) {
        assert(nargs == 2);
        emit_assignment(ctx, args[0], args[1], ssaidx_0based);
        return ghostValue(ctx, jl_nothing_type);
    }
    else if (head == jl_static_parameter_sym) {
        assert(nargs == 1);
        return emit_sparam(ctx, jl_unbox_long(args[0]) - 1);
    }
    else if (head == jl_method_sym) {
        if (nargs == 1) {
            jl_value_t *mn = args[0];
            assert(jl_is_symbol(mn) || jl_is_slotnumber(mn) || jl_is_globalref(mn));

            bool issym = jl_is_symbol(mn);
            bool isglobalref = !issym && jl_is_globalref(mn);
            jl_module_t *mod = ctx.module;
            if (issym || isglobalref) {
                if (isglobalref) {
                    mod = jl_globalref_mod(mn);
                    mn = (jl_value_t*)jl_globalref_name(mn);
                }
                jl_cgval_t gf = mark_julia_type(
                        ctx,
                        ctx.builder.CreateCall(prepare_call(jlgenericfunction_func), {
                            literal_pointer_val(ctx, (jl_value_t*)mod),
                            literal_pointer_val(ctx, (jl_value_t*)mn)
                        }),
                        true,
                        jl_function_type);
                return gf;
            }
            emit_error(ctx, "method: invalid declaration");
            return jl_cgval_t();
        }
        assert(nargs == 3);
        Value *a1 = boxed(ctx, emit_expr(ctx, args[1]));
        Value *a2 = boxed(ctx, emit_expr(ctx, args[2]));
        Value *mdargs[4] = {
            /*argdata*/a1,
            ConstantPointerNull::get(cast<PointerType>(ctx.types().T_prjlvalue)),
            /*code*/a2,
            /*module*/literal_pointer_val(ctx, (jl_value_t*)ctx.module)
        };
        jl_cgval_t meth = mark_julia_type(
            ctx,
            ctx.builder.CreateCall(prepare_call(jlmethod_func), ArrayRef<Value*>(mdargs)),
            true,
            jl_method_type);
        return meth;
    }
<<<<<<< HEAD
    else if (head == jl_const_sym) {
        assert(nargs <= 2);
=======
    else if (head == jl_globaldecl_sym) {
        assert(nargs <= 2 && nargs >= 1);
>>>>>>> 040f6cd4
        jl_sym_t *sym = (jl_sym_t*)args[0];
        jl_module_t *mod = ctx.module;
        if (jl_is_globalref(sym)) {
            mod = jl_globalref_mod(sym);
            sym = jl_globalref_name(sym);
        }
<<<<<<< HEAD
        if (jl_is_symbol(sym)) {
            jl_binding_t *bnd = jl_get_module_binding(mod, sym, 1);
            if (nargs == 2) {
                jl_cgval_t rhs = emit_expr(ctx, args[1]);
                ctx.builder.CreateCall(prepare_call(jldeclareconstval_func),
                        { julia_binding_gv(ctx, bnd), literal_pointer_val(ctx, (jl_value_t*)mod), literal_pointer_val(ctx, (jl_value_t*)sym), boxed(ctx, rhs) });
            } else {
                ctx.builder.CreateCall(prepare_call(jldeclareconstval_func),
                        { julia_binding_gv(ctx, bnd), literal_pointer_val(ctx, (jl_value_t*)mod), literal_pointer_val(ctx, (jl_value_t*)sym), ConstantPointerNull::get(cast<PointerType>(ctx.types().T_prjlvalue)) });
            }
=======
        if (nargs == 2) {
            jl_cgval_t typ = emit_expr(ctx, args[1]);
            ctx.builder.CreateCall(prepare_call(jldeclareglobal_func),
                    { literal_pointer_val(ctx, (jl_value_t*)mod), literal_pointer_val(ctx, (jl_value_t*)sym), boxed(ctx, typ), ConstantInt::get(getInt32Ty(ctx.builder.getContext()), 1) });
        } else {
            ctx.builder.CreateCall(prepare_call(jldeclareglobal_func),
                    { literal_pointer_val(ctx, (jl_value_t*)mod), literal_pointer_val(ctx, (jl_value_t*)sym), ConstantPointerNull::get(cast<PointerType>(ctx.types().T_prjlvalue)), ConstantInt::get(getInt32Ty(ctx.builder.getContext()), 1) });
>>>>>>> 040f6cd4
        }
    }
    else if (head == jl_new_sym) {
        bool is_promotable = false;
        if (ssaidx_0based >= 0) {
            is_promotable = ctx.ssavalue_usecount[ssaidx_0based] == 1;
        }
        assert(nargs > 0);
        SmallVector<jl_cgval_t, 0> argv(nargs);
        for (size_t i = 0; i < nargs; ++i) {
            argv[i] = emit_expr(ctx, args[i]);
        }
        jl_value_t *ty = argv[0].typ;
        if (jl_is_type_type(ty) &&
                jl_is_datatype(jl_tparam0(ty)) &&
                jl_is_concrete_type(jl_tparam0(ty))) {
            assert(nargs <= jl_datatype_nfields(jl_tparam0(ty)) + 1);
            jl_cgval_t res = emit_new_struct(ctx, jl_tparam0(ty), nargs - 1, ArrayRef<jl_cgval_t>(argv).drop_front(), is_promotable);
            if (is_promotable && res.promotion_point && res.promotion_ssa==-1)
                res.promotion_ssa = ssaidx_0based;
            return res;
        }
        Value *val = emit_jlcall(ctx, jlnew_func, nullptr, argv, nargs, julia_call);
        // temporarily mark as `Any`, expecting `emit_ssaval_assign` to update
        // it to the inferred type.
        return mark_julia_type(ctx, val, true, (jl_value_t*)jl_any_type);
    }
    else if (head == jl_splatnew_sym) {
        jl_cgval_t argv[2] = {jl_cgval_t(), jl_cgval_t()};
        assert(nargs == 2);
        argv[0] = emit_expr(ctx, args[0]);
        argv[1] = emit_expr(ctx, args[1]);
        Value *typ = boxed(ctx, argv[0]);
        Value *tup = boxed(ctx, argv[1]);
        Value *val = ctx.builder.CreateCall(prepare_call(jlsplatnew_func), { typ, tup });
        // temporarily mark as `Any`, expecting `emit_ssaval_assign` to update
        // it to the inferred type.
        return mark_julia_type(ctx, val, true, (jl_value_t*)jl_any_type);
    }
    else if (head == jl_new_opaque_closure_sym) {
        assert(nargs >= 5 && "Not enough arguments in new_opaque_closure");
        SmallVector<jl_cgval_t, 5> argv(nargs, jl_cgval_t());
        for (size_t i = 0; i < nargs; ++i) {
            argv[i] = emit_expr(ctx, args[i]);
        }
        const jl_cgval_t &argt = argv[0];
        const jl_cgval_t &lb = argv[1];
        const jl_cgval_t &ub = argv[2];
        // argv[3] - constprop marker not used here
        const jl_cgval_t &source = argv[4];
        if (source.constant == NULL) {
            // For now, we require non-constant source to be handled by using
            // eval. This should probably be a verifier error and an abort here.
            emit_error(ctx, "(INTERNAL ERROR - IR Validity): opaque closure source must be constant");
            return jl_cgval_t();
        }
        bool can_optimize = argt.constant != NULL && lb.constant != NULL && ub.constant != NULL &&
            jl_is_tuple_type(argt.constant) &&
            jl_is_type(lb.constant) && jl_is_type(ub.constant) && jl_is_method(source.constant) &&
            ((jl_method_t*)source.constant)->nargs > 0 &&
            jl_is_valid_oc_argtype((jl_tupletype_t*)argt.constant, (jl_method_t*)source.constant);


        if (can_optimize) {
            jl_value_t *closure_t = NULL;
            jl_value_t *env_t = NULL;
            JL_GC_PUSH2(&closure_t, &env_t);

            size_t ncapture_args = nargs-5;
            SmallVector<jl_value_t *, 0> env_component_ts(ncapture_args);
            for (size_t i = 0; i < ncapture_args; ++i) {
                jl_value_t *typ = argv[nargs-ncapture_args+i].typ;
                if (typ == jl_bottom_type) {
                    JL_GC_POP();
                    return jl_cgval_t();
                }
                env_component_ts[i] = typ;
            }

            env_t = jl_apply_tuple_type_v(env_component_ts.data(), ncapture_args);
            // we need to know the full env type to look up the right specialization
            if (jl_is_concrete_type(env_t)) {
                jl_tupletype_t *argt_typ = (jl_tupletype_t*)argt.constant;
                Function *F, *specF;
                std::tie(F, specF) = get_oc_function(ctx, (jl_method_t*)source.constant, (jl_tupletype_t*)env_t, argt_typ, ub.constant);
                if (F) {
                    jl_cgval_t jlcall_ptr = mark_julia_type(ctx, F, false, jl_voidpointer_type);
                    jl_cgval_t world_age = mark_julia_type(ctx, get_tls_world_age(ctx), false, jl_long_type);
                    jl_cgval_t fptr;
                    if (specF)
                        fptr = mark_julia_type(ctx, specF, false, jl_voidpointer_type);
                    else
                        fptr = mark_julia_type(ctx, Constant::getNullValue(ctx.types().T_size), false, jl_voidpointer_type);

                    // TODO: Inline the env at the end of the opaque closure and generate a descriptor for GC
                    jl_cgval_t env = emit_new_struct(ctx, env_t, ncapture_args, ArrayRef<jl_cgval_t>(argv).drop_front(nargs-ncapture_args));

                    jl_cgval_t closure_fields[5] = {
                        env,
                        world_age,
                        source,
                        jlcall_ptr,
                        fptr
                    };

                    closure_t = jl_apply_type2((jl_value_t*)jl_opaque_closure_type, (jl_value_t*)argt_typ, ub.constant);
                    jl_cgval_t ret = emit_new_struct(ctx, closure_t, 5, closure_fields);

                    JL_GC_POP();
                    return ret;
                }
            }
            JL_GC_POP();
        }

        return mark_julia_type(ctx,
                emit_jlcall(ctx, jl_new_opaque_closure_jlcall_func, Constant::getNullValue(ctx.types().T_prjlvalue), argv, nargs, julia_call),
                true, jl_any_type);
    }
    else if (head == jl_exc_sym) {
        assert(nargs == 0);
        return mark_julia_type(ctx,
                ctx.builder.CreateCall(prepare_call(jl_current_exception_func), {get_current_task(ctx)}),
                true, jl_any_type);
    }
    else if (head == jl_copyast_sym) {
        assert(nargs == 1);
        jl_cgval_t ast = emit_expr(ctx, args[0]);
        if (ast.typ != (jl_value_t*)jl_expr_type && ast.typ != (jl_value_t*)jl_any_type) {
            // elide call to jl_copy_ast when possible
            return ast;
        }
        return mark_julia_type(ctx,
                ctx.builder.CreateCall(prepare_call(jlcopyast_func),
                                       boxed(ctx, ast)), true, jl_expr_type);
    }
    else if (head == jl_loopinfo_sym) {
        // parse Expr(:loopinfo, "julia.simdloop", ("llvm.loop.vectorize.width", 4))
        // to LLVM LoopID
        SmallVector<Metadata *, 8> MDs;

        // Reserve first location for self reference to the LoopID metadata node.
        TempMDTuple TempNode = MDNode::getTemporary(ctx.builder.getContext(), None);
        MDs.push_back(TempNode.get());

        for (int i = 0, ie = nargs; i < ie; ++i) {
            Metadata *MD = to_md_tree(args[i], ctx.builder.getContext());
            if (MD)
                MDs.push_back(MD);
        }

        ctx.LoopID = MDNode::getDistinct(ctx.builder.getContext(), MDs);
        // Replace the temporary node with a self-reference.
        ctx.LoopID->replaceOperandWith(0, ctx.LoopID);
        return jl_cgval_t();
    }
    else if (head == jl_leave_sym || head == jl_coverageeffect_sym
            || head == jl_pop_exception_sym || head == jl_inbounds_sym
            || head == jl_aliasscope_sym || head == jl_popaliasscope_sym || head == jl_inline_sym || head == jl_noinline_sym) {
        jl_errorf("Expr(:%s) in value position", jl_symbol_name(head));
    }
    else if (head == jl_boundscheck_sym) {
        jl_value_t *def = (nargs == 0) ? jl_true : args[0];
        return mark_julia_const(ctx, bounds_check_enabled(ctx, def) ? jl_true : jl_false);
    }
    else if (head == jl_gc_preserve_begin_sym) {
        SmallVector<jl_cgval_t, 0> argv(nargs);
        for (size_t i = 0; i < nargs; ++i) {
            argv[i] = emit_expr(ctx, args[i]);
        }
        SmallVector<Value*, 0> vals;
        for (size_t i = 0; i < nargs; ++i) {
            vals.append(get_gc_roots_for(ctx, argv[i]));
        }
        Value *token = vals.empty()
            ? (Value*)ConstantTokenNone::get(ctx.builder.getContext())
            : ctx.builder.CreateCall(prepare_call(gc_preserve_begin_func), vals);
        jl_cgval_t tok(token, (jl_value_t*)jl_nothing_type, NULL);
        return tok;
    }
    else if (head == jl_gc_preserve_end_sym) {
        // We only support ssa values as the argument. Everything else will
        // fall back to the default behavior of preserving the argument value
        // until the end of the scope, which is correct, but not optimal.
        if (!jl_is_ssavalue(args[0])) {
            return jl_cgval_t((jl_value_t*)jl_nothing_type);
        }
        jl_cgval_t token = emit_expr(ctx, args[0]);
        assert(token.V->getType()->isTokenTy());
        if (!isa<ConstantTokenNone>(token.V))
            ctx.builder.CreateCall(prepare_call(gc_preserve_end_func), {token.V});
        return jl_cgval_t((jl_value_t*)jl_nothing_type);
    }
    else if (head == jl_latestworld_sym && !jl_is_method(ctx.linfo->def.method)) {
        emit_latestworld(ctx);
        return jl_cgval_t((jl_value_t*)jl_nothing_type);
    }
    else {
        if (jl_is_toplevel_only_expr(expr) &&
            !jl_is_method(ctx.linfo->def.method)) {
            // call interpreter to run a toplevel expr from inside a
            // compiled toplevel thunk.
            Value *args[2] = {
                literal_pointer_val(ctx, (jl_value_t*)ctx.module),
                literal_pointer_val(ctx, expr)
            };
            ctx.builder.CreateCall(prepare_call(jltopeval_func), args);
            return ghostValue(ctx, jl_nothing_type);
        }
        jl_errorf("unsupported or misplaced expression \"%s\" in function %s",
                  jl_symbol_name(head), ctx.name);
    }
    return jl_cgval_t();
}
JL_GCC_IGNORE_STOP

// --- generate function bodies ---

// gc frame emission
static void allocate_gc_frame(jl_codectx_t &ctx, BasicBlock *b0, bool or_new=false) JL_NOTSAFEPOINT
{
    // allocate a placeholder gc instruction
    // this will require the runtime, but it gets deleted later if unused
    ctx.topalloca = ctx.builder.CreateCall(prepare_call(or_new ? jladoptthread_func : jlpgcstack_func));
    ctx.topalloca->setName("pgcstack");
    if (ctx.pgcstack == nullptr)
        ctx.pgcstack = ctx.topalloca;
}

static Value *get_current_task(jl_codectx_t &ctx)
{
    return get_current_task_from_pgcstack(ctx.builder, ctx.pgcstack);
}

// Get PTLS through current task.
static Value *get_current_ptls(jl_codectx_t &ctx)
{
    return get_current_ptls_from_task(ctx.builder, get_current_task(ctx), ctx.tbaa().tbaa_gcframe);
}

// Get the address of the world age of the current task
static Value *get_tls_world_age_field(jl_codectx_t &ctx)
{
    Value *ct = get_current_task(ctx);
    return emit_ptrgep(ctx, ct, offsetof(jl_task_t, world_age), "world_age");
}

// Get the value of the world age of the current task
static Value *get_tls_world_age(jl_codectx_t &ctx)
{
    if (ctx.world_age_at_entry)
        return ctx.world_age_at_entry;
    IRBuilderBase::InsertPointGuard IP(ctx.builder);
    bool toplevel = !jl_is_method(ctx.linfo->def.method);
    if (!toplevel) {
        ctx.builder.SetInsertPoint(ctx.topalloca->getParent(), ++ctx.topalloca->getIterator());
        ctx.builder.SetCurrentDebugLocation(ctx.topalloca->getStableDebugLoc());
    }
    jl_aliasinfo_t ai = jl_aliasinfo_t::fromTBAA(ctx, ctx.tbaa().tbaa_gcframe);
    auto *world = ctx.builder.CreateAlignedLoad(ctx.types().T_size, get_tls_world_age_field(ctx), ctx.types().alignof_ptr);
    ai.decorateInst(world);
    if (!toplevel)
        ctx.world_age_at_entry = world;
    return world;
}

static Value *get_scope_field(jl_codectx_t &ctx)
{
    Value *ct = get_current_task(ctx);
    return emit_ptrgep(ctx, ct, offsetof(jl_task_t, scope), "scope");
}

static std::string get_function_name(bool specsig, bool needsparams, const char *unadorned_name, const Triple &TargetTriple)
{
    std::string _funcName;
    raw_string_ostream funcName(_funcName);
    // try to avoid conflicts in the global symbol table
    if (specsig)
        funcName << "julia_"; // api 5
    else if (needsparams)
        funcName << "japi3_";
    else
        funcName << "japi1_";
    if (TargetTriple.isOSLinux()) {
        if (unadorned_name[0] == '@')
            unadorned_name++;
    }
    funcName << unadorned_name << "_" << jl_atomic_fetch_add_relaxed(&globalUniqueGeneratedNames, 1);
    return funcName.str();
}

static void gen_invoke_wrapper(jl_method_instance_t *lam, jl_value_t *abi, jl_value_t *jlretty, jl_value_t *declrt, jl_returninfo_t &f, unsigned nargs, int retarg, bool is_opaque_closure, StringRef funcName,
        Module *M, jl_codegen_params_t &params);

Function *get_or_emit_fptr1(StringRef preal_decl, Module *M)
{
    return cast<Function>(M->getOrInsertFunction(preal_decl, get_func_sig(M->getContext()), get_func_attrs(M->getContext())).getCallee());
}

static Function *emit_modifyhelper(jl_codectx_t &ctx2, const jl_cgval_t &op, const jl_cgval_t &modifyop, jl_value_t *jltype, Type *elty, jl_cgval_t rhs, const Twine &fname, bool gcstack_arg)
{
    Module *M = ctx2.f->getParent();
    jl_codectx_t ctx(M->getContext(), ctx2.emission_context, ctx2.min_world, ctx2.max_world);
    SmallVector<Type*> ArgTy;
    ArgTy.push_back(elty);
    if (rhs.V)
        ArgTy.push_back(rhs.V->getType());
    if (rhs.Vboxed)
        ArgTy.push_back(rhs.Vboxed->getType());
    if (rhs.TIndex)
        ArgTy.push_back(rhs.TIndex->getType());
    for (auto &root : rhs.inline_roots)
        ArgTy.push_back(root->getType());
    if (gcstack_arg)
        ArgTy.push_back(ctx.builder.getPtrTy());
    FunctionType *FT = FunctionType::get(elty, ArgTy, false);
    Function *w = Function::Create(FT, GlobalVariable::PrivateLinkage, "", M);
    jl_init_function(w, ctx.emission_context.TargetTriple);
    w->addFnAttr(Attribute::AlwaysInline);
    w->setUnnamedAddr(GlobalValue::UnnamedAddr::Global);
    Function::arg_iterator AI = w->arg_begin();
    Argument *A = &*AI++;
    // rebuild a copy of rhs from the arguments
    if (rhs.V)
        rhs.V = &*AI++;
    if (rhs.Vboxed)
        rhs.Vboxed = &*AI++;
    if (rhs.TIndex)
        rhs.TIndex = &*AI++;
    for (size_t i = 0; i < rhs.inline_roots.size(); i++)
        rhs.inline_roots[i] = &*AI++;
    rhs.promotion_point = nullptr;
    rhs.promotion_ssa = -1;
    if (gcstack_arg) {
        AttrBuilder param(ctx.builder.getContext());
        if (ctx.emission_context.use_swiftcc) {
            w->setCallingConv(CallingConv::Swift);
            param.addAttribute(Attribute::SwiftSelf);
        }
        param.addAttribute("gcstack");
        param.addAttribute(Attribute::NonNull);
        Argument *gcstackarg = &*AI++;
        gcstackarg->addAttrs(param);
        gcstackarg->setName("pgcstack_arg");
        ctx.pgcstack = gcstackarg;
    }
    assert(AI == w->arg_end());
    ctx.f = w;
    ctx.rettype = jltype;
    BasicBlock *b0 = BasicBlock::Create(ctx.builder.getContext(), "top", w);
    ctx.builder.SetInsertPoint(b0);
    DebugLoc noDbg;
    ctx.builder.SetCurrentDebugLocation(noDbg);
    allocate_gc_frame(ctx, b0);
    const jl_cgval_t argv[3] = { op, mark_julia_type(ctx, A, false, jltype), rhs };
    jl_cgval_t ret = emit_invoke(ctx, modifyop, argv, 3, (jl_value_t*)jl_any_type, true);
    emit_typecheck(ctx, ret, jltype, fname);
    ret = update_julia_type(ctx, ret, jltype);
    ctx.builder.CreateRet(emit_unbox(ctx, elty, ret, jltype));
    if (ctx.topalloca->use_empty()) {
      ctx.topalloca->eraseFromParent();
      ctx.topalloca = nullptr;
    }
    return w;
}


Function *emit_tojlinvoke(jl_code_instance_t *codeinst, Value *theFunc, Module *M, jl_codegen_params_t &params) JL_NOTSAFEPOINT
{
    ++EmittedToJLInvokes;
    jl_codectx_t ctx(M->getContext(), params, codeinst);
    std::string name;
    raw_string_ostream(name) << "tojlinvoke" << jl_atomic_fetch_add_relaxed(&globalUniqueGeneratedNames, 1);
    Function *f = Function::Create(ctx.types().T_jlfunc,
            GlobalVariable::InternalLinkage,
            name, M);
    jl_init_function(f, params.TargetTriple);
    jl_name_jlfunc_args(params, f);
    //f->setAlwaysInline();
    ctx.f = f; // for jl_Module
    BasicBlock *b0 = BasicBlock::Create(M->getContext(), "top", f);
    ctx.builder.SetInsertPoint(b0);
    Value *theFarg;

    if (theFunc) {
        theFarg = literal_pointer_val(ctx, (jl_value_t*)codeinst);
    }
    else {
        jl_method_instance_t *mi = jl_get_ci_mi(codeinst);
        bool is_opaque_closure = jl_is_method(mi->def.value) && mi->def.method->is_for_opaque_closure;
        theFunc = prepare_call(is_opaque_closure ? jlinvokeoc_func : jlinvoke_func);
        theFarg = literal_pointer_val(ctx, (jl_value_t*)mi);
    }
    theFarg = track_pjlvalue(ctx, theFarg);
    auto args = f->arg_begin();
    CallInst *r = ctx.builder.CreateCall(FunctionCallee(jlinvoke_func->_type(M->getContext()), theFunc), { &*args, &*++args, &*++args, theFarg });
    r->setAttributes(jlinvoke_func->_attrs(M->getContext()));
    ctx.builder.CreateRet(r);
    return f;
}

Function *emit_tojlinvoke(jl_code_instance_t *codeinst, StringRef theFptrName, Module *M, jl_codegen_params_t &params) JL_NOTSAFEPOINT
{
    Value *theFunc = nullptr;
    if (!theFptrName.empty())
        theFunc = M->getOrInsertFunction(theFptrName, jlinvoke_func->_type(M->getContext()), jlinvoke_func->_attrs(M->getContext())).getCallee();
    return emit_tojlinvoke(codeinst, theFunc, M, params);
}

static jl_value_t *get_oc_type(jl_value_t *calltype, jl_value_t *rettype) JL_ALWAYS_LEAFTYPE
{
    jl_value_t *argtype = jl_argtype_without_function((jl_value_t*)calltype);
    JL_GC_PUSH1(&argtype);
    jl_value_t *oc_type JL_ALWAYS_LEAFTYPE = jl_apply_type2((jl_value_t*)jl_opaque_closure_type, argtype, rettype);
    JL_GC_PROMISE_ROOTED(oc_type);
    JL_GC_POP();
    return oc_type;
}

static void emit_specsig_to_specsig(
        Function *gf_thunk, jl_returninfo_t::CallingConv cc, unsigned return_roots,
        jl_value_t *calltype, jl_value_t *rettype, bool is_for_opaque_closure,
        size_t nargs,
        jl_codegen_params_t &params,
        Value *target,
        jl_value_t *targetsig,
        jl_value_t *targetrt,
        jl_returninfo_t *targetspec,
        jl_value_t *rettype_const)
{
    ++EmittedCFuncInvalidates;
    jl_codectx_t ctx(gf_thunk->getParent()->getContext(), params, 0, 0);
    ctx.f = gf_thunk;

    BasicBlock *b0 = BasicBlock::Create(ctx.builder.getContext(), "top", gf_thunk);
    ctx.builder.SetInsertPoint(b0);
    DebugLoc noDbg;
    ctx.builder.SetCurrentDebugLocation(noDbg);
    Function::arg_iterator AI = gf_thunk->arg_begin();
    SmallVector<jl_cgval_t, 0> myargs(nargs);
    if (cc == jl_returninfo_t::SRet || cc == jl_returninfo_t::Union)
        ++AI;
    if (return_roots)
        ++AI;
    if (JL_FEAT_TEST(ctx,gcstack_arg)) {
        ctx.pgcstack = AI;
        ++AI; // gcstack_arg
    }
    allocate_gc_frame(ctx, b0);
    for (size_t i = 0; i < nargs; i++) {
        if (i == 0 && is_for_opaque_closure) {
            // `jt` would be wrong here (it is the captures type), so is not used used for
            // the ABI decisions, but the argument actually will require boxing as its real type
            // which can be exactly recomputed from the specialization, as that defined the ABI
            jl_value_t *oc_type = get_oc_type(calltype, rettype);
            Value *arg_v = &*AI;
            ++AI;
            myargs[i] = mark_julia_slot(arg_v, (jl_value_t*)oc_type, NULL, ctx.tbaa().tbaa_const);
            continue;
        }
        // n.b. calltype is required to be a datatype by construction for specsig
        jl_value_t *jt = jl_nth_slot_type(calltype, i);
        bool isboxed = false;
        Type *et;
        if (deserves_argbox(jt)) {
            et = ctx.types().T_prjlvalue;
            isboxed = true;
        }
        else {
            et = julia_type_to_llvm(ctx, jt);
        }
        if (is_uniquerep_Type(jt)) {
            myargs[i] = mark_julia_const(ctx, jl_tparam0(jt));
        }
        else if (type_is_ghost(et)) {
            assert(jl_is_datatype(jt) && jl_is_datatype_singleton((jl_datatype_t*)jt));
            myargs[i] = mark_julia_const(ctx, ((jl_datatype_t*)jt)->instance);
        }
        else {
            Value *arg_v = &*AI;
            ++AI;
            if (!isboxed && et->isAggregateType()) {
                auto tracked = CountTrackedPointers(et);
                SmallVector<Value*,0> roots;
                if (tracked.count && !tracked.all) {
                    roots = load_gc_roots(ctx, &*AI, tracked.count, ctx.tbaa().tbaa_const);
                    ++AI;
                }
                myargs[i] = mark_julia_slot(arg_v, jt, NULL, ctx.tbaa().tbaa_const, roots);
            }
            else {
                assert(arg_v->getType() == et);
                myargs[i] = mark_julia_type(ctx, arg_v, isboxed, jt);
            }
        }
    }
    assert(AI == gf_thunk->arg_end());
    jl_cgval_t gf_retval;
    if (target || targetspec) {
        if (targetspec == nullptr)
            gf_retval = mark_julia_type(ctx, emit_jlcall(ctx, target, nullptr, myargs, nargs, julia_call), true, targetrt);
        else
            gf_retval = emit_call_specfun_other(ctx, is_for_opaque_closure, targetsig, targetrt, *targetspec, myargs, nargs);
    }
    if (rettype_const)
        gf_retval = mark_julia_const(ctx, rettype_const);
    if (targetrt != rettype) {
        emit_typecheck(ctx, gf_retval, rettype, "cfunction");
        gf_retval = update_julia_type(ctx, gf_retval, rettype);
    }

    switch (cc) {
    case jl_returninfo_t::Boxed:
        ctx.builder.CreateRet(boxed(ctx, gf_retval));
        break;
    case jl_returninfo_t::Register: {
        Type *gfrt = gf_thunk->getReturnType();
        if (gfrt->isVoidTy()) {
            ctx.builder.CreateRetVoid();
        }
        else {
            ctx.builder.CreateRet(emit_unbox(ctx, gfrt, gf_retval, rettype));
        }
        break;
    }
    case jl_returninfo_t::SRet: {
        Value *sret = &*gf_thunk->arg_begin();
        Align align(julia_alignment(rettype));
        if (return_roots) {
            Value *roots = gf_thunk->arg_begin() + 1; // root1 has type [n x {}*]*
            split_value_into(ctx, gf_retval, align, sret, align, jl_aliasinfo_t::fromTBAA(ctx, ctx.tbaa().tbaa_stack), roots, jl_aliasinfo_t::fromTBAA(ctx, ctx.tbaa().tbaa_gcframe));
        }
        else {
            emit_unbox_store(ctx, gf_retval, sret, ctx.tbaa().tbaa_stack, align, align);
        }
        ctx.builder.CreateRetVoid();
        break;
    }
    case jl_returninfo_t::Union: {
        Value *gf_ret = boxed(ctx, gf_retval); // TODO: this is not the most optimal way to emit this
        Type *retty = gf_thunk->getReturnType();
        Value *retval = UndefValue::get(retty);
        Value *tindex = compute_box_tindex(ctx, emit_typeof(ctx, gf_retval, false, true), (jl_value_t*)jl_any_type, rettype);
        tindex = ctx.builder.CreateOr(tindex, ConstantInt::get(getInt8Ty(ctx.builder.getContext()), UNION_BOX_MARKER));
        retval = ctx.builder.CreateInsertValue(retval, gf_ret, 0);
        retval = ctx.builder.CreateInsertValue(retval, tindex, 1);
        ctx.builder.CreateRet(retval);
        break;
    }
    case jl_returninfo_t::Ghosts: {
        Value *retval = compute_tindex_unboxed(ctx, gf_retval, rettype);
        ctx.builder.CreateRet(retval);
        break;
    }
    }
    if (ctx.topalloca != ctx.pgcstack && ctx.topalloca->use_empty()) {
       ctx.topalloca->eraseFromParent();
       ctx.topalloca = nullptr;
    }
}

void emit_specsig_to_fptr1(
        Function *gf_thunk, jl_returninfo_t::CallingConv cc, unsigned return_roots,
        jl_value_t *calltype, jl_value_t *rettype, bool is_for_opaque_closure,
        size_t nargs,
        jl_codegen_params_t &params,
        Function *target)
{
    emit_specsig_to_specsig(gf_thunk, cc, return_roots, calltype, rettype, is_for_opaque_closure, nargs, params, target, calltype, rettype, nullptr, nullptr);
}

static void emit_fptr1_wrapper(Module *M, StringRef gf_thunk_name, Value *target, jl_value_t *rettype_const, jl_value_t *declrt, jl_value_t *jlrettype, jl_codegen_params_t &params)
{
    Function *w = Function::Create(get_func_sig(M->getContext()), GlobalVariable::ExternalLinkage, gf_thunk_name, M);
    jl_init_function(w, params.TargetTriple);
    w->setAttributes(AttributeList::get(M->getContext(), {get_func_attrs(M->getContext()), w->getAttributes()}));
    w->addFnAttr(Attribute::OptimizeNone);
    w->addFnAttr(Attribute::NoInline);

    jl_codectx_t ctx(M->getContext(), params, 0, 0);
    ctx.f = w;
    ctx.rettype = declrt;

    BasicBlock *b0 = BasicBlock::Create(ctx.builder.getContext(), "top", w);
    ctx.builder.SetInsertPoint(b0);
    DebugLoc noDbg;
    ctx.builder.SetCurrentDebugLocation(noDbg);
    allocate_gc_frame(ctx, b0);

    jl_cgval_t gf_retval;
    if (target) {
        FunctionCallee theFunc(w->getFunctionType(), target);
        auto args = w->arg_begin();
        CallInst *r = ctx.builder.CreateCall(theFunc, { &*args, &*++args, &*++args }); // cf emit_tojlinvoke
        assert(++args == w->arg_end());
        r->setAttributes(w->getAttributes());
        gf_retval = mark_julia_type(ctx, r, true, jlrettype);
    }
    if (rettype_const)
        gf_retval = mark_julia_const(ctx, rettype_const);
    if (jlrettype != declrt)
        emit_typecheck(ctx, gf_retval, declrt, "cfunction");
    ctx.builder.CreateRet(boxed(ctx, gf_retval));
}

static void emit_specsig_to_specsig(
        Module *M, StringRef gf_thunk_name,
        jl_value_t *calltype, jl_value_t *rettype, bool is_for_opaque_closure,
        size_t nargs,
        jl_codegen_params_t &params,
        Value *target,
        jl_value_t *targetsig,
        jl_value_t *targetrt,
        jl_returninfo_t *targetspec,
        jl_value_t *rettype_const)
{
    jl_returninfo_t returninfo = get_specsig_function(params, M, nullptr, gf_thunk_name, calltype, rettype, is_for_opaque_closure);
    Function *gf_thunk = cast<Function>(returninfo.decl.getCallee());
    jl_init_function(gf_thunk, params.TargetTriple);
    gf_thunk->setAttributes(AttributeList::get(gf_thunk->getContext(), {returninfo.attrs, gf_thunk->getAttributes()}));
    emit_specsig_to_specsig(gf_thunk, returninfo.cc, returninfo.return_roots, calltype, rettype, is_for_opaque_closure, nargs, params, target, targetsig, targetrt, targetspec, rettype_const);
}

std::string emit_abi_converter(Module *M, jl_codegen_params_t &params, jl_abi_t from_abi, jl_code_instance_t *codeinst, Value *target, bool target_specsig)
{
    // this builds a method that calls a method with the same arguments but a different specsig
    // build a specsig -> specsig converter thunk
    // build a specsig -> arg1 converter thunk
    // build a args1 -> specsig converter thunk (gen_invoke_wrapper)
    // build a args1 -> args1 converter thunk (to add typeassert on result)
    bool needsparams = false;
    bool target_is_opaque_closure = false;
    jl_method_instance_t *mi = jl_get_ci_mi(codeinst);
    std::string gf_thunk_name = get_function_name(from_abi.specsig, needsparams, name_from_method_instance(mi), params.TargetTriple);
    gf_thunk_name += "_gfthunk";
    if (target_specsig) {
        jl_value_t *abi = get_ci_abi(codeinst);
        jl_returninfo_t targetspec = get_specsig_function(params, M, target, "", abi, codeinst->rettype, target_is_opaque_closure);
        if (from_abi.specsig)
            emit_specsig_to_specsig(M, gf_thunk_name, from_abi.sigt, from_abi.rt, from_abi.is_opaque_closure, from_abi.nargs, params,
                    target, mi->specTypes, codeinst->rettype, &targetspec, nullptr);
        else
            gen_invoke_wrapper(mi, abi, codeinst->rettype, from_abi.rt, targetspec, from_abi.nargs, -1, from_abi.is_opaque_closure, gf_thunk_name, M, params);
    }
    else {
        if (from_abi.specsig)
            emit_specsig_to_specsig(M, gf_thunk_name, from_abi.sigt, from_abi.rt, from_abi.is_opaque_closure, from_abi.nargs, params,
                    target, mi->specTypes, codeinst->rettype, nullptr, nullptr);
        else
            emit_fptr1_wrapper(M, gf_thunk_name, target, nullptr, from_abi.rt, codeinst->rettype, params);
    }
    return gf_thunk_name;
}

std::string emit_abi_dispatcher(Module *M, jl_codegen_params_t &params, jl_abi_t from_abi, jl_code_instance_t *codeinst, Value *invoke)
{
    // this builds a method that calls a method with the same arguments but a different specsig
    // build a specsig -> args1 (apply_generic) or invoke (emit_tojlinvoke) call
    // build a args1 -> args1 call (emit_fptr1_wrapper)
    // build a args1 -> invoke call (emit_tojlinvoke)
    Value *target;
    if (!codeinst)
        target = prepare_call_in(M, jlapplygeneric_func);
    else
        target = emit_tojlinvoke(codeinst, invoke, M, params); // TODO: inline this call?
    std::string gf_thunk_name;
    if (codeinst)
        raw_string_ostream(gf_thunk_name) << "jfptr_" << name_from_method_instance(jl_get_ci_mi(codeinst)) << "_";
    else
        raw_string_ostream(gf_thunk_name) << "j_";
    raw_string_ostream(gf_thunk_name) << jl_atomic_fetch_add_relaxed(&globalUniqueGeneratedNames, 1) << "_gfthunk";
    if (from_abi.specsig)
        emit_specsig_to_specsig(M, gf_thunk_name, from_abi.sigt, from_abi.rt, from_abi.is_opaque_closure, from_abi.nargs, params,
                target, from_abi.sigt, codeinst ? codeinst->rettype : (jl_value_t*)jl_any_type, nullptr, nullptr);
    else
        emit_fptr1_wrapper(M, gf_thunk_name, target, nullptr, from_abi.rt, codeinst ? codeinst->rettype : (jl_value_t*)jl_any_type, params);
    return gf_thunk_name;
}

std::string emit_abi_constreturn(Module *M, jl_codegen_params_t &params, jl_abi_t from_abi, jl_value_t *rettype_const)
{
    std::string gf_thunk_name;
    raw_string_ostream(gf_thunk_name) << "jconst_" << jl_atomic_fetch_add_relaxed(&globalUniqueGeneratedNames, 1);
    if (from_abi.specsig) {
        emit_specsig_to_specsig(M, gf_thunk_name, from_abi.sigt, from_abi.rt, from_abi.is_opaque_closure, from_abi.nargs, params,
                nullptr, from_abi.sigt, jl_typeof(rettype_const), nullptr, rettype_const);
    }
    else {
        emit_fptr1_wrapper(M, gf_thunk_name, nullptr, rettype_const, from_abi.rt, jl_typeof(rettype_const), params);
    }
    return gf_thunk_name;
}

std::string emit_abi_constreturn(Module *M, jl_codegen_params_t &params, bool specsig, jl_code_instance_t *codeinst)
{
    jl_value_t *sigt = get_ci_abi(codeinst);
    jl_value_t *rt = codeinst->rettype;

    jl_method_instance_t *mi = jl_get_ci_mi(codeinst);
    bool is_opaque_closure = jl_is_method(mi->def.value) && mi->def.method->is_for_opaque_closure;

    size_t nargs = specsig ? jl_nparams(sigt) : 0;
    jl_abi_t abi = {sigt, rt, nargs, specsig, is_opaque_closure};

    return emit_abi_constreturn(M, params, abi, codeinst->rettype_const);
}

// release jl_world_counter
// store theFptr
// release last_world_v
//
// acquire last_world_v
// read theFptr
// acquire jl_world_counter
// if (last_world_v != jl_world_counter)
//   fptr = compute_new_fptr(&last_world_v)
// return fptr()
static jl_cgval_t emit_abi_call(jl_codectx_t &ctx, jl_value_t *declrt, jl_value_t *sigt, ArrayRef<jl_cgval_t> inputargs, size_t nargs, Value *world_age_field)
{
    jl_cgval_t retval;
    if (sigt) {
        jl_temporary_root(ctx, declrt);
        jl_temporary_root(ctx, sigt);
        assert(nargs == jl_nparams(sigt));
        bool needsparams = false;
        bool is_opaque_closure = false;
        bool specsig = uses_specsig(sigt, needsparams, declrt, ctx.params->prefer_specsig);
        PointerType *T_ptr = ctx.types().T_ptr;
        Type *T_size = ctx.types().T_size;
        Constant *Vnull = ConstantPointerNull::get(T_ptr);
        Module *M = jl_Module;
        ArrayType *T_cfuncdata = ArrayType::get(T_ptr, 8);
        size_t flags = specsig;
        GlobalVariable *cfuncdata = new GlobalVariable(*M, T_cfuncdata, false,
                GlobalVariable::PrivateLinkage,
                ConstantArray::get(T_cfuncdata, {
                    Vnull,
                    Vnull,
                    Vnull,
                    Vnull,
                    Vnull,
                    literal_pointer_val_slot(ctx.emission_context, M, declrt),
                    literal_pointer_val_slot(ctx.emission_context, M, sigt),
                    literal_static_pointer_val((void*)flags, T_ptr)}));
        Value *last_world_p = ctx.builder.CreateConstInBoundsGEP1_32(ctx.types().T_size, cfuncdata, 1);
        LoadInst *last_world_v = ctx.builder.CreateAlignedLoad(T_size, last_world_p, ctx.types().alignof_ptr);
        last_world_v->setOrdering(AtomicOrdering::Acquire);
        LoadInst *callee = ctx.builder.CreateAlignedLoad(T_ptr, cfuncdata, ctx.types().alignof_ptr);
        callee->setOrdering(AtomicOrdering::Monotonic);
        LoadInst *world_v = ctx.builder.CreateAlignedLoad(ctx.types().T_size,
            prepare_global_in(M, jlgetworld_global), ctx.types().alignof_ptr);
        world_v->setOrdering(AtomicOrdering::Acquire);
        ctx.builder.CreateStore(world_v, world_age_field);
        Value *age_not_ok = ctx.builder.CreateICmpNE(last_world_v, world_v);
        Value *target = emit_guarded_test(ctx, age_not_ok, callee, [&] {
                Function *getcaller = prepare_call(jlgetabiconverter_func);
                CallInst *cw = ctx.builder.CreateCall(getcaller, {get_current_task(ctx), cfuncdata});
                cw->setAttributes(getcaller->getAttributes());
                return cw;
            });
        jl_abi_t cfuncabi = {sigt, declrt, nargs, specsig, is_opaque_closure};
        ctx.emission_context.cfuncs.push_back({cfuncabi, cfuncdata});
        if (specsig) {
            // TODO: could we force this to guarantee passing a box for `f` here (since we
            // know we had it here) and on the receiver end (emit_abi_converter /
            // emit_abi_dispatcher), force it to know that it can simply use this pointer
            // instead of re-boxing it if it needs to the boxed copy of it. This comes up
            // very rarely since usually the ABI calls are concrete and match exactly and
            // aren't closures, but sometimes there are cases like that because of
            // `::Function` de-specialization heuristics, such as for the `Returns` callable
            // given that it is `@nospecialize`.
            jl_returninfo_t targetspec = get_specsig_function(ctx.emission_context, M, target, "", sigt, declrt, is_opaque_closure);
            retval = emit_call_specfun_other(ctx, is_opaque_closure, sigt, declrt, targetspec, inputargs, nargs);
        }
        else {
            retval = mark_julia_type(ctx, emit_jlcall(ctx, target, nullptr, inputargs, nargs, julia_call), true, declrt);
        }
    }
    else {
        // emit a dispatch
        Value *ret = emit_jlcall(ctx, jlapplygeneric_func, NULL, inputargs, nargs, julia_call);
        retval = mark_julia_type(ctx, ret, true, jl_any_type);
        // inline a call to typeassert here
        emit_typecheck(ctx, retval, declrt, "cfunction");
        retval = update_julia_type(ctx, retval, declrt);
    }
    return retval;
}

static Function *gen_cfun_wrapper(
    Module *into, jl_codegen_params_t &params,
    const function_sig_t &sig, jl_value_t *ff, const char *aliasname,
    jl_value_t *declrt, jl_value_t *sigt,
    jl_unionall_t *unionall_env, jl_svec_t *sparam_vals, jl_array_t **closure_types)
{
    ++GeneratedCFuncWrappers;
    // Generate a c-callable wrapper
    assert(into);
    size_t nargs = sig.nccallargs;
    const char *name = aliasname ? aliasname : "cfunction";
    bool nest = (!ff || unionall_env);

    std::string funcName;
    raw_string_ostream(funcName) << "jlcapi_" << name << "_" << jl_atomic_fetch_add_relaxed(&globalUniqueGeneratedNames, 1);

    Module *M = into; // Safe because ctx lock is held by params
    AttributeList attributes = sig.attributes;
    FunctionType *functype;
    if (nest) {
        // add nest parameter (pointer to jl_value_t* data array) after sret arg
        assert(closure_types);
        SmallVector<Type*, 0> fargt_sig(sig.fargt_sig.begin(), sig.fargt_sig.end());

        fargt_sig.insert(fargt_sig.begin() + sig.sret, JuliaType::get_pprjlvalue_ty(M->getContext()));

        // Shift LLVM attributes for parameters one to the right, as
        // we are adding the extra nest parameter after sret arg.
        SmallVector<std::pair<unsigned, AttributeSet>, 0> newAttributes;
        newAttributes.reserve(attributes.getNumAttrSets() + 1);
        auto it = *attributes.indexes().begin();
        const auto it_end = *attributes.indexes().end();

        // Skip past FunctionIndex
        if (it == AttributeList::AttrIndex::FunctionIndex) {
            ++it;
        }

        // Move past ReturnValue and parameter return value
        for (;it < AttributeList::AttrIndex::FirstArgIndex + sig.sret; ++it) {
            if (hasAttributesAtIndex(attributes, it)) {
                newAttributes.emplace_back(it, attributes.getAttributes(it));
            }
        }

        // Add the new nest attribute
        AttrBuilder attrBuilder(M->getContext());
        attrBuilder.addAttribute(Attribute::Nest);
        newAttributes.emplace_back(it, AttributeSet::get(M->getContext(), attrBuilder));

        // Shift forward the rest of the attributes
        if (attributes.getNumAttrSets() > 0) { // without this check the loop range below is invalid
            for(; it != it_end; ++it) {
                if (hasAttributesAtIndex(attributes, it)) {
                    newAttributes.emplace_back(it + 1, attributes.getAttributes(it));
                }
            }
        }

        // Remember to add back FunctionIndex
        if (hasAttributesAtIndex(attributes, AttributeList::AttrIndex::FunctionIndex)) {
            newAttributes.emplace_back(AttributeList::AttrIndex::FunctionIndex,
                                       getFnAttrs(attributes));
        }

        // Create the new AttributeList
        attributes = AttributeList::get(M->getContext(), newAttributes);
        functype = FunctionType::get(sig.sret ? getVoidTy(M->getContext()) : sig.prt, fargt_sig, /*isVa*/false);
    }
    else {
        functype = sig.functype(M->getContext());
    }
    Function *cw = Function::Create(functype,
            GlobalVariable::ExternalLinkage,
            funcName, M);
    jl_init_function(cw, params.TargetTriple);
    cw->setAttributes(AttributeList::get(M->getContext(), {attributes, cw->getAttributes()}));

    jl_codectx_t ctx(M->getContext(), params, 0, 0);
    ctx.f = cw;
    ctx.name = name;
    ctx.funcName = name;

    BasicBlock *b0 = BasicBlock::Create(ctx.builder.getContext(), "top", cw);
    ctx.builder.SetInsertPoint(b0);
    DebugLoc noDbg;
    ctx.builder.SetCurrentDebugLocation(noDbg);
    allocate_gc_frame(ctx, b0, true);

    auto world_age_field = get_tls_world_age_field(ctx);
    jl_aliasinfo_t ai = jl_aliasinfo_t::fromTBAA(ctx, ctx.tbaa().tbaa_gcframe);
    ctx.world_age_at_entry = ai.decorateInst(
            ctx.builder.CreateAlignedLoad(ctx.types().T_size, world_age_field, ctx.types().alignof_ptr));

    // first emit code to record the arguments
    Function::arg_iterator AI = cw->arg_begin();
    Value *sretPtr = sig.sret ? &*AI++ : NULL;
    Value *nestPtr = nest ? &*AI++ : NULL;
    SmallVector<jl_cgval_t, 0> inputargs(nargs + 1);
    if (ff) {
        // we need to pass the function object even if (even though) it is a singleton
        inputargs[0] = mark_julia_const(ctx, ff);
    }
    else {
        assert(nest && nestPtr);
        Value *ff = ctx.builder.CreateAlignedLoad(ctx.types().T_prjlvalue, nestPtr, Align(sizeof(void*)));
        inputargs[0] = mark_julia_type(ctx, ff, true, jl_any_type);
    }
    // XXX: these values may need to be rooted until the end of the function
    jl_value_t *rt1 = NULL;
    jl_value_t *rt2 = NULL;
    JL_GC_PUSH2(&rt1, &rt2);
    for (size_t i = 0; i < nargs; ++i, ++AI) {
        // figure out how to unpack this argument type
        Value *val = &*AI;
        assert(sig.fargt_sig[i + sig.sret] == val->getType());
        jl_cgval_t &inputarg = inputargs[i + 1];
        jl_value_t *jargty = jl_svecref(sig.at, i);
        bool aref = jl_is_abstract_ref_type(jargty);
        if (aref) // a pointer to a value
            jargty = jl_tparam0(jargty);

        // if we know the outer function sparams, try to fill those in now
        // so that the julia_to_native type checks are more likely to be doable (e.g. concrete types) at compile-time
        jl_value_t *jargty_proper = jargty;
        bool static_at = !(unionall_env && jl_has_typevar_from_unionall(jargty, unionall_env));
        if (!static_at) {
            if (sparam_vals) {
                jargty_proper = rt1 = jl_instantiate_type_in_env(jargty, unionall_env, jl_svec_data(sparam_vals));
                assert(jargty_proper != jargty);
                jargty = jargty_proper;
                static_at = true;
            }
            else {
                jargty_proper = rt1 = jl_rewrap_unionall(jargty, (jl_value_t*)unionall_env);
            }
        }

        if (aref) {
            if (jargty == (jl_value_t*)jl_any_type) {
                inputarg = mark_julia_type(ctx,
                        ctx.builder.CreateAlignedLoad(ctx.types().T_prjlvalue, val, Align(sizeof(void*))),
                        true, jl_any_type);
            }
            else if (static_at && jl_is_concrete_immutable(jargty)) { // anything that could be stored unboxed
                bool isboxed;
                Type *T = julia_type_to_llvm(ctx, jargty, &isboxed);
                assert(!isboxed);
                // a T* (of unknown origin)
                if (type_is_ghost(T)) {
                    inputarg = ghostValue(ctx, jargty);
                }
                else {
                    val = ctx.builder.CreateAlignedLoad(T, val, Align(1)); // make no alignment assumption about pointer from C
                    inputarg = mark_julia_type(ctx, val, false, jargty);
                }
            }
            else if (static_at || (!jl_is_typevar(jargty) && (!jl_is_datatype(jargty) || jl_is_abstracttype(jargty) || jl_is_mutable_datatype(jargty)))) {
                // must be a jl_value_t* (because it is mutable or abstract)
                inputarg = mark_julia_type(ctx, maybe_decay_untracked(ctx, val), true, jargty_proper);
            }
            else {
                // allocate val into a new box, if it might not be boxed
                // otherwise preserve / reuse the existing box identity
                // TODO: could inspect `jargty` and eliminate some of these cases
                if (!*closure_types)
                    *closure_types = jl_alloc_vec_any(0);
                jl_array_ptr_1d_push(*closure_types, jargty);
                Value *runtime_dt = ctx.builder.CreateAlignedLoad(ctx.types().T_prjlvalue,
                        emit_ptrgep(ctx, nestPtr, jl_array_nrows(*closure_types) * ctx.types().sizeof_ptr),
                        Align(sizeof(void*)));
                BasicBlock *boxedBB = BasicBlock::Create(ctx.builder.getContext(), "isboxed", cw);
                BasicBlock *notanyBB = BasicBlock::Create(ctx.builder.getContext(), "not-any", cw);
                BasicBlock *unboxedBB = BasicBlock::Create(ctx.builder.getContext(), "maybe-unboxed", cw);
                BasicBlock *isanyBB = BasicBlock::Create(ctx.builder.getContext(), "any", cw);
                BasicBlock *afterBB = BasicBlock::Create(ctx.builder.getContext(), "after", cw);
                Value *isrtany = ctx.builder.CreateICmpEQ(
                        track_pjlvalue(ctx,literal_pointer_val(ctx, (jl_value_t*)jl_any_type)), runtime_dt);
                ctx.builder.CreateCondBr(isrtany, isanyBB, notanyBB);
                ctx.builder.SetInsertPoint(isanyBB);
                Value *p1 = ctx.builder.CreateAlignedLoad(ctx.types().T_prjlvalue, val, Align(sizeof(void*)));
                ctx.builder.CreateBr(afterBB);
                isanyBB = ctx.builder.GetInsertBlock(); // could have changed
                ctx.builder.SetInsertPoint(notanyBB);
                jl_cgval_t runtime_dt_val = mark_julia_type(ctx, runtime_dt, true, jl_any_type);
                Value *isrtboxed = // (!jl_is_datatype(runtime_dt) || !jl_is_concrete_datatype(runtime_dt) || jl_is_mutable_datatype(runtime_dt))
                    emit_guarded_test(ctx, emit_exactly_isa(ctx, runtime_dt_val, jl_datatype_type), true, [&] {
                            return ctx.builder.CreateOr(ctx.builder.CreateNot(emit_isconcrete(ctx, runtime_dt)), emit_datatype_mutabl(ctx, runtime_dt));
                    });
                ctx.builder.CreateCondBr(isrtboxed, boxedBB, unboxedBB);
                ctx.builder.SetInsertPoint(boxedBB);
                Value *p2 = track_pjlvalue(ctx, val);
                ctx.builder.CreateBr(afterBB);
                boxedBB = ctx.builder.GetInsertBlock(); // could have changed
                ctx.builder.SetInsertPoint(unboxedBB);
                Value *p3 = emit_new_bits(ctx, runtime_dt, val);
                unboxedBB = ctx.builder.GetInsertBlock(); // could have changed
                ctx.builder.CreateBr(afterBB);
                ctx.builder.SetInsertPoint(afterBB);
                PHINode *p = ctx.builder.CreatePHI(ctx.types().T_prjlvalue, 3);
                p->addIncoming(p1, isanyBB);
                p->addIncoming(p2, boxedBB);
                p->addIncoming(p3, unboxedBB);
                inputarg = mark_julia_type(ctx, p, true, jargty_proper);
            }
        }
        else {
            bool argboxed = sig.fargt_isboxed[i];
            if (argboxed) {
                // a jl_value_t*, even when represented as a struct
                inputarg = mark_julia_type(ctx, val, true, jargty_proper);
            }
            else {
                // something of type T
                // undo whatever we might have done to this poor argument
                assert(jl_is_datatype(jargty));
                if (sig.byRefList[i]) {
                    val = ctx.builder.CreateAlignedLoad(sig.fargt[i], val, Align(1)); // unknown alignment from C
                }
                else {
                    bool issigned = jl_signed_type && jl_subtype(jargty_proper, (jl_value_t*)jl_signed_type);
                    val = llvm_type_rewrite(ctx, val, sig.fargt[i], issigned);
                }
                // passed an unboxed T, but may need something boxed (not valid to be unboxed)
                if (static_at) {
                    bool isboxed;
                    assert(jargty == jargty_proper);
                    (void)julia_type_to_llvm(ctx, jargty, &isboxed);
                    if (isboxed)
                        inputarg = mark_julia_type(ctx,
                                box_ccall_result(ctx, val, literal_pointer_val(ctx, jargty), jargty),
                                true, jargty_proper);
                    else
                        inputarg = mark_julia_type(ctx, val, false, jargty);
                }
                else {
                    if (!*closure_types)
                        *closure_types = jl_alloc_vec_any(0);
                    jl_array_ptr_1d_push(*closure_types, jargty);
                    Value *runtime_dt = ctx.builder.CreateAlignedLoad(ctx.types().T_prjlvalue,
                            emit_ptrgep(ctx, nestPtr, jl_array_nrows(*closure_types) * ctx.types().sizeof_ptr),
                            Align(sizeof(void*)));
                    Value *strct = box_ccall_result(ctx, val, runtime_dt, jargty);
                    inputarg = mark_julia_type(ctx, strct, true, jargty_proper);
                }
            }
        }
    }
    JL_GC_POP();
    assert(AI == cw->arg_end());

    // Create the call
    jl_cgval_t retval = emit_abi_call(ctx, declrt, sigt, inputargs, nargs + 1, world_age_field);
    bool jlfunc_sret = retval.V && isa<AllocaInst>(retval.V) && !retval.TIndex && retval.inline_roots.empty();

    // Prepare the return value
    Value *r;
    if (sig.retboxed) {
        assert(!sig.sret);
        // return a jl_value_t*
        r = boxed(ctx, retval);
    }
    else if (sig.sret && jlfunc_sret) {
        // fuse the two sret together
        assert(retval.ispointer());
        AllocaInst *result = cast<AllocaInst>(retval.V);
        retval.V = sretPtr;
        result->replaceAllUsesWith(sretPtr);
        result->eraseFromParent();
        r = NULL;
    }
    else if (!type_is_ghost(sig.lrt)) {
        Type *prt = sig.prt;
        bool issigned = jl_signed_type && jl_subtype(declrt, (jl_value_t*)jl_signed_type);
        Value *v = emit_unbox(ctx, sig.lrt, retval, retval.typ);
        r = llvm_type_rewrite(ctx, v, prt, issigned);
        if (sig.sret) {
            ctx.builder.CreateStore(r, sretPtr);
            r = NULL;
        }
    }
    else {
        r = NULL;
    }

    ctx.builder.CreateStore(ctx.world_age_at_entry, world_age_field);
    ctx.builder.CreateRet(r);

    ctx.builder.SetCurrentDebugLocation(noDbg);
    ctx.builder.ClearInsertionPoint();

    if (nest) {
        funcName += "make";
        Function *cw_make = Function::Create(
                FunctionType::get(getPointerTy(ctx.builder.getContext()), { getPointerTy(ctx.builder.getContext()), ctx.types().T_ppjlvalue }, false),
                GlobalVariable::ExternalLinkage,
                funcName, M);
        jl_init_function(cw_make, ctx.emission_context.TargetTriple);
        cw_make->getArg(0)->setName("wrapper");
        cw_make->getArg(1)->setName("newval");
        BasicBlock *b0 = BasicBlock::Create(ctx.builder.getContext(), "top", cw_make);
        IRBuilder<> cwbuilder(b0);
        Function::arg_iterator AI = cw_make->arg_begin();
        Argument *Tramp = &*AI; ++AI;
        Argument *NVal = &*AI; ++AI;
#if JL_LLVM_VERSION >= 200000
        Function *init_trampoline = Intrinsic::getOrInsertDeclaration(cw_make->getParent(), Intrinsic::init_trampoline);
#else
        Function *init_trampoline = Intrinsic::getDeclaration(cw_make->getParent(), Intrinsic::init_trampoline);
#endif
#if JL_LLVM_VERSION >= 200000
        Function *adjust_trampoline = Intrinsic::getOrInsertDeclaration(cw_make->getParent(), Intrinsic::adjust_trampoline);
#else
        Function *adjust_trampoline = Intrinsic::getDeclaration(cw_make->getParent(), Intrinsic::adjust_trampoline);
#endif
        cwbuilder.CreateCall(init_trampoline, {
                Tramp,
                cw,
                NVal,
            });
        cwbuilder.CreateRet(cwbuilder.CreateCall(adjust_trampoline, { Tramp }));
        cw = cw_make;
    }

    return cw;
}

static const char *derive_sigt_name(jl_value_t *jargty)
{
    jl_datatype_t *dt = (jl_datatype_t*)jl_argument_datatype(jargty);
    if ((jl_value_t*)dt == jl_nothing)
        return NULL;
    jl_sym_t *name = dt->name->singletonname;
    if (jl_is_type_type((jl_value_t*)dt)) {
        dt = (jl_datatype_t*)jl_argument_datatype(jl_tparam0(dt));
        if ((jl_value_t*)dt != jl_nothing) {
            name = dt->name->singletonname;
        }
    }
    return jl_symbol_name(name);
}

// Get the LLVM Function* for the C-callable entry point for a certain function
// and argument types.
// here argt does not include the leading function type argument
static jl_cgval_t emit_cfunction(jl_codectx_t &ctx, jl_value_t *output_type, const jl_cgval_t &fexpr_val, jl_value_t *declrt, jl_svec_t *argt)
{
    jl_unionall_t *unionall_env = (jl_is_method(ctx.linfo->def.method) && jl_is_unionall(ctx.linfo->def.method->sig))
        ? (jl_unionall_t*)ctx.linfo->def.method->sig
        : NULL;
    jl_svec_t *sparam_vals = NULL;
    if (ctx.spvals_ptr == NULL && jl_svec_len(ctx.linfo->sparam_vals) > 0)
        sparam_vals = ctx.linfo->sparam_vals;

    jl_value_t *rt = declrt;
    if (jl_is_abstract_ref_type(declrt)) {
        declrt = jl_tparam0(declrt);
        if (!verify_ref_type(ctx, declrt, unionall_env, 0, "cfunction")) {
            return jl_cgval_t();
        }
        if (unionall_env)
            declrt = jl_rewrap_unionall(declrt, (jl_value_t*)unionall_env);
        rt = (jl_value_t*)jl_any_type; // convert return type to jl_value_t*
    }

    // some sanity checking and check whether there's a vararg
    size_t nargt = jl_svec_len(argt);
    bool isVa = (nargt > 0 && jl_is_vararg(jl_svecref(argt, nargt - 1)));
    assert(!isVa); (void)isVa;

    jl_array_t *closure_types = NULL;
    jl_value_t *sigt = NULL; // dispatch-sig = type signature with Ref{} annotations removed and applied to the env
    JL_GC_PUSH4(&declrt, &sigt, &rt, &closure_types);
    Type *lrt;
    bool retboxed;
    bool static_rt;
    const std::string err = verify_ccall_sig(
            /* inputs:  */
            rt, (jl_value_t*)argt, unionall_env,
            sparam_vals,
            &ctx.emission_context,
            /* outputs: */
            lrt, ctx.builder.getContext(),
            retboxed, static_rt);
    if (!err.empty()) {
        emit_error(ctx, "cfunction " + err);
        JL_GC_POP();
        return jl_cgval_t();
    }
    if (rt != declrt && rt != (jl_value_t*)jl_any_type)
        jl_temporary_root(ctx, rt);

    function_sig_t sig("cfunction", lrt, rt, retboxed, false, argt, unionall_env, false, CallingConv::C, false, &ctx.emission_context);
    assert(sig.fargt.size() + sig.sret == sig.fargt_sig.size());
    if (!sig.err_msg.empty()) {
        emit_error(ctx, sig.err_msg);
        JL_GC_POP();
        return jl_cgval_t();
    }

    // compute+verify the dispatch signature, and see if it depends on the environment sparams
    bool approx = false;
    sigt = (jl_value_t*)jl_alloc_svec(nargt + 1);
    jl_svecset(sigt, 0, fexpr_val.typ);
    if (!fexpr_val.constant && (!jl_is_concrete_type(fexpr_val.typ) || jl_is_kind(fexpr_val.typ)))
        approx = true;
    for (size_t i = 0; i < nargt; i++) {
        jl_value_t *jargty = jl_svecref(argt, i);
        if (jl_is_abstract_ref_type(jargty)) {
            jargty = jl_tparam0(jargty);
            if (!verify_ref_type(ctx, jargty, unionall_env, i + 1, "cfunction")) {
                JL_GC_POP();
                return jl_cgval_t();
            }
        }
        if (unionall_env && jl_has_typevar_from_unionall(jargty, unionall_env)) {
            if (sparam_vals)
                jargty = jl_instantiate_type_in_env(jargty, unionall_env, jl_svec_data(sparam_vals));
            else
                approx = true;
        }
        jl_svecset(sigt, i + 1, jargty);
    }
    if (approx) {
        sigt = NULL;
    }
    else {
        sigt = jl_apply_tuple_type((jl_svec_t*)sigt, 1);
    }
    if (sigt && !(unionall_env && jl_has_typevar_from_unionall(rt, unionall_env))) {
        unionall_env = NULL;
    }

    bool nest = (!fexpr_val.constant || unionall_env);
    if (ctx.emission_context.TargetTriple.isAArch64() || ctx.emission_context.TargetTriple.isARM() || ctx.emission_context.TargetTriple.isPPC64()) {
        if (nest) {
            emit_error(ctx, "cfunction: closures are not supported on this platform");
            JL_GC_POP();
            return jl_cgval_t();
        }
    }
    const char *name = derive_sigt_name(fexpr_val.typ);
    Value *F = gen_cfun_wrapper(
            jl_Module, ctx.emission_context,
            sig, fexpr_val.constant, name,
            declrt, sigt,
            unionall_env, sparam_vals, &closure_types);
    bool outboxed;
    if (nest) {
        // F is actually an init_trampoline function that returns the real address
        // Now fill in the nest parameters
        Value *fobj = boxed(ctx, fexpr_val);
        jl_svec_t *fill = jl_emptysvec;
        if (closure_types) {
            assert(ctx.spvals_ptr);
            size_t n = jl_array_nrows(closure_types);
            fill = jl_alloc_svec_uninit(n);
            for (size_t i = 0; i < n; i++) {
                jl_svecset(fill, i, jl_array_ptr_ref(closure_types, i));
            }
            JL_GC_PUSH1(&fill);
            jl_temporary_root(ctx, (jl_value_t*)fill);
            JL_GC_POP();
        }
        Type *T_htable = ArrayType::get(ctx.types().T_size, sizeof(htable_t) / sizeof(void*));
        Value *cache = new GlobalVariable(*jl_Module, T_htable, false,
                               GlobalVariable::PrivateLinkage,
                               ConstantAggregateZero::get(T_htable));
        F = ctx.builder.CreateCall(prepare_call(jlgetcfunctiontrampoline_func), {
                 fobj,
                 literal_pointer_val(ctx, output_type),
                 cache,
                 literal_pointer_val(ctx, (jl_value_t*)fill),
                 F,
                 closure_types ? literal_pointer_val(ctx, (jl_value_t*)unionall_env) : Constant::getNullValue(ctx.types().T_pjlvalue),
                 closure_types ? decay_derived(ctx, ctx.spvals_ptr) : ConstantPointerNull::get(ctx.builder.getPtrTy(AddressSpace::Derived))
             });
        outboxed = true;
    }
    else {
        F = ctx.builder.CreatePtrToInt(F, ctx.types().T_size);
        outboxed = (output_type != (jl_value_t*)jl_voidpointer_type);
        if (outboxed) {
            assert(jl_datatype_size(output_type) == sizeof(void*) * 4);
            Value *strct = emit_allocobj(ctx, (jl_datatype_t*)output_type, true);
            setName(ctx.emission_context, strct, "cfun_result");
            Value *derived_strct = decay_derived(ctx, strct);
            MDNode *tbaa = best_tbaa(ctx.tbaa(), output_type);
            jl_aliasinfo_t ai = jl_aliasinfo_t::fromTBAA(ctx, tbaa);
            ai.decorateInst(ctx.builder.CreateStore(F, derived_strct));
            ai.decorateInst(ctx.builder.CreateStore(
                ctx.builder.CreatePtrToInt(literal_pointer_val(ctx, fexpr_val.constant), ctx.types().T_size),
                ctx.builder.CreateConstInBoundsGEP1_32(ctx.types().T_size, derived_strct, 1)));
            ai.decorateInst(ctx.builder.CreateStore(Constant::getNullValue(ctx.types().T_size),
                    ctx.builder.CreateConstInBoundsGEP1_32(ctx.types().T_size, derived_strct, 2)));
            ai.decorateInst(ctx.builder.CreateStore(Constant::getNullValue(ctx.types().T_size),
                    ctx.builder.CreateConstInBoundsGEP1_32(ctx.types().T_size, derived_strct, 3)));
            F = strct;
        }
    }
    JL_GC_POP();
    return mark_julia_type(ctx, F, outboxed, output_type);
}

// do codegen to create a C-callable alias/wrapper, or if sysimg_handle is set,
// restore one from a loaded system image.
const char *jl_generate_ccallable(Module *llvmmod, jl_value_t *nameval, jl_value_t *declrt, jl_value_t *sigt, jl_codegen_params_t &params)
{
    ++GeneratedCCallables;
    jl_datatype_t *ft = (jl_datatype_t*)jl_tparam0(sigt);
    assert(jl_is_datatype(ft));
    jl_value_t *ff = ft->instance;
    assert(ff);
    const char *name = !jl_is_string(nameval) ? jl_symbol_name(ft->name->singletonname) : jl_string_data(nameval);
    jl_value_t *crt = declrt;
    if (jl_is_abstract_ref_type(declrt)) {
        declrt = jl_tparam0(declrt);
        crt = (jl_value_t*)jl_any_type;
    }
    bool toboxed;
    Type *lcrt = _julia_struct_to_llvm(&params, *params.tsctx.getContext(), crt, &toboxed);
    if (toboxed)
        lcrt = JuliaType::get_prjlvalue_ty(lcrt->getContext());
    size_t nargs = jl_nparams(sigt)-1;
    jl_svec_t *argtypes = NULL;
    JL_GC_PUSH1(&argtypes);
    argtypes = jl_alloc_svec(nargs);
    for (size_t i = 0; i < nargs; i++) {
        jl_svecset(argtypes, i, jl_tparam(sigt, i+1));
    }
    jl_value_t *err;
    { // scope block for sig
        function_sig_t sig("cfunction", lcrt, crt, toboxed, false,
                           argtypes, NULL, false, CallingConv::C, false, &params);
        if (sig.err_msg.empty()) {
            //Safe b/c params holds context lock
            Function *cw = gen_cfun_wrapper(llvmmod, params, sig, ff, name, declrt, sigt, NULL, NULL, NULL);
            auto alias = GlobalAlias::create(cw->getValueType(), cw->getType()->getAddressSpace(),
                                GlobalValue::ExternalLinkage, name, cw, llvmmod);
            if (params.TargetTriple.isOSBinFormatCOFF()) {
                alias->setDLLStorageClass(GlobalValue::DLLStorageClassTypes::DLLExportStorageClass);
            }
            JL_GC_POP();
            return name;
        }
        err = jl_get_exceptionf(jl_errorexception_type, "%s", sig.err_msg.c_str());
    }
    jl_throw(err);
}

// generate a julia-callable function that calls f (AKA lam)
// if is_opaque_closure, then generate the OC invoke, rather than a real invoke
static void gen_invoke_wrapper(jl_method_instance_t *lam, jl_value_t *abi, jl_value_t *jlretty, jl_value_t *declrt, jl_returninfo_t &f, unsigned nargs, int retarg, bool is_opaque_closure, StringRef funcName,
        Module *M, jl_codegen_params_t &params)
{
    ++GeneratedInvokeWrappers;
    Function *w = Function::Create(get_func_sig(M->getContext()), GlobalVariable::ExternalLinkage, funcName, M);
    jl_init_function(w, params.TargetTriple);
    jl_name_jlfunc_args(params, w);
    w->setAttributes(AttributeList::get(M->getContext(), {get_func_attrs(M->getContext()), w->getAttributes()}));
    w->addFnAttr(Attribute::OptimizeNone);
    w->addFnAttr(Attribute::NoInline);
    Function::arg_iterator AI = w->arg_begin();
    Value *funcArg = &*AI++;
    Value *argArray = &*AI++;
    Value *argCount = &*AI++; (void)argCount; // unused
    //Value *mfunc = &*AI++; (void)mfunc; // unused
    assert(AI == w->arg_end());

    jl_codectx_t ctx(M->getContext(), params, 0, 0);
    ctx.f = w;
    ctx.linfo = lam;
    ctx.rettype = jlretty;

    BasicBlock *b0 = BasicBlock::Create(ctx.builder.getContext(), "top", w);
    ctx.builder.SetInsertPoint(b0);
    DebugLoc noDbg;
    ctx.builder.SetCurrentDebugLocation(noDbg);
    allocate_gc_frame(ctx, b0);

    SmallVector<jl_cgval_t, 0> argv(nargs);
    jl_aliasinfo_t ai = jl_aliasinfo_t::fromTBAA(ctx, ctx.tbaa().tbaa_const);
    for (size_t i = 0; i < nargs; ++i) {
        if (i == 0 && is_opaque_closure) {
            jl_value_t *oc_type = (jl_value_t*)jl_any_type; // more accurately: get_oc_type(lam->specTypes, jlretty)
            argv[i] = mark_julia_slot(funcArg, oc_type, NULL, ctx.tbaa().tbaa_const);
            continue;
        }
        jl_value_t *ty = jl_nth_slot_type(abi, i);
        Value *theArg;
        if (i == 0) {
            theArg = funcArg;
        }
        else {
            Value *argPtr = emit_ptrgep(ctx, argArray, (i - 1) * ctx.types().sizeof_ptr);
            theArg = ai.decorateInst(maybe_mark_load_dereferenceable(
                    ctx.builder.CreateAlignedLoad(ctx.types().T_prjlvalue, argPtr, Align(sizeof(void*))),
                    false,
                    ty));
        }
        argv[i] = mark_julia_type(ctx, theArg, true, ty);
    }
    jl_cgval_t retval = emit_call_specfun_other(ctx, is_opaque_closure, abi, jlretty, f, argv, nargs);
    if (declrt != jlretty) {
        emit_typecheck(ctx, retval, declrt, "cfunction");
        retval = update_julia_type(ctx, retval, declrt);
    }
    if (retarg != -1) {
        Value *theArg;
        if (retarg == 0)
            theArg = funcArg;
        else
            theArg = ctx.builder.CreateAlignedLoad(ctx.types().T_prjlvalue,
                    emit_ptrgep(ctx, argArray, (retarg - 1) * ctx.types().sizeof_ptr),
                    Align(sizeof(void*)));
        retval = mark_julia_type(ctx, theArg, true, jl_any_type);
    }
    if (retval.typ == jl_bottom_type)
        CreateTrap(ctx.builder, false);
    else
        ctx.builder.CreateRet(boxed(ctx, retval));
    if (ctx.topalloca != ctx.pgcstack && ctx.topalloca->use_empty()) {
       ctx.topalloca->eraseFromParent();
       ctx.topalloca = nullptr;
    }
}

static jl_returninfo_t get_specsig_function(jl_codegen_params_t &params, Module *M, Value *fval, StringRef name, jl_value_t *sig, jl_value_t *jlrettype, bool is_opaque_closure,
        ArrayRef<const char*> ArgNames, unsigned nreq)
{
    bool gcstack_arg = params.params->gcstack_arg;
    jl_returninfo_t props = {};
    SmallVector<Type*,8> fsig;
    SmallVector<std::string,4> argnames;
    Type *rt = NULL;
    Type *srt = NULL;
    Type *T_prjlvalue = PointerType::get(M->getContext(), AddressSpace::Tracked);
    if (jlrettype == (jl_value_t*)jl_bottom_type) {
        rt = getVoidTy(M->getContext());
        props.cc = jl_returninfo_t::Register;
    }
    else if (jl_is_structtype(jlrettype) && jl_is_datatype_singleton((jl_datatype_t*)jlrettype)) {
        rt = getVoidTy(M->getContext());
        props.cc = jl_returninfo_t::Register;
    }
    else if (jl_is_uniontype(jlrettype)) {
        bool allunbox;
        union_alloca_type((jl_uniontype_t*)jlrettype, allunbox, props.union_bytes, props.union_align, props.union_minalign);
        if (props.union_bytes) {
            props.cc = jl_returninfo_t::Union;
            fsig.push_back(PointerType::getUnqual(M->getContext()));
            argnames.push_back("union_bytes_return");
            Type *pair[] = { T_prjlvalue, getInt8Ty(M->getContext()) };
            rt = StructType::get(M->getContext(), ArrayRef<Type*>(pair));
        }
        else if (allunbox) {
            props.cc = jl_returninfo_t::Ghosts;
            rt = getInt8Ty(M->getContext());
        }
        else {
            rt = T_prjlvalue;
        }
    }
    else if (!deserves_retbox(jlrettype)) {
        bool retboxed;
        rt = _julia_type_to_llvm(&params, M->getContext(), jlrettype, &retboxed);
        assert(!retboxed);
        if (rt != getVoidTy(M->getContext()) && deserves_sret(jlrettype, rt)) {
            auto tracked = CountTrackedPointers(rt, true);
            assert(!tracked.derived);
            if (tracked.count && !tracked.all) {
                props.return_roots = tracked.count;
                assert(props.return_roots == ((jl_datatype_t*)jlrettype)->layout->npointers);
            }
            props.cc = jl_returninfo_t::SRet;
            props.union_bytes = jl_datatype_size(jlrettype);
            props.union_align = props.union_minalign = julia_alignment(jlrettype);
            // sret is always passed from alloca
            assert(M);
            fsig.push_back(PointerType::get(M->getContext(), M->getDataLayout().getAllocaAddrSpace()));
            argnames.push_back("sret_return");
            srt = rt;
            rt = getVoidTy(M->getContext());
        }
        else {
            props.cc = jl_returninfo_t::Register;
        }
    }
    else {
        rt = T_prjlvalue;
    }

    SmallVector<AttributeSet, 8> attrs; // function declaration attributes
    if (props.cc == jl_returninfo_t::SRet) {
        assert(srt);
        AttrBuilder param(M->getContext());
        param.addStructRetAttr(srt);
        param.addAttribute(Attribute::NoAlias);
        param.addAttribute(Attribute::NoCapture);
        param.addAttribute(Attribute::NoUndef);
        attrs.push_back(AttributeSet::get(M->getContext(), param));
        assert(fsig.size() == 1);
    }
    if (props.cc == jl_returninfo_t::Union) {
        AttrBuilder param(M->getContext());
        param.addAttribute(Attribute::NoAlias);
        param.addAttribute(Attribute::NoCapture);
        param.addAttribute(Attribute::NoUndef);
        attrs.push_back(AttributeSet::get(M->getContext(), param));
        assert(fsig.size() == 1);
    }

    if (props.return_roots) {
        AttrBuilder param(M->getContext());
        param.addAttribute(Attribute::NoAlias);
        param.addAttribute(Attribute::NoCapture);
        param.addAttribute(Attribute::NoUndef);
        attrs.push_back(AttributeSet::get(M->getContext(), param));
        fsig.push_back(getPointerTy(M->getContext()));
        argnames.push_back("return_roots");
    }

    if (gcstack_arg) {
        AttrBuilder param(M->getContext());
        if (params.use_swiftcc)
            param.addAttribute(Attribute::SwiftSelf);
        param.addAttribute("gcstack");
        param.addAttribute(Attribute::NonNull);
        attrs.push_back(AttributeSet::get(M->getContext(), param));
        fsig.push_back(PointerType::get(M->getContext(), 0));
        argnames.push_back("pgcstack_arg");
    }

    size_t nparams = jl_nparams(sig);
    for (size_t i = 0; i < nparams; i++) {
        jl_value_t *jt = jl_tparam(sig, i);
        bool isboxed = false;
        Type *et = nullptr;
        if (i != 0 || !is_opaque_closure) { // special token for OC argument
            if (is_uniquerep_Type(jt))
                continue;
            isboxed = deserves_argbox(jt);
            et = isboxed ? T_prjlvalue : _julia_type_to_llvm(&params, M->getContext(), jt, nullptr);
            if (type_is_ghost(et))
                continue;
        }
        AttrBuilder param(M->getContext());
        Type *ty = et;
        if (et == nullptr || et->isAggregateType()) { // aggregate types are passed by pointer
            param.addAttribute(Attribute::NoCapture);
            param.addAttribute(Attribute::ReadOnly);
            ty = PointerType::get(M->getContext(), AddressSpace::Derived);
        }
        else if (isboxed && jl_may_be_immutable_datatype(jt) && !jl_is_abstracttype(jt)) {
            param.addAttribute(Attribute::ReadOnly);
        }
        else if (jl_is_primitivetype(jt) && ty->isIntegerTy()) {
            bool issigned = jl_signed_type && jl_subtype(jt, (jl_value_t*)jl_signed_type);
            Attribute::AttrKind attr = issigned ? Attribute::SExt : Attribute::ZExt;
            param.addAttribute(attr);
        }
        attrs.push_back(AttributeSet::get(M->getContext(), param));
        fsig.push_back(ty);
        size_t argno = i < nreq ? i : nreq;
        std::string genname;
        if (!ArgNames.empty()) {
            genname = ArgNames[argno];
            if (genname.empty())
                genname = (StringRef("#") + Twine(argno + 1)).str();
            if (i >= nreq)
                genname += (StringRef("[") + Twine(i - nreq + 1) + StringRef("]")).str();
            const char *arg_typename = jl_is_datatype(jt) ? jl_symbol_name(((jl_datatype_t*)jt)->name->name) : "<unknown type>";
            argnames.push_back((genname + StringRef("::") + arg_typename).str());
        }
        if (et && et->isAggregateType()) {
            auto tracked = CountTrackedPointers(et);
            if (tracked.count && !tracked.all) {
                attrs.push_back(AttributeSet::get(M->getContext(), param));
                fsig.push_back(PointerType::get(M->getContext(), M->getDataLayout().getAllocaAddrSpace()));
                if (!genname.empty())
                    argnames.push_back((Twine(".roots.") + genname).str());
            }
        }
    }

    AttributeSet FnAttrs;
    AttributeSet RetAttrs;
    if (jlrettype == (jl_value_t*)jl_bottom_type)
        FnAttrs = FnAttrs.addAttribute(M->getContext(), Attribute::NoReturn);
    else if (rt == T_prjlvalue)
        RetAttrs = RetAttrs.addAttribute(M->getContext(), Attribute::NonNull);
    AttributeList attributes = AttributeList::get(M->getContext(), FnAttrs, RetAttrs, attrs);

    FunctionType *ftype = FunctionType::get(rt, fsig, false);
    if (fval == NULL) {
        Function *f = M ? cast_or_null<Function>(M->getNamedValue(name)) : NULL;
        if (f == NULL) {
            f = Function::Create(ftype, GlobalVariable::ExternalLinkage, name, M);
            jl_init_function(f, params.TargetTriple);
            if (params.params->debug_info_level >= 2) {
                ios_t sigbuf;
                ios_mem(&sigbuf, 0);
                jl_static_show_func_sig((JL_STREAM*) &sigbuf, sig);
                f->setAttributes(AttributeList::get(f->getContext(), {attributes.addFnAttribute(M->getContext(),"julia.fsig", StringRef(sigbuf.buf, sigbuf.size)), f->getAttributes()}));
                ios_close(&sigbuf);
            } else {
                f->setAttributes(AttributeList::get(f->getContext(), {attributes, f->getAttributes()}));
            }
        }
        else {
            assert(f->getFunctionType() == ftype);
        }
        fval = f;
    }
    else {
        assert(fval->getType()->isPointerTy());
    }
    if (auto F = dyn_cast<Function>(fval)) {
        if (gcstack_arg && params.use_swiftcc)
            F->setCallingConv(CallingConv::Swift);
        assert(F->arg_size() >= argnames.size());
        for (size_t i = 0; i < argnames.size(); i++) {
            F->getArg(i)->setName(argnames[i]);
        }
    }
    props.decl = FunctionCallee(ftype, fval);
    props.attrs = attributes;
    return props;
}

static DISubroutineType *
get_specsig_di(jl_codectx_t &ctx, jl_debugcache_t &debuginfo, jl_value_t *rt, jl_value_t *sig, DIBuilder &dbuilder)
{
    size_t nargs = jl_nparams(sig); // TODO: if this is a Varargs function, our debug info for the `...` var may be misleading
    SmallVector<Metadata*, 0> ditypes(nargs + 1);
    ditypes[0] = julia_type_to_di(ctx, debuginfo, rt, &dbuilder, false);
    for (size_t i = 0; i < nargs; i++) {
        jl_value_t *jt = jl_tparam(sig, i);
        ditypes[i + 1] = julia_type_to_di(ctx, debuginfo, jt, &dbuilder, false);
    }
    return dbuilder.createSubroutineType(dbuilder.getOrCreateTypeArray(ditypes));
}

/* aka Core.Compiler.tuple_tfunc */
static jl_datatype_t *compute_va_type(jl_value_t *sig, size_t nreq)
{
    size_t nvargs = jl_nparams(sig)-nreq;
    jl_svec_t *tupargs = jl_alloc_svec(nvargs);
    JL_GC_PUSH1(&tupargs);
    for (size_t i = nreq; i < jl_nparams(sig); ++i) {
        jl_value_t *argType = jl_nth_slot_type(sig, i);
        // n.b. specTypes is required to be a datatype by construction for specsig
        if (is_uniquerep_Type(argType))
            argType = jl_typeof(jl_tparam0(argType));
        else if (jl_has_intersect_type_not_kind(argType)) {
            jl_value_t *ts[2] = {argType, (jl_value_t*)jl_type_type};
            argType = jl_type_union(ts, 2);
        }
        jl_svecset(tupargs, i-nreq, argType);
    }
    jl_value_t *typ = jl_apply_tuple_type(tupargs, 1);
    JL_GC_POP();
    return (jl_datatype_t*)typ;
}

// Compile to LLVM IR, using a specialized signature if applicable.
static jl_llvm_functions_t
    emit_function(
        orc::ThreadSafeModule &TSM,
        jl_method_instance_t *lam,
        jl_code_info_t *src,
        jl_value_t *abi,
        jl_value_t *jlrettype,
        jl_codegen_params_t &params)
{
    ++EmittedFunctions;
    // step 1. unpack AST and allocate codegen context for this function
    size_t min_world = src->min_world;
    size_t max_world = src->max_world;
    jl_llvm_functions_t declarations;
    jl_codectx_t ctx(*params.tsctx.getContext(), params, min_world, max_world);
    jl_datatype_t *vatyp = NULL;
    JL_GC_PUSH2(&ctx.code, &vatyp);
    ctx.code = src->code;
    ctx.source = src;

    ctx.module = jl_is_method(lam->def.method) ? lam->def.method->module : lam->def.module;
    ctx.linfo = lam;
    ctx.name = name_from_method_instance(lam);
    size_t nreq = src->nargs;
    int va = src->isva;
    ctx.nargs = nreq;
    if (va) {
        assert(nreq > 0);
        nreq--;
    }
    if (jl_is_method(lam->def.value)) {
        ctx.is_opaque_closure = lam->def.method->is_for_opaque_closure;
    }
    ctx.nReqArgs = nreq;
    if (va) {
        jl_sym_t *vn = slot_symbol(ctx, ctx.nargs-1);
        if (vn != jl_unused_sym)
            ctx.vaSlot = ctx.nargs - 1;
    }
    ctx.rettype = jlrettype;
    ctx.funcName = ctx.name;
    ctx.spvals_ptr = NULL;
    jl_array_t *stmts = ctx.code;
    size_t stmtslen = jl_array_dim0(stmts);

    // step 1b. unpack debug information
    int coverage_mode = jl_options.code_coverage;
    int malloc_log_mode = jl_options.malloc_log;
    if (!JL_FEAT_TEST(ctx, code_coverage))
        coverage_mode = JL_LOG_NONE;
    if (!JL_FEAT_TEST(ctx, track_allocations))
        malloc_log_mode = JL_LOG_NONE;

    StringRef dbgFuncName = ctx.name;
    int toplineno = -1;
    if (lam && jl_is_method(lam->def.method)) {
        toplineno = lam->def.method->line;
        ctx.file = jl_symbol_name(lam->def.method->file);
        ctx.line = lam->def.method->line;
    }
    else if ((jl_value_t*)src->debuginfo != jl_nothing) {
        // look for the file and line info of the original start of this block, as reported by lowering
        jl_debuginfo_t *debuginfo = src->debuginfo;
        while ((jl_value_t*)debuginfo->linetable != jl_nothing)
            debuginfo = debuginfo->linetable;
        ctx.file = jl_debuginfo_file(debuginfo);
        struct jl_codeloc_t lineidx = jl_uncompress1_codeloc(debuginfo->codelocs, 0);
        ctx.line = lineidx.line;
        toplineno = std::max((int32_t)0, lineidx.line);
    }
    if (ctx.file.empty())
        ctx.file = "<missing>";
    // jl_printf(JL_STDERR, "\n*** compiling %s at %s:%d\n\n",
    //           jl_symbol_name(ctx.name), ctx.file.str().c_str(), toplineno);

    bool debug_enabled = ctx.emission_context.params->debug_info_level != 0;
    if (dbgFuncName.empty()) // Should never happen anymore?
        debug_enabled = false;

    // First go through and collect all branch targets, so we know where to
    // split basic blocks.
    std::set<int> branch_targets; // 1-indexed, sorted
    for (size_t i = 0; i < stmtslen; ++i) {
        jl_value_t *stmt = jl_array_ptr_ref(stmts, i);
        if (jl_is_gotoifnot(stmt)) {
            int dest = jl_gotoifnot_label(stmt);
            branch_targets.insert(dest);
            // The next 1-indexed statement
            branch_targets.insert(i + 2);
        }
        else if (jl_is_returnnode(stmt)) {
            // We don't do dead branch elimination before codegen
            // so we need to make sure to start a BB after any
            // return node, even if they aren't otherwise branch
            // targets.
            if (i + 2 <= stmtslen)
                branch_targets.insert(i + 2);
        }
        else if (jl_is_enternode(stmt)) {
            branch_targets.insert(i + 1);
            if (i + 2 <= stmtslen)
                branch_targets.insert(i + 2);
            size_t catch_dest = jl_enternode_catch_dest(stmt);
            if (catch_dest)
                branch_targets.insert(catch_dest);
        }
        else if (jl_is_gotonode(stmt)) {
            int dest = jl_gotonode_label(stmt);
            branch_targets.insert(dest);
            if (i + 2 <= stmtslen)
                branch_targets.insert(i + 2);
        }
        else if (jl_is_phinode(stmt)) {
            jl_array_t *edges = (jl_array_t*)jl_fieldref_noalloc(stmt, 0);
            for (size_t j = 0; j < jl_array_nrows(edges); ++j) {
                size_t edge = jl_array_data(edges, int32_t)[j];
                if (edge == i)
                    branch_targets.insert(i + 1);
            }
        }
    }

    // step 2. process var-info lists to see what vars need boxing
    int n_ssavalues = jl_is_long(src->ssavaluetypes) ? jl_unbox_long(src->ssavaluetypes) : jl_array_nrows(src->ssavaluetypes);
    size_t vinfoslen = jl_array_dim0(src->slotflags);
    ctx.slots.resize(vinfoslen, jl_varinfo_t(ctx.builder.getContext()));
    assert(abi); // the specTypes field should always be assigned


    // create SAvalue locations for SSAValue objects
    ctx.ssavalue_assigned.assign(n_ssavalues, false);
    ctx.SAvalues.assign(n_ssavalues, jl_cgval_t());
    ctx.ssavalue_usecount.assign(n_ssavalues, 0);

    bool specsig, needsparams;
    std::tie(specsig, needsparams) = uses_specsig(abi, lam, jlrettype, params.params->prefer_specsig);

    // step 3. some variable analysis
    size_t i;
    for (i = 0; i < nreq && i < vinfoslen; i++) {
        jl_varinfo_t &varinfo = ctx.slots[i];
        varinfo.isArgument = true;
        jl_sym_t *argname = slot_symbol(ctx, i);
        if (argname == jl_unused_sym)
            continue;
        jl_value_t *ty = jl_nth_slot_type(abi, i);
        // TODO: jl_nth_slot_type should call jl_rewrap_unionall
        //  specTypes is required to be a datatype by construction for specsig, but maybe not otherwise
        // OpaqueClosure implicitly loads the env
        if (i == 0 && ctx.is_opaque_closure) {
            // n.b. this is not really needed, because ty was already supposed to be correct
            if (jl_is_array(src->slottypes)) {
                ty = jl_array_ptr_ref((jl_array_t*)src->slottypes, i);
            }
            else {
                ty = (jl_value_t*)jl_any_type;
            }
        }
        varinfo.value = mark_julia_type(ctx, (Value*)NULL, false, ty);
    }
    if (va && ctx.vaSlot != -1) {
        jl_varinfo_t &varinfo = ctx.slots[ctx.vaSlot];
        varinfo.isArgument = true;
        vatyp = specsig ? compute_va_type(abi, nreq) : (jl_tuple_type);
        varinfo.value = mark_julia_type(ctx, (Value*)NULL, false, vatyp);
    }

    for (i = 0; i < vinfoslen; i++) {
        jl_varinfo_t &varinfo = ctx.slots[i];
        uint8_t flags = jl_array_uint8_ref(src->slotflags, i);
        varinfo.isSA = (jl_vinfo_sa(flags) != 0) || varinfo.isArgument;
        varinfo.usedUndef = (jl_vinfo_usedundef(flags) != 0) || !varinfo.isArgument;
        if (!varinfo.isArgument) {
            varinfo.value = mark_julia_type(ctx, (Value*)NULL, false, (jl_value_t*)jl_any_type);
        }
    }

    // finish recording variable use info
    for (i = 0; i < stmtslen; i++)
        simple_use_analysis(ctx, jl_array_ptr_ref(stmts, i));

    // determine which vars need to be volatile
    mark_volatile_vars(stmts, ctx.slots, branch_targets);

    // step 4. determine function signature
    if (!specsig)
        ctx.nReqArgs--;  // function not part of argArray in jlcall

    std::string _funcName = get_function_name(specsig, needsparams, ctx.name, ctx.emission_context.TargetTriple);
    declarations.specFunctionObject = _funcName;

    // allocate Function declarations and wrapper objects
    //Safe because params holds ctx lock
    Module *M = TSM.getModuleUnlocked();
    jl_debugcache_t debugcache;
    debugcache.initialize(M);
    jl_returninfo_t returninfo = {};
    Function *f = NULL;
    bool has_sret = false;
    if (specsig) { // assumes !va and !needsparams
        SmallVector<const char*,0> ArgNames(0);
        if (!M->getContext().shouldDiscardValueNames()) {
            ArgNames.resize(ctx.nargs, "");
            for (int i = 0; i < ctx.nargs; i++) {
                jl_sym_t *argname = slot_symbol(ctx, i);
                if (argname == jl_unused_sym)
                    continue;
                const char *name = jl_symbol_name(argname);
                if (name[0] == '\0' && ctx.vaSlot == i)
                    ArgNames[i] = "...";
                else
                    ArgNames[i] = name;
            }
        }
        returninfo = get_specsig_function(params, M, NULL, declarations.specFunctionObject, abi,
                                          jlrettype, ctx.is_opaque_closure,
                                          ArgNames, nreq);
        f = cast<Function>(returninfo.decl.getCallee());
        has_sret = (returninfo.cc == jl_returninfo_t::SRet || returninfo.cc == jl_returninfo_t::Union);
        jl_init_function(f, ctx.emission_context.TargetTriple);

        // common pattern: see if all return statements are an argument in that
        // case the apply-generic call can re-use the original box for the return
        int retarg = [stmts, nreq]() {
            int retarg = -1;
            for (size_t i = 0; i < jl_array_nrows(stmts); ++i) {
                jl_value_t *stmt = jl_array_ptr_ref(stmts, i);
                if (jl_is_returnnode(stmt)) {
                    stmt = jl_returnnode_value(stmt);
                    if (stmt == NULL)
                        continue;
                    if (!jl_is_argument(stmt))
                        return -1;
                    unsigned sl = jl_slot_number(stmt) - 1;
                    if (sl >= nreq)
                        return -1;
                    if (retarg == -1)
                        retarg = sl;
                    else if ((unsigned)retarg != sl)
                        return -1;
                }
            }
            return retarg;
        }();

        std::string wrapName;
        raw_string_ostream(wrapName) << "jfptr_" << ctx.name << "_" << jl_atomic_fetch_add_relaxed(&globalUniqueGeneratedNames, 1);
        declarations.functionObject = wrapName;
        size_t nparams = jl_nparams(abi);
        gen_invoke_wrapper(lam, abi, jlrettype, jlrettype, returninfo, nparams, retarg, ctx.is_opaque_closure, declarations.functionObject, M, ctx.emission_context);
        // TODO: add attributes: maybe_mark_argument_dereferenceable(Arg, argType)
        // TODO: add attributes: dereferenceable<sizeof(void*) * nreq>
        // TODO: (if needsparams) add attributes: dereferenceable<sizeof(void*) * length(sp)>, readonly, nocapture
    }
    else {
        f = Function::Create(needsparams ? ctx.types().T_jlfuncparams : ctx.types().T_jlfunc,
                             GlobalVariable::ExternalLinkage,
                             declarations.specFunctionObject, M);
        jl_init_function(f, ctx.emission_context.TargetTriple);
        if (needsparams)
            jl_name_jlfuncparams_args(ctx.emission_context, f);
        else
            jl_name_jlfunc_args(ctx.emission_context, f);
        f->setAttributes(AttributeList::get(ctx.builder.getContext(), {get_func_attrs(ctx.builder.getContext()), f->getAttributes()}));
        returninfo.decl = f;
        declarations.functionObject = needsparams ? "jl_fptr_sparam" : "jl_fptr_args";
    }

    if (!params.getContext().shouldDiscardValueNames() && ctx.emission_context.params->debug_info_level >= 2 && lam->def.method && jl_is_method(lam->def.method) && lam->specTypes != (jl_value_t*)jl_emptytuple_type) {
        ios_t sigbuf;
        ios_mem(&sigbuf, 0);
        jl_static_show_func_sig((JL_STREAM*) &sigbuf, (jl_value_t*)abi);
        f->addFnAttr("julia.fsig", StringRef(sigbuf.buf, sigbuf.size));
        ios_close(&sigbuf);
    }

    AttrBuilder FnAttrs(ctx.builder.getContext(), f->getAttributes().getFnAttrs());
    AttrBuilder RetAttrs(ctx.builder.getContext(), f->getAttributes().getRetAttrs());

    if (jlrettype == (jl_value_t*)jl_bottom_type)
        FnAttrs.addAttribute(Attribute::NoReturn);

#ifdef USE_POLLY
    if (!jl_has_meta(stmts, jl_polly_sym) || jl_options.polly == JL_OPTIONS_POLLY_OFF)
        FnAttrs.addAttribute(polly::PollySkipFnAttr);
#endif

    if (src->inlining == 2)
        FnAttrs.addAttribute(Attribute::NoInline);

#ifdef JL_DEBUG_BUILD
    FnAttrs.addAttribute(Attribute::StackProtectStrong);
#endif

#ifdef _COMPILER_TSAN_ENABLED_
    // TODO: enable this only when a argument like `-race` is passed to Julia
    //       add a macro for no_sanitize_thread
    FnAttrs.addAttribute(llvm::Attribute::SanitizeThread);
#endif

    // add the optimization level specified for this module, if any
    int optlevel = jl_get_module_optlevel(ctx.module);
    if (optlevel >= 0 && optlevel <= 3) {
        static const char* const optLevelStrings[] = { "0", "1", "2", "3" };
        FnAttrs.addAttribute("julia-optimization-level", optLevelStrings[optlevel]);
    }

    ctx.f = f;

    // Step 4b. determine debug info signature and other type info for locals
    DICompileUnit::DebugEmissionKind emissionKind = (DICompileUnit::DebugEmissionKind) ctx.params->debug_info_kind;
    DICompileUnit::DebugNameTableKind tableKind;
    if (JL_FEAT_TEST(ctx, gnu_pubnames))
        tableKind = DICompileUnit::DebugNameTableKind::GNU;
    else
        tableKind = DICompileUnit::DebugNameTableKind::None;
    DIBuilder dbuilder(*M, true, debug_enabled ? getOrCreateJuliaCU(*M, emissionKind, tableKind) : NULL);
    DIFile *topfile = NULL;
    DISubprogram *SP = NULL;
    DebugLoc noDbg, topdebugloc;
    if (debug_enabled) {
        topfile = dbuilder.createFile(ctx.file, ".");
        DISubroutineType *subrty;
        if (ctx.emission_context.params->debug_info_level <= 1)
            subrty = debugcache.jl_di_func_null_sig;
        else if (!specsig)
            subrty = debugcache.jl_di_func_sig;
        else
            subrty = get_specsig_di(ctx, debugcache, jlrettype, abi, dbuilder);
        SP = dbuilder.createFunction(nullptr
                                     ,dbgFuncName      // Name
                                     ,f->getName()     // LinkageName
                                     ,topfile          // File
                                     ,toplineno        // LineNo
                                     ,subrty           // Ty
                                     ,toplineno        // ScopeLine
                                     ,DINode::FlagZero // Flags
                                     ,DISubprogram::SPFlagDefinition | DISubprogram::SPFlagOptimized // SPFlags
                                     ,nullptr          // Template Parameters
                                     ,nullptr          // Template Declaration
                                     ,nullptr          // ThrownTypes
                                     );
        topdebugloc = DILocation::get(ctx.builder.getContext(), toplineno, 0, SP, NULL);
        f->setSubprogram(SP);
        if (ctx.emission_context.params->debug_info_level >= 2) {
            const bool AlwaysPreserve = true;
            // Go over all arguments and local variables and initialize their debug information
            for (i = 0; i < nreq; i++) {
                jl_sym_t *argname = slot_symbol(ctx, i);
                if (argname == jl_unused_sym)
                    continue;
                jl_varinfo_t &varinfo = ctx.slots[i];
                varinfo.dinfo = dbuilder.createParameterVariable(
                    SP,                                 // Scope (current function will be fill in later)
                    jl_symbol_name(argname),            // Variable name
                    has_sret + i + 1,                   // Argument number (1-based)
                    topfile,                            // File
                    toplineno == -1 ? 0 : toplineno,    // Line
                    // Variable type
                    julia_type_to_di(ctx, debugcache, varinfo.value.typ, &dbuilder, false),
                    AlwaysPreserve,                     // May be deleted if optimized out
                    DINode::FlagZero);                  // Flags (TODO: Do we need any)
            }
            if (va && ctx.vaSlot != -1) {
                ctx.slots[ctx.vaSlot].dinfo = dbuilder.createParameterVariable(
                    SP,                                 // Scope (current function will be fill in later)
                    std::string(jl_symbol_name(slot_symbol(ctx, ctx.vaSlot))) + "...",  // Variable name
                    has_sret + nreq + 1,                // Argument number (1-based)
                    topfile,                            // File
                    toplineno == -1 ? 0 : toplineno,    // Line (for now, use lineno of the function)
                    julia_type_to_di(ctx, debugcache, ctx.slots[ctx.vaSlot].value.typ, &dbuilder, false),
                    AlwaysPreserve,                     // May be deleted if optimized out
                    DINode::FlagZero);                  // Flags (TODO: Do we need any)
            }
            for (i = 0; i < vinfoslen; i++) {
                jl_sym_t *s = slot_symbol(ctx, i);
                jl_varinfo_t &varinfo = ctx.slots[i];
                if (varinfo.isArgument || s == jl_empty_sym || s == jl_unused_sym)
                    continue;
                // LLVM 4.0: Assume the variable has default alignment
                varinfo.dinfo = dbuilder.createAutoVariable(
                    SP,                      // Scope (current function will be fill in later)
                    jl_symbol_name(s),       // Variable name
                    topfile,                 // File
                    toplineno == -1 ? 0 : toplineno, // Line (for now, use lineno of the function)
                    julia_type_to_di(ctx, debugcache, varinfo.value.typ, &dbuilder, false), // Variable type
                    AlwaysPreserve,          // May be deleted if optimized out
                    DINode::FlagZero         // Flags (TODO: Do we need any)
                    );
            }
        }
    }

    // step 5. create first basic block
    BasicBlock *b0 = BasicBlock::Create(ctx.builder.getContext(), "top", f);
    ctx.builder.SetInsertPoint(b0);
    ctx.builder.SetCurrentDebugLocation(noDbg);

    // spill arguments into stack slots
    // so it is more likely to be possible to find them when debugging
    Value *fArg=NULL, *argArray=NULL, *pargArray=NULL, *argCount=NULL;
    if (!specsig) {
        Function::arg_iterator AI = f->arg_begin();
        fArg = &*AI++;
        argArray = &*AI++;
        pargArray = ctx.builder.CreateAlloca(argArray->getType());
        setName(ctx.emission_context, pargArray, "stackargs");
        ctx.builder.CreateStore(argArray, pargArray, true/*volatile store to prevent removal of this alloca*/);
        argCount = &*AI++;
        ctx.argArray = argArray;
        ctx.argCount = argCount;
        if (needsparams) {
            ctx.spvals_ptr = &*AI++;
        }
    }
    // step 6a. set up special arguments and attributes
    Function::arg_iterator AI = f->arg_begin();
    SmallVector<AttributeSet, 0> attrs(f->arg_size()); // function declaration attributes

    if (has_sret) {
        Argument *Arg = &*AI;
        ++AI;
        AttrBuilder param(ctx.builder.getContext(), f->getAttributes().getParamAttrs(Arg->getArgNo()));
        if (returninfo.cc == jl_returninfo_t::Union) {
            param.addAttribute(Attribute::NonNull);
            // The `dereferenceable` below does not imply `nonnull` for non addrspace(0) pointers.
            param.addDereferenceableAttr(returninfo.union_bytes);
            param.addAlignmentAttr(returninfo.union_align);
        }
        else {
            const DataLayout &DL = jl_Module->getDataLayout();
            Type *RT = Arg->getParamStructRetType();
            TypeSize sz = DL.getTypeAllocSize(RT);
            Align al = DL.getPrefTypeAlign(RT);
            if (al > MAX_ALIGN)
                al = Align(MAX_ALIGN);
            param.addAttribute(Attribute::NonNull);
            // The `dereferenceable` below does not imply `nonnull` for non addrspace(0) pointers.
            param.addDereferenceableAttr(sz);
            param.addAlignmentAttr(al);
        }
        attrs[Arg->getArgNo()] = AttributeSet::get(Arg->getContext(), param); // function declaration attributes
    }
    if (returninfo.return_roots) {
        Argument *Arg = &*AI;
        ++AI;
        AttrBuilder param(ctx.builder.getContext(), f->getAttributes().getParamAttrs(Arg->getArgNo()));
        param.addAttribute(Attribute::NonNull);
        // The `dereferenceable` below does not imply `nonnull` for non addrspace(0) pointers.
        size_t size = returninfo.return_roots * sizeof(jl_value_t*);
        param.addDereferenceableAttr(size);
        param.addAlignmentAttr(Align(sizeof(jl_value_t*)));
        attrs[Arg->getArgNo()] = AttributeSet::get(Arg->getContext(), param); // function declaration attributes
    }
    if (specsig && JL_FEAT_TEST(ctx, gcstack_arg)) {
        Argument *Arg = &*AI;
        ctx.pgcstack = Arg;
        ++AI;
        AttrBuilder param(ctx.builder.getContext());
        attrs[Arg->getArgNo()] = AttributeSet::get(Arg->getContext(), param);
    }

    // step 6b. Setup the GC frame and entry safepoint before any loads
    allocate_gc_frame(ctx, b0);
    if (params.safepoint_on_entry && JL_FEAT_TEST(ctx, safepoint_on_entry))
        emit_gc_safepoint(ctx.builder, ctx.types().T_size, get_current_ptls(ctx), ctx.tbaa().tbaa_const);

    Value *last_age = NULL;
    Value *world_age_field = NULL;
    if (ctx.is_opaque_closure) {
        world_age_field = get_tls_world_age_field(ctx);
        jl_aliasinfo_t ai = jl_aliasinfo_t::fromTBAA(ctx, ctx.tbaa().tbaa_gcframe);
        last_age = ai.decorateInst(ctx.builder.CreateAlignedLoad(
                   ctx.types().T_size, world_age_field, ctx.types().alignof_ptr));
    }

    // step 7. allocate local variables slots
    // must be in the first basic block for the llvm mem2reg pass to work
    auto allocate_local = [&ctx, &dbuilder, &debugcache, topdebugloc, va, debug_enabled](jl_varinfo_t &varinfo, jl_sym_t *s, int i) {
        jl_value_t *jt = varinfo.value.typ;
        assert(!varinfo.boxroot); // variables shouldn't have memory locs already
        if (varinfo.value.constant) {
            // no need to explicitly load/store a constant/ghost value
            alloc_def_flag(ctx, varinfo);
            return;
        }
        else if (varinfo.isArgument && (!va || ctx.vaSlot == -1 || i != ctx.vaSlot)) {
            // just use the input pointer, if we have it
            // (we will need to attach debuginfo later to it)
            return;
        }
        else if (jl_is_uniontype(jt)) {
            bool allunbox;
            size_t align, nbytes;
            Value *lv = try_emit_union_alloca(ctx, (jl_uniontype_t*)jt, allunbox, align, nbytes);
            if (lv) {
                lv->setName(jl_symbol_name(s));
                varinfo.value = mark_julia_slot(lv, jt, NULL, ctx.tbaa().tbaa_stack);
                varinfo.pTIndex = emit_static_alloca(ctx, 1, Align(1));
                setName(ctx.emission_context, varinfo.pTIndex, "tindex");
                // TODO: attach debug metadata to this variable
            }
            else if (allunbox) {
                // all ghost values just need a selector allocated
                AllocaInst *lv = emit_static_alloca(ctx, 1, Align(1));
                lv->setName(jl_symbol_name(s));
                varinfo.pTIndex = lv;
                varinfo.value.tbaa = NULL;
                varinfo.value.isboxed = false;
                // TODO: attach debug metadata to this variable
            }
            if (lv || allunbox)
                alloc_def_flag(ctx, varinfo);
            if (allunbox)
                return;
        }
        else if (deserves_stack(jt)) {
            auto sizes = split_value_size((jl_datatype_t*)jt);
            AllocaInst *bits = sizes.first > 0 ? emit_static_alloca(ctx, sizes.first, Align(julia_alignment(jt))) : nullptr;
            AllocaInst *roots = sizes.second > 0 ? emit_static_roots(ctx, sizes.second) : nullptr;
            if (bits) bits->setName(jl_symbol_name(s));
            if (roots) roots->setName(StringRef(".roots.") + jl_symbol_name(s));
            varinfo.value = mark_julia_slot(bits, jt, NULL, ctx.tbaa().tbaa_stack, None);
            varinfo.inline_roots = roots;
            alloc_def_flag(ctx, varinfo);
            if (debug_enabled && varinfo.dinfo) {
                assert((Metadata*)varinfo.dinfo->getType() != debugcache.jl_pvalue_dillvmt);
                dbuilder.insertDeclare(bits ? bits : roots, varinfo.dinfo, dbuilder.createExpression(),
                                       topdebugloc,
                                       ctx.builder.GetInsertBlock());
            }
            return;
        }
        // otherwise give it a boxroot in this function
        AllocaInst *av = emit_static_roots(ctx, 1);
        av->setName(jl_symbol_name(s));
        varinfo.boxroot = av;
        if (debug_enabled && varinfo.dinfo) {
            SmallVector<uint64_t, 1> addr;
            DIExpression *expr;
            if ((Metadata*)varinfo.dinfo->getType() != debugcache.jl_pvalue_dillvmt)
                addr.push_back(llvm::dwarf::DW_OP_deref);
            expr = dbuilder.createExpression(addr);
            dbuilder.insertDeclare(av, varinfo.dinfo, expr,
                                        topdebugloc,
                            ctx.builder.GetInsertBlock());
        }
    };

    // get pointers for locals stored in the gc frame array (argTemp)
    for (i = 0; i < vinfoslen; i++) {
        jl_sym_t *s = slot_symbol(ctx, i);
        if (s == jl_unused_sym)
            continue;
        jl_varinfo_t &varinfo = ctx.slots[i];
        if (!varinfo.used) {
            varinfo.usedUndef = false;
            continue;
        }
        allocate_local(varinfo, s, (int)i);
    }

    std::map<int, int> upsilon_to_phic;

    // Scan for PhiC nodes, emit their slots and record which upsilon nodes
    // yield to them.
    // Also count ssavalue uses.
    {
        for (size_t i = 0; i < jl_array_nrows(stmts); ++i) {
            jl_value_t *stmt = jl_array_ptr_ref(stmts, i);

            auto scan_ssavalue = [&](jl_value_t *val) {
                if (jl_is_ssavalue(val)) {
                    size_t ssa_idx = ((jl_ssavalue_t*)val)->id-1;
                    /*
                     * We technically allow out of bounds SSAValues in dead IR, so make
                     * sure to bounds check this here. It's still not *good* to leave
                     * dead code in the IR, because this will conservatively overcount
                     * it, but let's at least make it not crash.
                     */
                    if (ssa_idx < ctx.ssavalue_usecount.size()) {
                        ctx.ssavalue_usecount[ssa_idx] += 1;
                    }
                    return true;
                }
                return false;
            };
            general_use_analysis(ctx, stmt, scan_ssavalue);

            if (jl_is_phicnode(stmt)) {
                jl_array_t *values = (jl_array_t*)jl_fieldref_noalloc(stmt, 0);
                for (size_t j = 0; j < jl_array_nrows(values); ++j) {
                    jl_value_t *val = jl_array_ptr_ref(values, j);
                    assert(jl_is_ssavalue(val));
                    upsilon_to_phic[((jl_ssavalue_t*)val)->id] = i;
                }
                jl_varinfo_t &vi = (ctx.phic_slots.emplace(i, jl_varinfo_t(ctx.builder.getContext())).first->second =
                                    jl_varinfo_t(ctx.builder.getContext()));
                jl_value_t *typ = jl_array_ptr_ref(src->ssavaluetypes, i);
                vi.used = true;
                vi.isVolatile = true;
                vi.value = mark_julia_type(ctx, (Value*)NULL, false, typ);
                allocate_local(vi, jl_symbol("phic"), -1);
            }
        }
    }

    // step 8. move args into local variables
    auto get_specsig_arg = [&](jl_value_t *argType, Type *llvmArgType, bool isboxed) {
        if (type_is_ghost(llvmArgType)) { // this argument is not actually passed
            return ghostValue(ctx, argType);
        }
        else if (is_uniquerep_Type(argType)) {
            return mark_julia_const(ctx, jl_tparam0(argType));
        }
        Argument *Arg = &*AI;
        ++AI;
        AttrBuilder param(ctx.builder.getContext(), f->getAttributes().getParamAttrs(Arg->getArgNo()));
        jl_cgval_t theArg;
        if (!isboxed && llvmArgType->isAggregateType()) {
            maybe_mark_argument_dereferenceable(param, argType);
            SmallVector<Value*,0> roots;
            auto tracked = CountTrackedPointers(llvmArgType);
            if (tracked.count && !tracked.all) {
                Argument *RootArg = &*AI;
                roots = load_gc_roots(ctx, RootArg, tracked.count, ctx.tbaa().tbaa_const);
                AttrBuilder param(ctx.builder.getContext(), f->getAttributes().getParamAttrs(Arg->getArgNo()));
                param.addAttribute(Attribute::NonNull);
                param.addAttribute(Attribute::NoUndef);
                param.addDereferenceableAttr(tracked.count * sizeof(void*));
                param.addAlignmentAttr(alignof(void*));
                attrs[RootArg->getArgNo()] = AttributeSet::get(Arg->getContext(), param);
                ++AI;
            }
            theArg = mark_julia_slot(Arg, argType, NULL, ctx.tbaa().tbaa_const, roots); // this argument is by-pointer
        }
        else {
            if (isboxed)
                maybe_mark_argument_dereferenceable(param, argType);
            theArg = mark_julia_type(ctx, Arg, isboxed, argType);
            if (theArg.tbaa == ctx.tbaa().tbaa_immut)
                theArg.tbaa = ctx.tbaa().tbaa_const;
        }
        attrs[Arg->getArgNo()] = AttributeSet::get(Arg->getContext(), param); // function declaration attributes
        return theArg;
    };

    for (i = 0; i < nreq && i < vinfoslen; i++) {
        jl_sym_t *s = slot_symbol(ctx, i);
        jl_varinfo_t &vi = ctx.slots[i];
        jl_cgval_t theArg;
        if (i == 0 && ctx.is_opaque_closure) {
            // If this is an opaque closure, implicitly load the env and switch
            // the world age. The specTypes value is wrong for this field, so
            // this needs to be handled first.
            // jl_value_t *oc_type = get_oc_type(calltype, rettype);
            Value *oc_this = decay_derived(ctx, &*AI);
            ++AI; // both specsig (derived) and fptr1 (box) pass this argument as a distinct argument
            // Load closure world
            Value *worldaddr = emit_ptrgep(ctx, oc_this, offsetof(jl_opaque_closure_t, world));
            Align alignof_ptr(ctx.types().alignof_ptr);
            jl_cgval_t closure_world = typed_load(ctx, worldaddr, NULL, (jl_value_t*)jl_long_type,
                nullptr, nullptr, false, AtomicOrdering::NotAtomic, false, alignof_ptr.value());
            assert(ctx.world_age_at_entry == nullptr);
            ctx.world_age_at_entry = closure_world.V; // The tls world in a OC is the world of the closure
            emit_unbox_store(ctx, closure_world, world_age_field, ctx.tbaa().tbaa_gcframe, alignof_ptr, alignof_ptr);

            if (s == jl_unused_sym || vi.value.constant)
                continue;

            // Load closure env, which is always a boxed value (usually some Tuple) currently
            Value *envaddr = emit_ptrgep(ctx, oc_this, offsetof(jl_opaque_closure_t, captures));
            theArg = typed_load(ctx, envaddr, NULL, (jl_value_t*)vi.value.typ,
                nullptr, nullptr, /*isboxed*/true, AtomicOrdering::NotAtomic, false, sizeof(void*));
        }
        else {
            jl_value_t *argType = jl_nth_slot_type(abi, i);
            // TODO: jl_nth_slot_type should call jl_rewrap_unionall?
            //  specTypes is required to be a datatype by construction for specsig, but maybe not otherwise
            bool isboxed = deserves_argbox(argType);
            Type *llvmArgType = NULL;
            llvmArgType = isboxed ? ctx.types().T_prjlvalue : julia_type_to_llvm(ctx, argType);
            if (s == jl_unused_sym || vi.value.constant) {
                assert(vi.boxroot == NULL);
                if (specsig && !type_is_ghost(llvmArgType) && !is_uniquerep_Type(argType)) {
                    ++AI;
                    auto tracked = CountTrackedPointers(llvmArgType);
                    if (tracked.count && !tracked.all)
                        ++AI;
                }
                continue;
            }
            if (specsig) {
                theArg = get_specsig_arg(argType, llvmArgType, isboxed);
            }
            else {
                if (i == 0) {
                    // first (function) arg is separate in jlcall
                    theArg = mark_julia_type(ctx, fArg, true, vi.value.typ);
                }
                else {
                    Value *argPtr = emit_ptrgep(ctx, argArray, (i - 1) * ctx.types().sizeof_ptr);
                    jl_aliasinfo_t ai = jl_aliasinfo_t::fromTBAA(ctx, ctx.tbaa().tbaa_const);
                    Value *load = ai.decorateInst(maybe_mark_load_dereferenceable(
                            ctx.builder.CreateAlignedLoad(ctx.types().T_prjlvalue, argPtr, Align(sizeof(void*))),
                            false, vi.value.typ));
                    theArg = mark_julia_type(ctx, load, true, vi.value.typ);
                    if (debug_enabled && vi.dinfo && !vi.boxroot) {
                        SmallVector<uint64_t, 8> addr;
                        addr.push_back(llvm::dwarf::DW_OP_deref);
                        addr.push_back(llvm::dwarf::DW_OP_plus_uconst);
                        addr.push_back((i - 1) * sizeof(void*));
                        if ((Metadata*)vi.dinfo->getType() != debugcache.jl_pvalue_dillvmt)
                            addr.push_back(llvm::dwarf::DW_OP_deref);
                        dbuilder.insertDeclare(pargArray, vi.dinfo, dbuilder.createExpression(addr),
                                        topdebugloc,
                                        ctx.builder.GetInsertBlock());
                    }
                }
            }
        }

        if (vi.boxroot == nullptr) {
            assert(vi.value.V == nullptr && vi.inline_roots == nullptr && "unexpected variable slot created for argument");
            // keep track of original (possibly boxed) value to avoid re-boxing or moving
            vi.value = theArg;
            if (debug_enabled && vi.dinfo && theArg.V) {
                if (!theArg.inline_roots.empty() || theArg.ispointer()) {
                    dbuilder.insertDeclare(theArg.V, vi.dinfo, dbuilder.createExpression(),
                                            topdebugloc, ctx.builder.GetInsertBlock());
                }
                else {
                    dbuilder.insertDbgValueIntrinsic(theArg.V, vi.dinfo, dbuilder.createExpression(),
                                                        topdebugloc, ctx.builder.GetInsertBlock());
                }
            }
        }
        else {
            Value *argp = boxed(ctx, theArg);
            ctx.builder.CreateStore(argp, vi.boxroot);
        }
    }
    // step 9. allocate rest argument
    CallInst *restTuple = NULL;
    if (va && ctx.vaSlot != -1) {
        jl_varinfo_t &vi = ctx.slots[ctx.vaSlot];
        if (vi.value.constant || !vi.used) {
            assert(vi.boxroot == NULL);
        }
        else if (specsig) {
            ctx.nvargs = jl_nparams(abi) - nreq;
            SmallVector<jl_cgval_t, 0> vargs(ctx.nvargs);
            for (size_t i = nreq; i < jl_nparams(abi); ++i) {
                jl_value_t *argType = jl_nth_slot_type(abi, i);
                // n.b. specTypes is required to be a datatype by construction for specsig
                bool isboxed = deserves_argbox(argType);
                Type *llvmArgType = isboxed ?  ctx.types().T_prjlvalue : julia_type_to_llvm(ctx, argType);
                vargs[i - nreq] = get_specsig_arg(argType, llvmArgType, isboxed);
            }
            if (jl_is_concrete_type(vi.value.typ)) {
                jl_cgval_t tuple = emit_new_struct(ctx, vi.value.typ, ctx.nvargs, vargs);
                emit_varinfo_assign(ctx, vi, tuple);
            }
            else {
                restTuple = emit_jlcall(ctx, jltuple_func, Constant::getNullValue(ctx.types().T_prjlvalue),
                    vargs, ctx.nvargs, julia_call);
                jl_cgval_t tuple = mark_julia_type(ctx, restTuple, true, vi.value.typ);
                emit_varinfo_assign(ctx, vi, tuple);
            }
        }
        else {
            // restarg = jl_f_tuple(NULL, &args[nreq], nargs - nreq)
            Function *F = prepare_call(jltuple_func);
            restTuple =
                ctx.builder.CreateCall(F,
                        { Constant::getNullValue(ctx.types().T_prjlvalue),
                          emit_ptrgep(ctx, argArray, (nreq - 1) * sizeof(jl_value_t*)),
                          ctx.builder.CreateSub(argCount, ctx.builder.getInt32(nreq - 1)) });
            restTuple->setAttributes(F->getAttributes());
            ctx.builder.CreateStore(restTuple, vi.boxroot);
        }
    }

    AttributeList attributes = AttributeList::get(ctx.builder.getContext(), AttributeSet::get(f->getContext(), FnAttrs), AttributeSet::get(f->getContext(), RetAttrs), attrs);
    // attributes should be a superset of f->getAttributes() based on how we constructed it, but we merge just in case it isn't
    f->setAttributes(AttributeList::get(ctx.builder.getContext(), {attributes, f->getAttributes()}));

    // step 10. Compute properties for each statements
    //     This needs to be computed by iterating in the IR order
    //     instead of control flow order.
    auto in_user_mod = [] (jl_module_t *mod) {
        return (!jl_is_submodule(mod, jl_base_module) &&
                !jl_is_submodule(mod, jl_core_module));
    };
    auto in_tracked_path = [] (StringRef file) { // falls within an explicitly set file or directory
        return jl_options.tracked_path != NULL && file.starts_with(jl_options.tracked_path);
    };
    bool mod_is_user_mod = in_user_mod(ctx.module);
    bool mod_is_tracked = in_tracked_path(ctx.file);
    struct DebugLineTable {
        DebugLoc loc;
        StringRef file;
        ssize_t line;
        ssize_t line0; // if this represents pc=1, then also cover the entry to the function (pc=0)
        bool is_user_code;
        int32_t edgeid;
        bool sameframe(const DebugLineTable &other) const {
            // detect if the line info for this frame is unchanged (equivalent to loc == other.loc ignoring the inlined_at field)
            return other.edgeid == edgeid && other.line == line;
        };
    };
    DebugLineTable topinfo;
    topinfo.file = ctx.file;
    topinfo.line = toplineno;
    topinfo.line0 = 0;
    topinfo.is_user_code = mod_is_user_mod;
    topinfo.loc = topdebugloc;
    topinfo.edgeid = 0;
    std::map<std::tuple<StringRef, StringRef>, DISubprogram*> subprograms;
    SmallVector<DebugLineTable, 0> prev_lineinfo, new_lineinfo;
    auto update_lineinfo = [&] (size_t pc) {
        std::function<bool(jl_debuginfo_t*, jl_value_t*, size_t, size_t)> append_lineinfo =
                [&] (jl_debuginfo_t *debuginfo, jl_value_t *func, size_t to, size_t pc) -> bool {
            while (1) {
                if (!jl_is_symbol(debuginfo->def)) // this is a path
                    func = debuginfo->def; // this is inlined
                struct jl_codeloc_t lineidx = jl_uncompress1_codeloc(debuginfo->codelocs, pc);
                size_t i = lineidx.line;
                if (i < 0) // pc out of range: broken debuginfo?
                    return false;
                if (i == 0 && lineidx.to == 0) // no update
                    return false;
                if (pc > 0 && (jl_value_t*)debuginfo->linetable != jl_nothing) {
                    // indirection node
                    if (!append_lineinfo(debuginfo->linetable, func, to, i))
                        return false; // no update
                }
                else {
                    // actual node
                    DebugLineTable info;
                    info.edgeid = to;
                    jl_module_t *modu = func ? jl_debuginfo_module1(func) : NULL;
                    if (modu == NULL)
                        modu = ctx.module;
                    info.file = jl_debuginfo_file1(debuginfo);
                    info.line = i;
                    info.line0 = 0;
                    if (pc == 1) {
                        struct jl_codeloc_t lineidx = jl_uncompress1_codeloc(debuginfo->codelocs, 0);
                        assert(lineidx.to == 0 && lineidx.pc == 0);
                        if (lineidx.line > 0 && info.line != lineidx.line)
                            info.line0 = lineidx.line;
                    }
                    if (info.file.empty())
                        info.file = "<missing>";
                    if (modu == ctx.module)
                        info.is_user_code = mod_is_user_mod;
                    else
                        info.is_user_code = in_user_mod(modu);
                    if (debug_enabled) {
                        StringRef fname = jl_debuginfo_name(func);
                        if (new_lineinfo.empty() && info.file == ctx.file) { // if everything matches, emit a toplevel line number
                            info.loc = DILocation::get(ctx.builder.getContext(), info.line, 0, SP, NULL);
                        }
                        else { // otherwise, describe this as an inlining frame
                            DebugLoc inl_loc = new_lineinfo.empty() ? DebugLoc(DILocation::get(ctx.builder.getContext(), 0, 0, SP, NULL)) : new_lineinfo.back().loc;
                            DISubprogram *&inl_SP = subprograms[std::make_tuple(fname, info.file)];
                            if (inl_SP == NULL) {
                                DIFile *difile = dbuilder.createFile(info.file, ".");
                                inl_SP = dbuilder.createFunction(difile
                                                             ,std::string(fname) + ";" // Name
                                                             ,fname            // LinkageName
                                                             ,difile           // File
                                                             ,0                // LineNo
                                                             ,debugcache.jl_di_func_null_sig // Ty
                                                             ,0                // ScopeLine
                                                             ,DINode::FlagZero // Flags
                                                             ,DISubprogram::SPFlagDefinition | DISubprogram::SPFlagOptimized // SPFlags
                                                             ,nullptr          // Template Parameters
                                                             ,nullptr          // Template Declaration
                                                             ,nullptr          // ThrownTypes
                                                             );
                            }
                            info.loc = DILocation::get(ctx.builder.getContext(), info.line, 0, inl_SP, inl_loc);
                        }
                    }
                    new_lineinfo.push_back(info);
                }
                to = lineidx.to;
                if (to == 0)
                    return true;
                pc = lineidx.pc;
                debuginfo = (jl_debuginfo_t*)jl_svecref(debuginfo->edges, to - 1);
                func = NULL;
            }
        };
        prev_lineinfo.resize(0);
        std::swap(prev_lineinfo, new_lineinfo);
        bool updated = append_lineinfo(src->debuginfo, (jl_value_t*)lam, 0, pc + 1);
        if (!updated)
            std::swap(prev_lineinfo, new_lineinfo);
        else
            assert(new_lineinfo.size() > 0);
        return updated;
    };

    SmallVector<MDNode*, 0> aliasscopes;
    MDNode* current_aliasscope = nullptr;
    SmallVector<Metadata*, 0> scope_stack;
    SmallVector<MDNode*, 0> scope_list_stack;
    {
        size_t nstmts = jl_array_nrows(stmts);
        aliasscopes.resize(nstmts + 1, nullptr);
        MDBuilder mbuilder(ctx.builder.getContext());
        MDNode *alias_domain = mbuilder.createAliasScopeDomain(ctx.name);
        for (i = 0; i < nstmts; i++) {
            jl_value_t *stmt = jl_array_ptr_ref(stmts, i);
            jl_expr_t *expr = jl_is_expr(stmt) ? (jl_expr_t*)stmt : nullptr;
            if (expr) {
                if (expr->head == jl_aliasscope_sym) {
                    MDNode *scope = mbuilder.createAliasScope("aliasscope", alias_domain);
                    scope_stack.push_back(scope);
                    MDNode *scope_list = MDNode::get(ctx.builder.getContext(), ArrayRef<Metadata*>(scope_stack));
                    scope_list_stack.push_back(scope_list);
                    current_aliasscope = scope_list;
                } else if (expr->head == jl_popaliasscope_sym) {
                    scope_stack.pop_back();
                    scope_list_stack.pop_back();
                    if (scope_list_stack.empty()) {
                        current_aliasscope = NULL;
                    } else {
                        current_aliasscope = scope_list_stack.back();
                    }
                }
            }
            aliasscopes[i+1] = current_aliasscope;
        }
    }

    Instruction &prologue_end = ctx.builder.GetInsertBlock()->back();

    // step 11. Do codegen in control flow order
    SmallVector<int, 0> workstack;
    DenseMap<size_t, BasicBlock*> BB;
    DenseMap<size_t, BasicBlock*> come_from_bb;
    int cursor = 0;
    int current_label = 0;
    auto find_next_stmt = [&] (int seq_next) {
        // new style ir is always in dominance order, but frontend IR might not be
        // `seq_next` is the next statement we want to emit
        // i.e. if it exists, it's the next one following control flow and
        // should be emitted into the current insert point.
        if (seq_next >= 0 && (unsigned)seq_next < stmtslen) {
            workstack.push_back(seq_next);
        }
        else if (ctx.builder.GetInsertBlock() && !ctx.builder.GetInsertBlock()->getTerminator()) {
            CreateTrap(ctx.builder, false);
        }
        while (!workstack.empty()) {
            int item = workstack.back();
            workstack.pop_back();
            auto nextbb = BB.find(item + 1);
            if (nextbb == BB.end()) {
                // Not a BB
                cursor = item;
                return;
            }
            if (seq_next != -1 && ctx.builder.GetInsertBlock() && !ctx.builder.GetInsertBlock()->getTerminator()) {
                come_from_bb[cursor + 1] = ctx.builder.GetInsertBlock();
                ctx.builder.CreateBr(nextbb->second);
            }
            seq_next = -1;
            // if this BB is non-empty, we've visited it before so skip it
            if (!nextbb->second->getTerminator()) {
                // New BB
                ctx.builder.SetInsertPoint(nextbb->second);
                cursor = item;
                current_label = item;
                return;
            }
        }
        cursor = -1;
    };

    // If a pkgimage or sysimage is being generated, disable tracking.
    // This means sysimage build or pkgimage precompilation workloads aren't tracked.
    auto do_coverage = [&] (bool in_user_code, bool is_tracked) {
        return (jl_generating_output() == 0 &&
                (coverage_mode == JL_LOG_ALL ||
                (in_user_code && coverage_mode == JL_LOG_USER) ||
                (is_tracked && coverage_mode == JL_LOG_PATH)));
    };
    auto do_malloc_log = [&] (bool in_user_code, bool is_tracked) {
        return (jl_generating_output() == 0 &&
                (malloc_log_mode == JL_LOG_ALL ||
                (in_user_code && malloc_log_mode == JL_LOG_USER) ||
                (is_tracked && malloc_log_mode == JL_LOG_PATH)));
    };
    auto coverageVisitStmt = [&] () {
        // Visit frames which differ from previous statement as tracked in
        // prev_lineinfo (tracked outer frame first).
        size_t dbg;
        for (dbg = 0; dbg < new_lineinfo.size(); dbg++) {
            if (dbg >= prev_lineinfo.size() || !new_lineinfo[dbg].sameframe(prev_lineinfo[dbg]))
                break;
        }
        for (; dbg < new_lineinfo.size(); dbg++) {
            const auto &newdbg = new_lineinfo[dbg];
            bool is_tracked = in_tracked_path(newdbg.file);
            if (do_coverage(newdbg.is_user_code, is_tracked)) {
                if (newdbg.line0 != 0 && (dbg >= prev_lineinfo.size() || newdbg.edgeid != prev_lineinfo[dbg].edgeid || newdbg.line0 != prev_lineinfo[dbg].line))
                    coverageVisitLine(ctx, newdbg.file, newdbg.line0);
                coverageVisitLine(ctx, newdbg.file, newdbg.line);
            }
        }
    };
    auto mallocVisitStmt = [&] (Value *sync, bool have_dbg_update) {
        if (!do_malloc_log(mod_is_user_mod, mod_is_tracked) || !have_dbg_update) {
            // TODD: add || new_lineinfo[0].sameframe(prev_lineinfo[0])) above, but currently this breaks the test for it (by making an optimization better)
            if (do_malloc_log(true, mod_is_tracked) && sync)
                ctx.builder.CreateCall(prepare_call(sync_gc_total_bytes_func), {sync});
            return;
        }
        mallocVisitLine(ctx, new_lineinfo[0].file, new_lineinfo[0].line, sync);
    };
    if (coverage_mode != JL_LOG_NONE) {
        // record all lines that could be covered
        std::function<void(jl_debuginfo_t *debuginfo, jl_value_t *func)> record_line_exists = [&](jl_debuginfo_t *debuginfo, jl_value_t *func) {
            if (!jl_is_symbol(debuginfo->def)) // this is a path
                func = debuginfo->def; // this is inlined
            for (size_t i = 0; i < jl_svec_len(debuginfo->edges); i++) {
                jl_debuginfo_t *edge = (jl_debuginfo_t*)jl_svecref(debuginfo->edges, i);
                record_line_exists(edge, NULL);
            }
            while ((jl_value_t*)debuginfo->linetable != jl_nothing)
                debuginfo = debuginfo->linetable;
            jl_module_t *modu = func ? jl_debuginfo_module1(func) : NULL;
            if (modu == NULL)
                modu = ctx.module;
            StringRef file = jl_debuginfo_file1(debuginfo);
            if (file.empty())
                file = "<missing>";
            bool is_user_code;
            if (modu == ctx.module)
                is_user_code = mod_is_user_mod;
            else
                is_user_code = in_user_mod(modu);
            bool is_tracked = in_tracked_path(file);
            if (do_coverage(is_user_code, is_tracked)) {
                for (size_t pc = 0; 1; pc++) {
                    struct jl_codeloc_t lineidx = jl_uncompress1_codeloc(debuginfo->codelocs, pc);
                    if (lineidx.line == -1)
                        break;
                    if (lineidx.line > 0)
                        jl_coverage_alloc_line(file, lineidx.line);
                }
            }
        };
        record_line_exists(src->debuginfo, (jl_value_t*)lam);
    }

    come_from_bb[0] = ctx.builder.GetInsertBlock();

    for (int label : branch_targets) {
        BasicBlock *bb = BasicBlock::Create(ctx.builder.getContext(),
            "L" + std::to_string(label), f);
        BB[label] = bb;
    }

    new_lineinfo.push_back(topinfo);
    Value *sync_bytes = nullptr;
    if (do_malloc_log(true, mod_is_tracked))
        sync_bytes = ctx.builder.CreateCall(prepare_call(diff_gc_total_bytes_func), {});
    // coverage for the function definition line number (topinfo)
    coverageVisitStmt();

    find_next_stmt(0);
    while (cursor != -1) {
        bool have_dbg_update = update_lineinfo(cursor);
        if (have_dbg_update) {
            if (debug_enabled)
                ctx.builder.SetCurrentDebugLocation(new_lineinfo.back().loc);
            coverageVisitStmt();
        }
        ctx.noalias().aliasscope.current = aliasscopes[cursor];
        jl_value_t *stmt = jl_array_ptr_ref(stmts, cursor);
        if (jl_is_returnnode(stmt)) {
            jl_value_t *retexpr = jl_returnnode_value(stmt);
            if (retexpr == NULL) {
                CreateTrap(ctx.builder, false);
                find_next_stmt(-1);
                continue;
            }
            // this is basically a copy of emit_assignment,
            // but where the assignment slot is the retval
            jl_cgval_t retvalinfo = emit_expr(ctx, retexpr);

            if (ctx.is_opaque_closure) {
                emit_typecheck(ctx, retvalinfo, jlrettype, "OpaqueClosure");
            }

            retvalinfo = convert_julia_type(ctx, retvalinfo, jlrettype);
            if (retvalinfo.typ == jl_bottom_type) {
                CreateTrap(ctx.builder, false);
                find_next_stmt(-1);
                continue;
            }

            Value *isboxed_union = NULL;
            Value *retval = NULL;
            Value *sret = has_sret ? f->arg_begin() : NULL;
            Type *retty = f->getReturnType();
            switch (returninfo.cc) {
            case jl_returninfo_t::Boxed:
                retval = boxed(ctx, retvalinfo); // skip the gcroot on the return path
                break;
            case jl_returninfo_t::Register:
                if (type_is_ghost(retty))
                    retval = NULL;
                else
                    retval = emit_unbox(ctx, retty, retvalinfo, jlrettype);
                break;
            case jl_returninfo_t::SRet:
                retval = NULL;
                break;
            case jl_returninfo_t::Union: {
                Value *data, *tindex;
                if (retvalinfo.TIndex) {
                    tindex = retvalinfo.TIndex;
                    data = Constant::getNullValue(ctx.types().T_prjlvalue);
                    if (retvalinfo.V == NULL) {
                        // treat this as a simple Ghosts
                        sret = NULL;
                    }
                    else if (retvalinfo.Vboxed) {
                        // also need to account for the possibility the return object is boxed
                        // and avoid / skip copying it to the stack
                        isboxed_union = ctx.builder.CreateICmpNE(
                            ctx.builder.CreateAnd(tindex, ConstantInt::get(getInt8Ty(ctx.builder.getContext()), UNION_BOX_MARKER)),
                            ConstantInt::get(getInt8Ty(ctx.builder.getContext()), 0));
                        data = ctx.builder.CreateSelect(isboxed_union, retvalinfo.Vboxed, data);
                    }
                }
                else {
                    // treat this as a simple boxed returninfo
                    //assert(retvalinfo.isboxed);
                    tindex = compute_tindex_unboxed(ctx, retvalinfo, jlrettype);
                    tindex = ctx.builder.CreateOr(tindex, ConstantInt::get(getInt8Ty(ctx.builder.getContext()), UNION_BOX_MARKER));
                    data = boxed(ctx, retvalinfo);
                    sret = NULL;
                }
                retval = UndefValue::get(retty);
                retval = ctx.builder.CreateInsertValue(retval, data, 0);
                retval = ctx.builder.CreateInsertValue(retval, tindex, 1);
                break;
            }
            case jl_returninfo_t::Ghosts:
                retval = compute_tindex_unboxed(ctx, retvalinfo, jlrettype);
                break;
            }
            if (sret) {
                Align align(returninfo.union_align);
                if (!returninfo.return_roots && !retvalinfo.inline_roots.empty()) {
                    assert(retvalinfo.V == nullptr);
                    assert(returninfo.cc == jl_returninfo_t::SRet);
                    split_value_into(ctx, retvalinfo, align, nullptr, align,
                            jl_aliasinfo_t::fromTBAA(ctx, ctx.tbaa().tbaa_stack), sret, jl_aliasinfo_t::fromTBAA(ctx, ctx.tbaa().tbaa_gcframe));
                }
                else if (returninfo.return_roots) {
                    assert(returninfo.cc == jl_returninfo_t::SRet);
                    Value *return_roots = f->arg_begin() + 1;
                    split_value_into(ctx, retvalinfo, align, sret, align,
                            jl_aliasinfo_t::fromTBAA(ctx, ctx.tbaa().tbaa_stack), return_roots, jl_aliasinfo_t::fromTBAA(ctx, ctx.tbaa().tbaa_gcframe));
                }
                else if (retvalinfo.ispointer()) {
                    if (returninfo.cc == jl_returninfo_t::SRet) {
                        assert(jl_is_concrete_type(jlrettype));
                        emit_memcpy(ctx, sret, jl_aliasinfo_t::fromTBAA(ctx, nullptr), retvalinfo,
                                    jl_datatype_size(jlrettype), align, align);
                    }
                    else { // must be jl_returninfo_t::Union
                        emit_unionmove(ctx, sret, nullptr, retvalinfo, /*skip*/isboxed_union);
                    }
                }
                else {
                    ctx.builder.CreateAlignedStore(retvalinfo.V, sret, align);
                    assert(retvalinfo.TIndex == NULL && "unreachable"); // unimplemented representation
                }
            }

            mallocVisitStmt(sync_bytes, have_dbg_update);
            // N.B.: For toplevel thunks, we expect world age restore to be handled
            // by the interpreter which invokes us.
            if (ctx.is_opaque_closure)
                ctx.builder.CreateStore(last_age, world_age_field);
            assert(type_is_ghost(retty) || returninfo.cc == jl_returninfo_t::SRet ||
                retval->getType() == ctx.f->getReturnType());
            ctx.builder.CreateRet(retval);
            find_next_stmt(-1);
            continue;
        }
        if (jl_is_gotonode(stmt)) {
            int lname = jl_gotonode_label(stmt);
            come_from_bb[cursor+1] = ctx.builder.GetInsertBlock();
            auto br = ctx.builder.CreateBr(BB[lname]);
            // Check if backwards branch
            if (ctx.LoopID && lname <= current_label) {
                br->setMetadata(LLVMContext::MD_loop, ctx.LoopID);
                ctx.LoopID = NULL;
            }
            find_next_stmt(lname - 1);
            continue;
        }
        if (jl_is_upsilonnode(stmt)) {
            emit_upsilonnode(ctx, upsilon_to_phic[cursor + 1], jl_fieldref_noalloc(stmt, 0));
            find_next_stmt(cursor + 1);
            continue;
        }
        if (jl_is_gotoifnot(stmt)) {
            jl_value_t *cond = jl_gotoifnot_cond(stmt);
            int lname = jl_gotoifnot_label(stmt);
            Value *isfalse = emit_condition(ctx, cond, "if");
            mallocVisitStmt(nullptr, have_dbg_update);
            come_from_bb[cursor+1] = ctx.builder.GetInsertBlock();
            workstack.push_back(lname - 1);
            BasicBlock *ifnot = BB[lname];
            BasicBlock *ifso = BB[cursor+2];
            Instruction *br;
            if (ifnot == ifso)
                br = ctx.builder.CreateBr(ifnot);
            else
                br = ctx.builder.CreateCondBr(isfalse, ifnot, ifso);

            // Check if backwards branch
            if (ctx.LoopID && lname <= current_label) {
                br->setMetadata(LLVMContext::MD_loop, ctx.LoopID);
                ctx.LoopID = NULL;
            }
            find_next_stmt(cursor + 1);
            continue;
        }
        else if (jl_is_enternode(stmt)) {
            int lname = jl_enternode_catch_dest(stmt);
            if (lname) {
                // Save exception stack depth at enter for use in pop_exception
                Value *excstack_state =
                    ctx.builder.CreateCall(prepare_call(jl_excstack_state_func), {get_current_task(ctx)});
                assert(!ctx.ssavalue_assigned[cursor]);
                ctx.SAvalues[cursor] = jl_cgval_t(excstack_state, (jl_value_t*)jl_ulong_type, NULL);
                ctx.ssavalue_assigned[cursor] = true;
                // Actually enter the exception frame
                auto ct = get_current_task(ctx);
                auto *handler_sz64 = ConstantInt::get(Type::getInt64Ty(ctx.builder.getContext()),
                  sizeof(jl_handler_t));
                AllocaInst* ehbuff = emit_static_alloca(ctx, sizeof(jl_handler_t), Align(16));
                ctx.eh_buffers[stmt] = ehbuff;
                ctx.builder.CreateLifetimeStart(ehbuff, handler_sz64);
                ctx.builder.CreateCall(prepare_call(jlenter_func), {ct, ehbuff});
                CallInst *sj;
                if (ctx.emission_context.TargetTriple.isOSWindows())
                    sj = ctx.builder.CreateCall(prepare_call(setjmp_func), {ehbuff});
                else
                    sj = ctx.builder.CreateCall(prepare_call(setjmp_func), {ehbuff, ConstantInt::get(Type::getInt32Ty(ctx.builder.getContext()), 0)});
                // We need to mark this on the call site as well. See issue #6757
                sj->setCanReturnTwice();
                Value *isz = ctx.builder.CreateICmpEQ(sj, ConstantInt::get(getInt32Ty(ctx.builder.getContext()), 0));
                BasicBlock *tryblk = BasicBlock::Create(ctx.builder.getContext(), "try", f);
                BasicBlock *catchpop = BasicBlock::Create(ctx.builder.getContext(), "catch_enter", f);
                BasicBlock *handlr = NULL;
                handlr = BB[lname];
                workstack.push_back(lname - 1);
                come_from_bb[cursor + 1] = ctx.builder.GetInsertBlock();
                ctx.builder.CreateCondBr(isz, tryblk, catchpop);
                ctx.builder.SetInsertPoint(catchpop);
                {
                    ctx.builder.CreateCall(prepare_call(jlleave_func), {get_current_task(ctx), ConstantInt::get(getInt32Ty(ctx.builder.getContext()), 1)});
                    ctx.builder.CreateLifetimeEnd(ehbuff, handler_sz64);
                    ctx.builder.CreateBr(handlr);
                }
                ctx.builder.SetInsertPoint(tryblk);
                auto ehptr = emit_ptrgep(ctx, ct, offsetof(jl_task_t, eh));
                ctx.builder.CreateAlignedStore(ehbuff, ehptr, ctx.types().alignof_ptr);
            }
            // For the two-arg version of :enter, twiddle the scope
            if (jl_enternode_scope(stmt)) {
                jl_cgval_t scope = emit_expr(ctx, jl_enternode_scope(stmt));
                if (scope.typ == jl_bottom_type) {
                    // Probably dead code, but let's be loud about it in case it isn't, so we fail
                    // at the point of the miscompile, rather than later when something attempts to
                    // read the scope.
                    emit_error(ctx, "(INTERNAL ERROR - IR Validity): Attempted to execute EnterNode with bad scope");
                    find_next_stmt(-1);
                    continue;
                }
                Value *scope_boxed = boxed(ctx, scope);
                Value *scope_ptr = get_scope_field(ctx);
                LoadInst *current_scope = ctx.builder.CreateAlignedLoad(ctx.types().T_prjlvalue, scope_ptr, ctx.types().alignof_ptr);
                StoreInst *scope_store = ctx.builder.CreateAlignedStore(scope_boxed, scope_ptr, ctx.types().alignof_ptr);
                jl_aliasinfo_t::fromTBAA(ctx, ctx.tbaa().tbaa_gcframe).decorateInst(current_scope);
                jl_aliasinfo_t::fromTBAA(ctx, ctx.tbaa().tbaa_gcframe).decorateInst(scope_store);
                // GC preserve the scope, since it is not rooted in the `jl_handler_t *`
                // and may be removed from jl_current_task by any nested block and then
                // replaced later
                Value *scope_token = ctx.builder.CreateCall(prepare_call(gc_preserve_begin_func), {scope_boxed});
                ctx.scope_restore[cursor] = std::make_pair(scope_token, current_scope);
            }
        }
        else {
            emit_stmtpos(ctx, stmt, cursor);
            mallocVisitStmt(nullptr, have_dbg_update);
        }
        find_next_stmt(cursor + 1);
    }

    // Delete any unreachable blocks
    for (auto &item : BB) {
        if (!item.second->getTerminator())
            item.second->eraseFromParent();
    }

    ctx.builder.SetCurrentDebugLocation(noDbg);
    ctx.builder.ClearInsertionPoint();

    // Codegen Phi nodes
    std::map<std::pair<BasicBlock*, BasicBlock*>, BasicBlock*> BB_rewrite_map;
    SmallVector<llvm::PHINode*, 0> ToDelete;
    for (auto &tup : ctx.PhiNodes) {
        jl_cgval_t phi_result;
        PHINode *VN;
        jl_value_t *r;
        AllocaInst *dest;
        SmallVector<PHINode*,0> roots;
        BasicBlock *PhiBB;
        std::tie(phi_result, PhiBB, dest, VN, roots, r) = tup;
        jl_value_t *phiType = phi_result.typ;
        jl_array_t *edges = (jl_array_t*)jl_fieldref_noalloc(r, 0);
        jl_array_t *values = (jl_array_t*)jl_fieldref_noalloc(r, 1);
        PHINode *TindexN = cast_or_null<PHINode>(phi_result.TIndex);
        DenseSet<BasicBlock*> preds;
        for (size_t i = 0; i < jl_array_nrows(edges); ++i) {
            size_t edge = jl_array_data(edges, int32_t)[i];
            jl_value_t *value = jl_array_ptr_ref(values, i);
            // This edge value is undef, handle it the same as if the edge wasn't listed at all
            if (!value)
                continue;
            BasicBlock *FromBB = come_from_bb[edge];
            // This edge was statically unreachable. Don't codegen it.
            if (!FromBB)
                continue;
            // see if this edge has already been rewritten
            // (we'll continue appending blocks to the current end)
            std::pair<BasicBlock*, BasicBlock*> LookupKey(FromBB, PhiBB);
            if (BB_rewrite_map.count(LookupKey)) {
                FromBB = BB_rewrite_map[LookupKey];
            }
            if (!preds.insert(FromBB).second) {
                // Only codegen this branch once for each PHI (the expression must be the same on all branches)
#ifndef NDEBUG
                for (size_t j = 0; j < i; ++j) {
                    size_t j_edge = jl_array_data(edges, int32_t)[j];
                    if (j_edge == edge) {
                        assert(jl_egal(value, jl_array_ptr_ref(values, j)));
                    }
                }
#endif
                continue;
            }
            assert(std::find(pred_begin(PhiBB), pred_end(PhiBB), FromBB) != pred_end(PhiBB)); // consistency check
            TerminatorInst *terminator = FromBB->getTerminator();
            if (!terminator->getParent()->getUniqueSuccessor()) {
                // Can't use `llvm::SplitCriticalEdge` here because
                // we may have invalid phi nodes in the destination.
                BasicBlock *NewBB = BasicBlock::Create(terminator->getContext(),
                   FromBB->getName() + "." + PhiBB->getName() + "_crit_edge", FromBB->getParent(), FromBB->getNextNode()); // insert after existing block
                terminator->replaceSuccessorWith(PhiBB, NewBB);
                DebugLoc Loc = terminator->getDebugLoc();
                terminator = BranchInst::Create(PhiBB);
                terminator->setDebugLoc(Loc);
                ctx.builder.SetInsertPoint(NewBB);
            }
            else {
                terminator->removeFromParent();
                ctx.builder.SetInsertPoint(FromBB);
            }
            if (dest)
                ctx.builder.CreateLifetimeStart(dest);
            jl_cgval_t val = emit_expr(ctx, value);
            if (val.constant)
                val = mark_julia_const(ctx, val.constant); // be over-conservative at making sure `.typ` is set concretely, not tindex
            if (!jl_is_uniontype(phiType) || !TindexN) {
                if (VN) {
                    assert(roots.empty() && !dest);
                    Value *V;
                    if (val.typ == (jl_value_t*)jl_bottom_type) {
                        V = undef_value_for_type(VN->getType());
                    }
                    else if (VN->getType() == ctx.types().T_prjlvalue) {
                        // Includes the jl_is_uniontype(phiType) && !TindexN case
                        // TODO: if convert_julia_type says it is wasted effort and to skip it, is it worth using Constant::getNullValue(ctx.types().T_prjlvalue) (dynamically)?
                        V = boxed(ctx, val);
                    }
                    else {
                        // must be careful to emit undef here (rather than a bitcast or
                        // load of val) if the runtime type of val isn't phiType
                        Value *isvalid = emit_isa_and_defined(ctx, val, phiType);
                        V = emit_guarded_test(ctx, isvalid, undef_value_for_type(VN->getType()), [&] {
                            return emit_unbox(ctx, VN->getType(), val, phiType);
                        });
                    }
                    VN->addIncoming(V, ctx.builder.GetInsertBlock());
                    assert(!TindexN);
                }
                else if ((dest || !roots.empty()) && val.typ != (jl_value_t*)jl_bottom_type) {
                    // must be careful to emit undef here (rather than a bitcast or
                    // load of val) if the runtime type of val isn't phiType
                    auto tracked = split_value_size((jl_datatype_t*)phiType).second;
                    Value *isvalid = emit_isa_and_defined(ctx, val, phiType);
                    assert(roots.size() == tracked && isvalid != nullptr);
                    SmallVector<Value*,0> incomingroots(0);
                    if (tracked)
                        incomingroots.resize(tracked, Constant::getNullValue(ctx.types().T_prjlvalue));
                    emit_guarded_test(ctx, isvalid, incomingroots, [&] {
                        jl_cgval_t typedval = update_julia_type(ctx, val, phiType);
                        SmallVector<Value*,0> mayberoots(tracked, Constant::getNullValue(ctx.types().T_prjlvalue));
                        if (typedval.typ != jl_bottom_type) {
                            Align align(julia_alignment(phiType));
                            if (tracked)
                                split_value_into(ctx, typedval, align, dest, align, jl_aliasinfo_t::fromTBAA(ctx, ctx.tbaa().tbaa_stack), mayberoots);
                            else
                                emit_unbox_store(ctx, typedval, dest, ctx.tbaa().tbaa_stack, align, align);
                        }
                        return mayberoots;
                    });
                    for (size_t nr = 0; nr < tracked; nr++)
                        roots[nr]->addIncoming(incomingroots[nr], ctx.builder.GetInsertBlock());
                }
                else if (!roots.empty()) {
                    Value *V = Constant::getNullValue(ctx.types().T_prjlvalue);
                    for (size_t nr = 0; nr < roots.size(); nr++)
                        roots[nr]->addIncoming(V, ctx.builder.GetInsertBlock());
                }
            }
            else {
                Value *RTindex;
                // The branch below is a bit too complex for GCC to realize that
                // `V` is always initialized when it is used.
                // Ref https://gcc.gnu.org/bugzilla/show_bug.cgi?id=96629
                Value *V = nullptr;
                assert(roots.empty());
                if (val.typ == (jl_value_t*)jl_bottom_type) {
                    if (VN)
                        V = undef_value_for_type(VN->getType());
                    RTindex = UndefValue::get(getInt8Ty(ctx.builder.getContext()));
                }
                else if (jl_is_concrete_type(val.typ) || val.constant) {
                    size_t tindex = get_box_tindex((jl_datatype_t*)(val.constant ? jl_typeof(val.constant) : val.typ), phiType);
                    if (tindex == 0) {
                        if (VN)
                            V = boxed(ctx, val);
                        RTindex = ConstantInt::get(getInt8Ty(ctx.builder.getContext()), UNION_BOX_MARKER);
                    }
                    else {
                        if (VN)
                            V = Constant::getNullValue(ctx.types().T_prjlvalue);
                        if (dest) {
                            Align align(julia_alignment(val.typ));
                            emit_unbox_store(ctx, val, dest, ctx.tbaa().tbaa_stack, align, align);
                        }
                        RTindex = ConstantInt::get(getInt8Ty(ctx.builder.getContext()), tindex);
                    }
                }
                else {
                    Value *skip = NULL;
                    // must compute skip here, since the runtime type of val might not be in phiType
                    // caution: only Phi and PhiC are allowed to do this (and maybe sometimes Pi)
                    jl_cgval_t new_union = convert_julia_type(ctx, val, phiType, &skip);
                    RTindex = new_union.TIndex;
                    if (!RTindex) {
                        assert(new_union.isboxed && new_union.Vboxed && "convert_julia_type failed");
                        RTindex = compute_tindex_unboxed(ctx, new_union, phiType, true);
                        if (dest) {
                            // If dest is not set, this is a ghost union, the recipient of which
                            // is often not prepared to handle a boxed representation of the ghost.
                            RTindex = ctx.builder.CreateOr(RTindex, ConstantInt::get(getInt8Ty(ctx.builder.getContext()), UNION_BOX_MARKER));
                        }
                        new_union.TIndex = RTindex;
                    }
                    if (VN)
                        V = new_union.Vboxed ? new_union.Vboxed : Constant::getNullValue(ctx.types().T_prjlvalue);
                    if (dest) { // basically, if !ghost union
                        if (new_union.Vboxed != nullptr) {
                            Value *isboxed = ctx.builder.CreateICmpNE( // if UNION_BOX_MARKER is set, we won't select this slot anyways
                                    ctx.builder.CreateAnd(RTindex, ConstantInt::get(getInt8Ty(ctx.builder.getContext()), UNION_BOX_MARKER)),
                                    ConstantInt::get(getInt8Ty(ctx.builder.getContext()), 0));
                            skip = skip ? ctx.builder.CreateOr(isboxed, skip) : isboxed;
                        }
                        emit_unionmove(ctx, dest, ctx.tbaa().tbaa_arraybuf, new_union, skip);
                    }
                }
                if (VN)
                    VN->addIncoming(V, ctx.builder.GetInsertBlock());
                if (TindexN)
                    TindexN->addIncoming(RTindex, ctx.builder.GetInsertBlock());
            }
            // put the branch back at the end of our current basic block
            ctx.builder.Insert(terminator);
            // Record the current tail of this Phi edge in the rewrite map and
            // check any phi nodes in the Phi block to see if by emitting on the edges
            // we made things inconsistent.
            BasicBlock *NewBB = ctx.builder.GetInsertBlock();
            if (FromBB != NewBB) {
                BB_rewrite_map[LookupKey] = NewBB;
                preds.insert(NewBB);
                PhiBB->replacePhiUsesWith(FromBB, NewBB);
            }
            ctx.builder.ClearInsertionPoint();
        }
        // In LLVM IR it is illegal to have phi nodes without incoming values, even if
        // there are no operands (no incoming branches), so delete any such phi nodes
        if (pred_empty(PhiBB)) {
            if (VN)
                ToDelete.push_back(VN);
            if (TindexN)
                ToDelete.push_back(TindexN);
            continue;
        }
        // Julia PHINodes may be incomplete with respect to predecessors, LLVM's may not
        for (auto *FromBB : predecessors(PhiBB)) {
            if (preds.count(FromBB))
                continue;
            ctx.builder.SetInsertPoint(FromBB->getTerminator());
            // PHI is undef on this branch. But still may need to put a valid pointer in place.
            Value *RTindex = TindexN ? UndefValue::get(getInt8Ty(ctx.builder.getContext())) : NULL;
            if (VN) {
                Value *undef = undef_value_for_type(VN->getType());
                VN->addIncoming(undef, FromBB);
                if (TindexN) // let the runtime / optimizer know this is unknown / boxed / null, so that it won't try to union_move / copy it later
                    RTindex = ConstantInt::get(getInt8Ty(ctx.builder.getContext()), UNION_BOX_MARKER);
            }
            if (TindexN)
                TindexN->addIncoming(RTindex, FromBB);
            if (dest)
                ctx.builder.CreateLifetimeStart(dest);
            for (size_t nr = 0; nr < roots.size(); nr++)
                roots[nr]->addIncoming(Constant::getNullValue(ctx.types().T_prjlvalue), FromBB);
            ctx.builder.ClearInsertionPoint();
        }
    }

    for (PHINode *PN : ToDelete) {
        // This basic block is statically unreachable, thus so is this PHINode
        PN->replaceAllUsesWith(UndefValue::get(PN->getType()));
        PN->eraseFromParent();
    }

    // step 12. Perform any delayed instantiations
    bool in_prologue = true;
    for (auto &BB : *ctx.f) {
        for (auto &I : BB) {
            CallBase *call = dyn_cast<CallBase>(&I);
            if (call) {
                if (debug_enabled && !I.getDebugLoc()) {
                    // LLVM Verifier: inlinable function call in a function with debug info must have a !dbg location
                    // make sure that anything we attempt to call has some inlining info, just in case optimization messed up
                    // (except if we know that it is an intrinsic used in our prologue, which should never have its own debug subprogram)
                    Function *F = call->getCalledFunction();
                    if (!in_prologue || !F || !(F->isIntrinsic() || F->getName().starts_with("julia.") || &I == restTuple)) {
                        I.setDebugLoc(topdebugloc);
                    }
                }
            }
            if (&I == &prologue_end)
                in_prologue = false;
        }
    }
    if (debug_enabled)
        dbuilder.finalize();

    if (ctx.vaSlot > 0) {
        // remove VA allocation if we never referenced it
        assert(ctx.slots[ctx.vaSlot].isSA && ctx.slots[ctx.vaSlot].isArgument);
        Instruction *root = cast_or_null<Instruction>(ctx.slots[ctx.vaSlot].boxroot);
        if (root) {
            bool have_real_use = false;
            for (User *RU : root->users()) {
                if (StoreInst *SRU = dyn_cast<StoreInst>(RU)) {
                    assert(isa<ConstantPointerNull>(SRU->getValueOperand()) || SRU->getValueOperand() == restTuple);
                    (void)SRU;
                }
                else if (MemSetInst *MSI = dyn_cast<MemSetInst>(RU)) {
                    assert(MSI->getValue() == ctx.builder.getInt8(0));
                    (void)MSI;
                }
                else if (isa<DbgInfoIntrinsic>(RU)) {
                }
                else if (isa<LoadInst>(RU) && RU->use_empty()) {
                }
                else {
                    have_real_use = true;
                    break;
                }
            }
            if (!have_real_use) {
                for (User *RU : make_early_inc_range(root->users())) {
                    // This is safe because it checked above that each User is known and has at most one Use of root
                    cast<Instruction>(RU)->eraseFromParent();
                }
                root->eraseFromParent();
                restTuple->eraseFromParent();
            }
        }
    }

    if (ctx.topalloca != ctx.pgcstack && ctx.topalloca->use_empty()) {
        ctx.topalloca->eraseFromParent();
        ctx.topalloca = nullptr;
    }

    // link the dependent llvmcall modules, but switch their function's linkage to internal
    // so that they don't conflict when they show up in the execution engine.
    Linker L(*jl_Module);
    for (auto &Mod : ctx.llvmcall_modules) {
        SmallVector<std::string, 1> Exports;
        for (const auto &F: Mod->functions())
            if (!F.isDeclaration())
                Exports.push_back(F.getName().str());
        bool error = L.linkInModule(std::move(Mod));
        assert(!error && "linking llvmcall modules failed");
        (void)error;
        for (auto FN: Exports)
            jl_Module->getFunction(FN)->setLinkage(GlobalVariable::InternalLinkage);
    }

    JL_GC_POP();
    return declarations;
}

// --- entry point ---

jl_llvm_functions_t jl_emit_codedecls(
        orc::ThreadSafeModule &M,
        jl_code_instance_t *codeinst,
        jl_codegen_params_t &params)
{
    jl_llvm_functions_t decls = {};
    jl_method_instance_t *mi = jl_get_ci_mi(codeinst);
    bool specsig, needsparams;
    std::tie(specsig, needsparams) = uses_specsig(get_ci_abi(codeinst), mi, codeinst->rettype, params.params->prefer_specsig);
    const char *name = name_from_method_instance(mi);
    if (specsig)
        raw_string_ostream(decls.functionObject) << "jfptr_" << name << "_" << jl_atomic_fetch_add_relaxed(&globalUniqueGeneratedNames, 1);
    else if (needsparams)
        decls.functionObject = "jl_fptr_sparam";
    else
        decls.functionObject = "jl_fptr_args";
    raw_string_ostream(decls.specFunctionObject) << (specsig ? "j_" : "j1_") << name << "_" << jl_atomic_fetch_add_relaxed(&globalUniqueGeneratedNames, 1);
    M.withModuleDo([&](Module &M) {
            bool is_opaque_closure = jl_is_method(mi->def.value) && mi->def.method->is_for_opaque_closure;
            if (specsig) {
                get_specsig_function(params, &M, nullptr, decls.specFunctionObject, get_ci_abi(codeinst), codeinst->rettype, is_opaque_closure);
            }
            else {
                Function *f = Function::Create(needsparams ? JuliaType::get_jlfuncparams_ty(M.getContext()) : JuliaType::get_jlfunc_ty(M.getContext()),
                                     GlobalVariable::ExternalLinkage,
                                     decls.specFunctionObject, M);
                jl_init_function(f, params.TargetTriple);
                f->setAttributes(AttributeList::get(M.getContext(), {get_func_attrs(M.getContext()), f->getAttributes()}));
            }
        });
    return decls;
}

jl_llvm_functions_t jl_emit_code(
        orc::ThreadSafeModule &m,
        jl_method_instance_t *li,
        jl_code_info_t *src,
        jl_value_t *abi_at,
        jl_value_t *abi_rt,
        jl_codegen_params_t &params)
{
    JL_TIMING(CODEGEN, CODEGEN_LLVM);
    jl_timing_show_func_sig((jl_value_t *)li->specTypes, JL_TIMING_DEFAULT_BLOCK);
    jl_llvm_functions_t decls = {};
    assert((params.params == &jl_default_cgparams /* fast path */ || !params.cache ||
        compare_cgparams(params.params, &jl_default_cgparams)) &&
        "functions compiled with custom codegen params must not be cached");
    JL_TRY {
        decls = emit_function(m, li, src, abi_at, abi_rt, params);
        auto stream = *jl_ExecutionEngine->get_dump_emitted_mi_name_stream();
        if (stream) {
            jl_printf(stream, "%s\t", decls.specFunctionObject.c_str());
            // NOTE: We print the Type Tuple without surrounding quotes, because the quotes
            // break CSV parsing if there are any internal quotes in the Type name (e.g. in
            // Symbol("...")). The \t delineator should be enough to ensure whitespace is
            // handled correctly. (And we don't need to worry about any tabs in the printed
            // string, because tabs are printed as "\t" by `show`.)
            jl_static_show(stream, li->specTypes);
            jl_printf(stream, "\n");
        }
    }
    JL_CATCH {
        // Something failed! This is very, very bad.
        // Try to pretend that it isn't and attempt to recover.
        std::string mname = m.getModuleUnlocked()->getModuleIdentifier();
        m = orc::ThreadSafeModule();
        decls.functionObject = "";
        decls.specFunctionObject = "";
        jl_printf((JL_STREAM*)STDERR_FILENO, "Internal error: encountered unexpected error during compilation of %s:\n", mname.c_str());
        jl_static_show((JL_STREAM*)STDERR_FILENO, jl_current_exception(jl_current_task));
        jl_printf((JL_STREAM*)STDERR_FILENO, "\n");
        jl_fprint_backtrace(ios_safe_stderr);
    }

    return decls;
}

static jl_llvm_functions_t jl_emit_oc_wrapper(orc::ThreadSafeModule &m, jl_codegen_params_t &params, jl_method_instance_t *mi, jl_value_t *rettype)
{
    jl_llvm_functions_t declarations;
    declarations.functionObject = "jl_f_opaque_closure_call";
    if (uses_specsig(mi->specTypes, false, rettype, true)) {
        // context lock is held by params
        Module *M = m.getModuleUnlocked();
        jl_codectx_t ctx(M->getContext(), params, 0, 0);
        ctx.name = M->getModuleIdentifier().data();
        std::string funcName = get_function_name(true, false, ctx.name, ctx.emission_context.TargetTriple);
        jl_returninfo_t returninfo = get_specsig_function(params, M, NULL, funcName, mi->specTypes, rettype, true);
        Function *gf_thunk = cast<Function>(returninfo.decl.getCallee());
        jl_init_function(gf_thunk, ctx.emission_context.TargetTriple);
        size_t nrealargs = jl_nparams(mi->specTypes);
        emit_specsig_to_fptr1(gf_thunk, returninfo.cc, returninfo.return_roots,
                mi->specTypes, rettype, true, nrealargs, ctx.emission_context,
                prepare_call_in(gf_thunk->getParent(), jlopaque_closure_call_func)); // TODO: this could call emit_oc_call directly
        declarations.specFunctionObject = funcName;
    }
    return declarations;
}

jl_llvm_functions_t jl_emit_codeinst(
        orc::ThreadSafeModule &m,
        jl_code_instance_t *codeinst,
        jl_code_info_t *src,
        jl_codegen_params_t &params)
{
    JL_TIMING(CODEGEN, CODEGEN_Codeinst);
    jl_timing_show_method_instance(jl_get_ci_mi(codeinst), JL_TIMING_DEFAULT_BLOCK);
    jl_method_instance_t *mi = jl_get_ci_mi(codeinst);
    if (!src) {
        // Assert that this this is the generic method for opaque closure wrappers:
        // this signals to instead compile specptr such that it holds the specptr -> invoke wrapper
        // to satisfy the dispatching implementation requirements of jl_f_opaque_closure_call
        if (mi->def.method == jl_opaque_closure_method) {
            return jl_emit_oc_wrapper(m, params, mi, codeinst->rettype);
        }
        m = orc::ThreadSafeModule();
        return jl_llvm_functions_t(); // user error
    }
    //assert(jl_egal((jl_value_t*)jl_atomic_load_relaxed(&codeinst->debuginfo), (jl_value_t*)src->debuginfo) && "trying to generate code for a codeinst for an incompatible src");
    jl_llvm_functions_t decls = jl_emit_code(m, mi, src, get_ci_abi(codeinst), codeinst->rettype, params);
    return decls;
}

/// Stolen from IRMover.cpp, since it is needlessly private there
void linkFunctionBody(Function &Dst, Function &Src)
{
    assert(Dst.isDeclaration() && !Src.isDeclaration());

    // Link in the operands without remapping.
    if (Src.hasPrefixData())
        Dst.setPrefixData(Src.getPrefixData());
    if (Src.hasPrologueData())
        Dst.setPrologueData(Src.getPrologueData());
    if (Src.hasPersonalityFn())
        Dst.setPersonalityFn(Src.getPersonalityFn());
    if (Src.hasPersonalityFn())
        Dst.setPersonalityFn(Src.getPersonalityFn());
    assert(Src.IsNewDbgInfoFormat == Dst.IsNewDbgInfoFormat);

    // Copy over the metadata attachments without remapping.
    Dst.copyMetadata(&Src, 0);

    // Steal arguments and splice the body of Src into Dst.
    Dst.stealArgumentListFrom(Src);
    Dst.splice(Dst.end(), &Src);
}

void emit_always_inline(orc::ThreadSafeModule &result_m, jl_codegen_params_t &params) JL_NOTSAFEPOINT_LEAVE JL_NOTSAFEPOINT_ENTER
{
    while (true) {
        SmallVector<jl_workqueue_t::value_type> always_inline;
        for (auto &it : params.workqueue) {
            if (it.second.private_linkage && it.second.decl->isDeclaration())
                always_inline.push_back(it);
            it.second.private_linkage = false;
        }
        if (always_inline.empty())
            return;
        jl_task_t *ct = jl_current_task;
        int8_t gc_state = jl_gc_unsafe_enter(ct->ptls); // codegen may contain safepoints (such as jl_subtype calls)
        jl_code_info_t *src = nullptr;
        params.safepoint_on_entry = false;
        params.temporary_roots = jl_alloc_array_1d(jl_array_any_type, 0);
        JL_GC_PUSH2(&params.temporary_roots, &src);
        for (auto &it : always_inline) {
            jl_code_instance_t *codeinst = it.first;
            auto &proto = it.second;
            Function *decl = proto.decl;
            if (decl->isDeclaration()) {
                src = (jl_code_info_t*)jl_atomic_load_relaxed(&codeinst->inferred);
                jl_method_instance_t *mi = jl_get_ci_mi(codeinst);
                jl_method_t *def = mi->def.method;
                if (src && jl_is_string((jl_value_t*)src) && jl_is_method(def) && jl_ir_inlining_cost((jl_value_t*)src) < UINT16_MAX)
                    src = jl_uncompress_ir(def, codeinst, (jl_value_t*)src);
                if (src && jl_is_code_info(src) && jl_ir_inlining_cost((jl_value_t*)src) < UINT16_MAX) {
                    jl_llvm_functions_t decls = jl_emit_codeinst(result_m, codeinst, src, params); // contains safepoints
                    if (!result_m)
                        break;
                    // TODO: jl_optimize_roots(params, mi, *result_m.getModuleUnlocked()); // contains safepoints
                    Module &M = *result_m.getModuleUnlocked();
                    if (decls.functionObject != "jl_fptr_args" &&
                        decls.functionObject != "jl_fptr_sparam" &&
                        decls.functionObject != "jl_f_opaque_closure_call") {
                        Function *F = M.getFunction(decls.functionObject);
                        F->eraseFromParent();
                    }
                    if (!decls.specFunctionObject.empty()) {
                        Function *specF = M.getFunction(decls.specFunctionObject);
                        linkFunctionBody(*decl, *specF);
                        decl->addFnAttr(Attribute::InlineHint);
                        decl->setLinkage(proto.external_linkage ? GlobalValue::AvailableExternallyLinkage : GlobalValue::PrivateLinkage);
                        specF->eraseFromParent();
                    }
                }
            }
        }
        params.temporary_roots = nullptr;
        JL_GC_POP();
        jl_gc_unsafe_leave(ct->ptls, gc_state);
    }
}

// --- initialization ---
static auto gv_for_global = new SmallVector<std::pair<jl_value_t**, JuliaVariable*>, 0>();
static void global_jlvalue_to_llvm(JuliaVariable *var, jl_value_t **addr)
{
    gv_for_global->push_back(std::make_pair(addr, var));
}
static JuliaVariable *julia_const_gv(jl_value_t *val)
{
    for (auto &kv : *gv_for_global) {
        if (*kv.first == val)
            return kv.second;
    }
    return nullptr;
}

static void init_jit_functions(void)
{
    add_named_global("jl_fptr_args", jl_fptr_args_addr);
    add_named_global("jl_fptr_sparam", jl_fptr_sparam_addr);
    add_named_global(jl_small_typeof_var, &jl_small_typeof);
    add_named_global(jlstack_chk_guard_var, &__stack_chk_guard);
    add_named_global(jlRTLD_DEFAULT_var, &jl_RTLD_DEFAULT_handle);
    add_named_global(jlexe_var, &jl_exe_handle);
    add_named_global(jldll_var, &jl_libjulia_handle);
    add_named_global(jldlli_var, &jl_libjulia_internal_handle);
    auto size2pjlvalue = [](Type *T_size) -> Type * {
        return get_pjlvalue(T_size->getContext());
    };
    global_jlvalue_to_llvm(new JuliaVariable{"jl_true", true, size2pjlvalue}, &jl_true);
    global_jlvalue_to_llvm(new JuliaVariable{"jl_false", true, size2pjlvalue}, &jl_false);
    global_jlvalue_to_llvm(new JuliaVariable{"jl_nothing", true, size2pjlvalue}, &jl_nothing);
    global_jlvalue_to_llvm(new JuliaVariable{"jl_emptysvec", true, size2pjlvalue}, (jl_value_t**)&jl_emptysvec);
    global_jlvalue_to_llvm(new JuliaVariable{"jl_emptytuple", true, size2pjlvalue}, &jl_emptytuple);
    global_jlvalue_to_llvm(new JuliaVariable{"jl_diverror_exception", true, size2pjlvalue}, &jl_diverror_exception);
    global_jlvalue_to_llvm(new JuliaVariable{"jl_undefref_exception", true, size2pjlvalue}, &jl_undefref_exception);
    add_named_global(jlgetworld_global, &jl_world_counter);
    add_named_global("__stack_chk_fail", &__stack_chk_fail);
    add_named_global(jlpgcstack_func, (void*)NULL);
    add_named_global(jlerror_func, &jl_error);
    add_named_global(jlatomicerror_func, &jl_atomic_error);
    add_named_global(jlthrow_func, &jl_throw);
    add_named_global(jlundefvarerror_func, &jl_undefined_var_error);
    add_named_global(jlhasnofield_func, &jl_has_no_field_error);
    add_named_global(jlboundserrorv_func, &jl_bounds_error_ints);
    add_named_global(jlboundserror_func, &jl_bounds_error_int);
    add_named_global(jlvboundserror_func, &jl_bounds_error_tuple_int);
    add_named_global(jluboundserror_func, &jl_bounds_error_unboxed_int);
    add_named_global(jlnew_func, &jl_new_structv);
    add_named_global(jlsplatnew_func, &jl_new_structt);
    add_named_global(setjmp_func, &jl_setjmp_f);
    add_named_global(memcmp_func, &memcmp);
    add_named_global(jltypeerror_func, &jl_type_error);
    add_named_global(jlcheckassign_func, &jl_checked_assignment);
    add_named_global(jlcheckbpwritable_func, &jl_check_binding_currently_writable);
    add_named_global(jlboundp_func, &jl_boundp);
    for (int i = 0; i < jl_n_builtins; i++)
        add_named_global(jl_builtin_f_names[i], jl_builtin_f_addrs[i]);
    add_named_global(jlapplygeneric_func, &jl_apply_generic);
    add_named_global(jlinvoke_func, &jl_invoke);
    add_named_global(jltopeval_func, &jl_toplevel_eval);
    add_named_global(jlcopyast_func, &jl_copy_ast);
    //add_named_global(jlnsvec_func, &jl_svec);
    add_named_global(jlmethod_func, &jl_method_def);
    add_named_global(jlgenericfunction_func, &jl_declare_const_gf);
    add_named_global(jlenter_func, &jl_enter_handler);
    add_named_global(jl_current_exception_func, &jl_current_exception);
    add_named_global(jlleave_noexcept_func, &jl_pop_handler_noexcept);
    add_named_global(jlleave_func, &jl_pop_handler);
    add_named_global(jl_restore_excstack_func, &jl_restore_excstack);
    add_named_global(jl_excstack_state_func, &jl_excstack_state);
    add_named_global(jlegalx_func, &jl_egal__unboxed);
    add_named_global(jlisa_func, &jl_isa);
    add_named_global(jlsubtype_func, &jl_subtype);
    add_named_global(jltypeassert_func, &jl_typeassert);
    add_named_global(jlapplytype_func, &jl_instantiate_type_in_env);
    add_named_global(jl_object_id__func, &jl_object_id_);
    add_named_global(jl_alloc_genericmemory_unchecked_func, &jl_alloc_genericmemory_unchecked);
    add_named_global(jl_alloc_obj_func, (void*)NULL);
    add_named_global(jl_newbits_func, (void*)jl_new_bits);
    add_named_global(jl_typeof_func, (void*)NULL);
    add_named_global(jl_write_barrier_func, (void*)NULL);
    add_named_global(jldlsym_func, &jl_load_and_lookup);
    add_named_global("jl_adopt_thread", &jl_adopt_thread);
    add_named_global(jlgetcfunctiontrampoline_func, &jl_get_cfunction_trampoline);
    add_named_global(jlgetnthfieldchecked_func, &jl_get_nth_field_checked);
    add_named_global(jlfieldindex_func, &jl_field_index);
    add_named_global(diff_gc_total_bytes_func, &jl_gc_diff_total_bytes);
    add_named_global(sync_gc_total_bytes_func, &jl_gc_sync_total_bytes);
    add_named_global(jl_allocgenericmemory, &jl_alloc_genericmemory);
    add_named_global(gcroot_flush_func, (void*)NULL);
    add_named_global(gc_preserve_begin_func, (void*)NULL);
    add_named_global(gc_preserve_end_func, (void*)NULL);
    add_named_global(pointer_from_objref_func, (void*)NULL);
    add_named_global(julia_call, (void*)NULL);
    add_named_global(julia_call2, (void*)NULL);
    add_named_global(jllockvalue_func, &jl_lock_value);
    add_named_global(jlunlockvalue_func, &jl_unlock_value);
    add_named_global(jllockfield_func, &jl_lock_field);
    add_named_global(jlunlockfield_func, &jl_unlock_field);
    add_named_global(jlgetabiconverter_func, &jl_get_abi_converter);

#ifdef _OS_WINDOWS_
#if defined(_CPU_X86_64_)
    add_named_global("__julia_personality", &__julia_personality);
#if defined(__MINGW32__)
    add_named_global("___chkstk_ms", &___chkstk_ms);
#else
    add_named_global("__chkstk", &__chkstk);
#endif
#else
#if defined(__MINGW32__)
    add_named_global("_alloca", &_alloca);
#else
    add_named_global("_chkstk", &_chkstk);
#endif
#endif
#endif

#define BOX_F(ct) add_named_global(XSTR(jl_box_##ct), &jl_box_##ct);
    BOX_F(int8); BOX_F(uint8);
    BOX_F(int16); BOX_F(uint16);
    BOX_F(int32); BOX_F(uint32);
    BOX_F(int64); BOX_F(uint64);
    BOX_F(float32); BOX_F(float64);
    BOX_F(char); BOX_F(ssavalue);
#undef BOX_F
}

#ifdef JL_USE_INTEL_JITEVENTS
char jl_using_intel_jitevents = 0; // Non-zero if running under Intel VTune Amplifier
#endif

#ifdef JL_USE_OPROFILE_JITEVENTS
char jl_using_oprofile_jitevents = 0; // Non-zero if running under OProfile
#endif

#ifdef JL_USE_PERF_JITEVENTS
char jl_using_perf_jitevents = 0;
#endif

int jl_is_timing_passes = 0;

extern "C" void jl_init_llvm(void)
{
    jl_page_size = jl_getpagesize();
    jl_default_debug_info_kind = jl_default_cgparams.debug_info_kind = (int) DICompileUnit::DebugEmissionKind::FullDebug;
    jl_default_cgparams.debug_info_level = (int) jl_options.debug_level;
    InitializeNativeTarget();
    InitializeNativeTargetAsmPrinter();
    InitializeNativeTargetAsmParser();
    InitializeNativeTargetDisassembler();

    // Initialize passes
    PassRegistry &Registry = *PassRegistry::getPassRegistry();
    initializeCore(Registry);
    initializeScalarOpts(Registry);
    initializeVectorization(Registry);
    initializeAnalysis(Registry);
    initializeTransformUtils(Registry);
    initializeInstCombine(Registry);
    // TODO: initializeAggressiveInstCombine(Registry);
    // TODO: initializeInstrumentation(Registry);
    initializeTarget(Registry);
#ifdef USE_POLLY
    polly::initializePollyPasses(Registry);
#endif

    // Parse command line flags after initialization
    StringMap<cl::Option*> &llvmopts = cl::getRegisteredOptions();
    const char *const argv[1] = {"julia"};
    cl::ParseCommandLineOptions(1, argv, "", nullptr, "JULIA_LLVM_ARGS");

    // Set preferred non-default options
    cl::Option *clopt;
    clopt = llvmopts.lookup("enable-tail-merge"); // NOO TOUCHIE; NO TOUCH! See #922
    if (clopt->getNumOccurrences() == 0)
        cl::ProvidePositionalOption(clopt, "0", 1);
    // For parity with LoopUnswitch
    clopt = llvmopts.lookup("unswitch-threshold");
    if (clopt->getNumOccurrences() == 0)
        cl::ProvidePositionalOption(clopt, "100", 1);
    // if the patch adding this option has been applied, lower its limit to provide
    // better DAGCombiner performance.
    clopt = llvmopts.lookup("combiner-store-merge-dependence-limit");
    if (clopt && clopt->getNumOccurrences() == 0)
        cl::ProvidePositionalOption(clopt, "4", 1);

    clopt = llvmopts.lookup("time-passes");
    if (clopt && clopt->getNumOccurrences() > 0)
        jl_is_timing_passes = 1;

    jl_ExecutionEngine = new JuliaOJIT();

    bool jl_using_gdb_jitevents = false;
    // Register GDB event listener
#if defined(JL_DEBUG_BUILD)
    jl_using_gdb_jitevents = true;
#endif
    const char *jit_gdb = getenv("ENABLE_GDBLISTENER");
    if (jit_gdb) {
        jl_using_gdb_jitevents = !!atoi(jit_gdb);
    }
    if (jl_using_gdb_jitevents)
        jl_ExecutionEngine->enableJITDebuggingSupport();

#if defined(JL_USE_INTEL_JITEVENTS) || \
    defined(JL_USE_OPROFILE_JITEVENTS) || \
    defined(JL_USE_PERF_JITEVENTS)
    const char *jit_profiling = getenv("ENABLE_JITPROFILING");

#if defined(JL_USE_INTEL_JITEVENTS)
    if (jit_profiling) {
        if (atoi(jit_profiling)) {
            jl_using_intel_jitevents = 1;
        }
    } else {
#ifdef USE_ITTAPI
        __itt_collection_state state = __itt_get_collection_state();
        jl_using_intel_jitevents = state == __itt_collection_init_successful ||
                                   state == __itt_collection_collector_exists;
#endif
    }
#endif

#if defined(JL_USE_OPROFILE_JITEVENTS)
    if (jit_profiling && atoi(jit_profiling)) {
        jl_using_oprofile_jitevents = 1;
    }
#endif

#if defined(JL_USE_PERF_JITEVENTS)
    if (jit_profiling && atoi(jit_profiling)) {
        jl_using_perf_jitevents = 1;
    }
#endif

#ifdef JL_USE_INTEL_JITEVENTS
    if (jl_using_intel_jitevents)
        jl_ExecutionEngine->enableIntelJITEventListener();
#endif

#ifdef JL_USE_OPROFILE_JITEVENTS
    if (jl_using_oprofile_jitevents)
        jl_ExecutionEngine->enableOProfileJITEventListener();
#endif

#ifdef JL_USE_PERF_JITEVENTS
    if (jl_using_perf_jitevents)
        jl_ExecutionEngine->enablePerfJITEventListener();
#endif
#endif

    cl::PrintOptionValues();
}

extern "C" JL_DLLEXPORT_CODEGEN void jl_init_codegen_impl(void)
{
    jl_init_llvm();
    // Now that the execution engine exists, initialize all modules
    init_jit_functions();
}

extern "C" JL_DLLEXPORT_CODEGEN void jl_teardown_codegen_impl() JL_NOTSAFEPOINT
{
    // output LLVM timings and statistics
    // Guard against exits before we have initialized the ExecutionEngine
    if (jl_ExecutionEngine)
        jl_ExecutionEngine->printTimers();
    PrintStatistics();
}

// the rest of this file are convenience functions
// that are exported for assisting with debugging from gdb
extern "C" void jl_dump_llvm_value(void *v)
{
    llvm_dump((Value*)v);
}

extern "C" void jl_dump_llvm_inst_function(void *v)
{
    llvm_dump(cast<Instruction>(((Value*)v))->getParent()->getParent());
}

extern "C" void jl_dump_llvm_type(void *v)
{
    llvm_dump((Type*)v);
}

extern "C" void jl_dump_llvm_module(void *v)
{
    llvm_dump((Module*)v);
}

extern "C" void jl_dump_llvm_metadata(void *v)
{
    llvm_dump((Metadata*)v);
}

extern "C" void jl_dump_llvm_debugloc(void *v)
{
    llvm_dump((DebugLoc*)v);
}

namespace llvm {
    class MachineBasicBlock;
    class MachineFunction;
    raw_ostream& operator<<(raw_ostream &OS, const MachineBasicBlock &MBB);
#if JL_LLVM_VERSION >= 200000
    void printMIR(raw_ostream &OS, const MachineModuleInfo &MMI,
                const MachineFunction &MF);
#else
    void printMIR(raw_ostream &OS, const MachineFunction &MF);
#endif
}
extern "C" void jl_dump_llvm_mbb(void *v)
{
    errs() << *(llvm::MachineBasicBlock*)v;
}
#if JL_LLVM_VERSION >= 200000
extern "C" void jl_dump_llvm_mfunction(void *m, void *v)
{
    llvm::printMIR(errs(), *(llvm::MachineModuleInfo*)v,
                *(llvm::MachineFunction*)v);
}
#else
extern "C" void jl_dump_llvm_mfunction(void *v)
{
    llvm::printMIR(errs(), *(llvm::MachineFunction*)v);
}
#endif

extern void jl_write_bitcode_func(void *F, char *fname) {
    std::error_code EC;
    raw_fd_ostream OS(fname, EC, sys::fs::OF_None);
    llvm::WriteBitcodeToFile(*((llvm::Function*)F)->getParent(), OS);
}

extern void jl_write_bitcode_module(void *M, char *fname) {
    std::error_code EC;
    raw_fd_ostream OS(fname, EC, sys::fs::OF_None);
    llvm::WriteBitcodeToFile(*(llvm::Module*)M, OS);
}

#ifdef _OS_WINDOWS_
#include <psapi.h>
#else
#include <dlfcn.h>
#endif

#include <llvm-c/Core.h>

extern "C" JL_DLLEXPORT_CODEGEN jl_value_t *jl_get_libllvm_impl(void) JL_NOTSAFEPOINT
{
#if defined(_OS_WINDOWS_)
    HMODULE mod;
    if (!GetModuleHandleEx(GET_MODULE_HANDLE_EX_FLAG_FROM_ADDRESS, (LPCSTR)&llvm::DebugFlag, &mod))
        return jl_nothing;
    wchar_t path16[MAX_PATH];
    DWORD n16 = GetModuleFileNameW(mod, path16, MAX_PATH);
    if (n16 <= 0)
        return jl_nothing;
    path16[n16++] = 0;
    char path8[MAX_PATH * 3];
    if (!WideCharToMultiByte(CP_UTF8, 0, path16, n16, path8, MAX_PATH * 3, NULL, NULL))
        return jl_nothing;
    return (jl_value_t*) jl_symbol(path8);
#else
    Dl_info dli;
    if (!dladdr((void*)LLVMContextCreate, &dli))
        return jl_nothing;
    return (jl_value_t*) jl_symbol(dli.dli_fname);
#endif
}<|MERGE_RESOLUTION|>--- conflicted
+++ resolved
@@ -6460,41 +6460,6 @@
             jl_method_type);
         return meth;
     }
-<<<<<<< HEAD
-    else if (head == jl_const_sym) {
-        assert(nargs <= 2);
-=======
-    else if (head == jl_globaldecl_sym) {
-        assert(nargs <= 2 && nargs >= 1);
->>>>>>> 040f6cd4
-        jl_sym_t *sym = (jl_sym_t*)args[0];
-        jl_module_t *mod = ctx.module;
-        if (jl_is_globalref(sym)) {
-            mod = jl_globalref_mod(sym);
-            sym = jl_globalref_name(sym);
-        }
-<<<<<<< HEAD
-        if (jl_is_symbol(sym)) {
-            jl_binding_t *bnd = jl_get_module_binding(mod, sym, 1);
-            if (nargs == 2) {
-                jl_cgval_t rhs = emit_expr(ctx, args[1]);
-                ctx.builder.CreateCall(prepare_call(jldeclareconstval_func),
-                        { julia_binding_gv(ctx, bnd), literal_pointer_val(ctx, (jl_value_t*)mod), literal_pointer_val(ctx, (jl_value_t*)sym), boxed(ctx, rhs) });
-            } else {
-                ctx.builder.CreateCall(prepare_call(jldeclareconstval_func),
-                        { julia_binding_gv(ctx, bnd), literal_pointer_val(ctx, (jl_value_t*)mod), literal_pointer_val(ctx, (jl_value_t*)sym), ConstantPointerNull::get(cast<PointerType>(ctx.types().T_prjlvalue)) });
-            }
-=======
-        if (nargs == 2) {
-            jl_cgval_t typ = emit_expr(ctx, args[1]);
-            ctx.builder.CreateCall(prepare_call(jldeclareglobal_func),
-                    { literal_pointer_val(ctx, (jl_value_t*)mod), literal_pointer_val(ctx, (jl_value_t*)sym), boxed(ctx, typ), ConstantInt::get(getInt32Ty(ctx.builder.getContext()), 1) });
-        } else {
-            ctx.builder.CreateCall(prepare_call(jldeclareglobal_func),
-                    { literal_pointer_val(ctx, (jl_value_t*)mod), literal_pointer_val(ctx, (jl_value_t*)sym), ConstantPointerNull::get(cast<PointerType>(ctx.types().T_prjlvalue)), ConstantInt::get(getInt32Ty(ctx.builder.getContext()), 1) });
->>>>>>> 040f6cd4
-        }
-    }
     else if (head == jl_new_sym) {
         bool is_promotable = false;
         if (ssaidx_0based >= 0) {
