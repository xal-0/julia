// This file is a part of Julia. License is MIT: https://julialang.org/license

#include <limits.h>
#include <errno.h>

#include "julia.h"
#include "julia_internal.h"

#include <unistd.h>
#include <getopt.h>

#include "julia_assert.h"

#ifdef _OS_WINDOWS_
char *shlib_ext = ".dll";
#elif defined(_OS_DARWIN_)
char *shlib_ext = ".dylib";
#else
char *shlib_ext = ".so";
#endif

/* This simple hand-crafted tolower exists to avoid locale-dependent effects in
 * behaviors (and utf8proc_tolower wasn't linking properly on all platforms) */
static char ascii_tolower(char c)
{
    if ('A' <= c && c <= 'Z')
        return c - 'A' + 'a';
    return c;
}

static const char system_image_path[256] = "\0" JL_SYSTEM_IMAGE_PATH;
JL_DLLEXPORT const char *jl_get_default_sysimg_path(void)
{
    return &system_image_path[1];
}

/* This function is also used by gc-stock.c to parse the
 * JULIA_HEAP_SIZE_HINT environment variable. */
uint64_t parse_heap_size_option(const char *optarg, const char *option_name, int allow_pct)
{
    long double value = 0.0;
    char unit[4] = {0};
    int nparsed = sscanf(optarg, "%Lf%3s", &value, unit);
    if (nparsed == 0 || strlen(unit) > 2 || (strlen(unit) == 2 && ascii_tolower(unit[1]) != 'b')) {
        jl_errorf("julia: invalid argument to %s (%s)", option_name, optarg);
    }
    uint64_t multiplier = 1ull;
    switch (ascii_tolower(unit[0])) {
        case '\0':
        case 'b':
            break;
        case 'k':
            multiplier <<= 10;
            break;
        case 'm':
            multiplier <<= 20;
            break;
        case 'g':
            multiplier <<= 30;
            break;
        case 't':
            multiplier <<= 40;
            break;
        case '%':
            if (allow_pct) {
                if (value > 100)
                    jl_errorf("julia: invalid percentage specified in %s", option_name);
                uint64_t mem = uv_get_total_memory();
                uint64_t cmem = uv_get_constrained_memory();
                if (cmem > 0 && cmem < mem)
                    mem = cmem;
                multiplier = mem/100;
                break;
            }
        default:
            jl_errorf("julia: invalid argument to %s (%s)", option_name, optarg);
            break;
    }
    long double sz = value * multiplier;
    if (isnan(sz) || sz < 0) {
        jl_errorf("julia: invalid argument to %s (%s)", option_name, optarg);
    }
    const long double limit = ldexpl(1.0, 64); // UINT64_MAX + 1
    return sz < limit ? (uint64_t)sz : UINT64_MAX;
}

static int jl_options_initialized = 0;

JL_DLLEXPORT void jl_init_options(void)
{
    if (jl_options_initialized)
        return;
    jl_options =
        (jl_options_t){ 0,    // quiet
                        -1,   // banner
                        NULL, // julia_bindir
                        NULL, // julia_bin
                        NULL, // cmds
                        NULL, // image_file (will be filled in below)
                        NULL, // cpu_target ("native", "core2", etc...)
                        0,    // nthreadpools
                        0,    // nthreads
                        0,    // nmarkthreads
                        0,    // nsweepthreads
                        NULL, // nthreads_per_pool
                        0,    // nprocs
                        NULL, // machine_file
                        NULL, // project
                        NULL, // program_file
                        0,    // isinteractive
                        0,    // color
                        JL_OPTIONS_HISTORYFILE_ON, // history file
                        0,    // startup file
                        JL_OPTIONS_COMPILE_DEFAULT, // compile_enabled
                        0,    // code_coverage
                        0,    // malloc_log
                        NULL, // tracked_path
                        2,    // opt_level
                        0,    // opt_level_min
#ifdef JL_DEBUG_BUILD
                        2,    // debug_level [debug build]
#else
                        1,    // debug_level [release build]
#endif
                        JL_OPTIONS_CHECK_BOUNDS_DEFAULT, // check_bounds
                        JL_OPTIONS_DEPWARN_OFF,    // deprecation warning
                        0,    // method overwrite warning
                        1,    // can_inline
                        JL_OPTIONS_POLLY_ON, // polly
                        NULL, // trace_compile
                        NULL, // trace_dispatch
                        JL_OPTIONS_FAST_MATH_DEFAULT,
                        0,    // worker
                        NULL, // cookie
                        JL_OPTIONS_HANDLE_SIGNALS_ON,
                        JL_OPTIONS_USE_EXPERIMENTAL_FEATURES_NO,
                        JL_OPTIONS_USE_SYSIMAGE_NATIVE_CODE_YES,
                        JL_OPTIONS_USE_COMPILED_MODULES_YES,
                        JL_OPTIONS_USE_PKGIMAGES_YES,
                        NULL, // bind-to
                        NULL, // output-bc
                        NULL, // output-unopt-bc
                        NULL, // output-o
                        NULL, // output-asm
                        NULL, // output-ji
                        NULL, // output-code_coverage
                        0, // incremental
                        0, // image_file_specified
                        JL_OPTIONS_WARN_SCOPE_ON,  // ambiguous scope warning
                        0, // image-codegen
                        0, // rr-detach
                        0, // strip-metadata
                        0, // strip-ir
                        0, // permalloc_pkgimg
                        0, // heap-size-hint
                        0, // hard-heap-limit
                        0, // heap-target-increment
                        0, // trace_compile_timing
                        JL_TRIM_NO, // trim
                        0, // trace-eval
                        0, // task_metrics
                        -1, // timeout_for_safepoint_straggler_s
                        0, // gc_sweep_always_full
                        0, // compress_sysimage
<<<<<<< HEAD
                        0, // target_sanitize_memory
                        0, // target_sanitize_thread
                        0, // target_sanitize_address
=======
                        0, // alert_on_critical_error
>>>>>>> 39e1473f
    };
    jl_options_initialized = 1;
}

static const char usage[] = "\n    julia [switches] -- [programfile] [args...]\n\n";
static const char opts[]  =
    "Switches (a '*' marks the default value, if applicable; settings marked '($)' may trigger package\n"
    "precompilation):\n\n"
    " Option                                        Description\n"
    " ---------------------------------------------------------------------------------------------------\n"
    " -v, --version                                 Display version information\n"
    " -h, --help                                    Print command-line options (this message)\n"
    " --help-hidden                                 Print uncommon options not shown by `-h`\n\n"

    // startup options
    " --project[={<dir>|@temp|@.|@script[<rel>]}]   Set <dir> as the active project/environment.\n"
    "                                               Or, create a temporary environment with `@temp`\n"
    "                                               The default @. option will search through parent\n"
    "                                               directories until a Project.toml or JuliaProject.toml\n"
    "                                               file is found. @script is similar, but searches up\n"
    "                                               from the programfile or a path relative to\n"
    "                                               programfile.\n"
    " -J, --sysimage <file>                         Start up with the given system image file\n"
    " -H, --home <dir>                              Set location of `julia` executable\n"
    " --startup-file={yes*|no}                      Load `JULIA_DEPOT_PATH/config/startup.jl`; \n"
    "                                               if `JULIA_DEPOT_PATH` environment variable is unset,\n"
    "                                               load `~/.julia/config/startup.jl`\n"
    " --handle-signals={yes*|no}                    Enable or disable Julia's default signal handlers\n"
    " --sysimage-native-code={yes*|no}              Use native code from system image if available\n"
    " --compiled-modules={yes*|no|existing|strict}  Enable or disable incremental precompilation of\n"
    "                                               modules. The `existing` option allows use of existing\n"
    "                                               compiled modules that were previously precompiled,\n"
    "                                               but disallows creation of new precompile files.\n"
    "                                               The `strict` option is similar, but will error if no\n"
    "                                               precompile file is found.\n"
    " --pkgimages={yes*|no|existing}                Enable or disable usage of native code caching in the\n"
    "                                               form of pkgimages. The `existing` option allows use\n"
    "                                               of existing pkgimages but disallows creation of new\n"
    "                                               ones ($)\n\n"

    // actions
    " -e, --eval <expr>                             Evaluate <expr>\n"
    " -E, --print <expr>                            Evaluate <expr> and display the result\n"
    " -m, --module <Package> [args]                 Run entry point of `Package` (`@main` function) with\n"
    "                                               `args'.\n"
    " -L, --load <file>                             Load <file> immediately on all processors\n\n"

    // parallel options
    " -t, --threads {auto|N[,auto|M]}               Enable N[+M] threads; N threads are assigned to the\n"
    "                                               `default` threadpool, and if M is specified, M\n"
    "                                               threads are assigned to the `interactive`\n"
    "                                               threadpool; `auto` tries to infer a useful\n"
    "                                               default number of threads to use but the exact\n"
    "                                               behavior might change in the future. Currently sets\n"
    "                                               N to the number of CPUs assigned to this Julia\n"
    "                                               process based on the OS-specific affinity assignment\n"
    "                                               interface if supported (Linux and Windows) or to the\n"
    "                                               number of CPU threads if not supported (MacOS) or if\n"
    "                                               process affinity is not configured, and sets M to 1.\n"
    " --gcthreads=N[,M]                             Use N threads for the mark phase of GC and M (0 or 1)\n"
    "                                               threads for the concurrent sweeping phase of GC.\n"
    "                                               N is set to the number of compute threads and\n"
    "                                               M is set to 0 if unspecified.\n"
    " -p, --procs {N|auto}                          Integer value N launches N additional local worker\n"
    "                                               processes `auto` launches as many workers as the\n"
    "                                               number of local CPU threads (logical cores).\n"
    " --machine-file <file>                         Run processes on hosts listed in <file>\n\n"

    // interactive options
    " -i, --interactive                             Interactive mode; REPL runs and\n"
    "                                               `isinteractive()` is true.\n"
    " -q, --quiet                                   Quiet startup: no banner, suppress REPL warnings\n"
    " --banner={yes|no|short|auto*}                 Enable or disable startup banner\n"
    " --color={yes|no|auto*}                        Enable or disable color text\n"
    " --history-file={yes*|no}                      Load or save history\n\n"

    // error and warning options
    " --depwarn={yes|no*|error}                     Enable or disable syntax and method deprecation\n"
    "                                               warnings (`error` turns warnings into errors)\n"
    " --warn-overwrite={yes|no*}                    Enable or disable method overwrite warnings\n"
    " --warn-scope={yes*|no}                        Enable or disable warning for ambiguous top-level\n"
    "                                               scope\n\n"

    // code generation options
    " -C, --cpu-target <target>                     Limit usage of CPU features up to <target>; set to\n"
    "                                               `help` to see the available options\n"
    " -O, --optimize={0|1|2*|3}                     Set the optimization level (level 3 if `-O` is used\n"
    "                                               without a level) ($)\n"
    " --min-optlevel={0*|1|2|3}                     Set a lower bound on the optimization level\n"
#ifdef JL_DEBUG_BUILD
    " -g, --debug-info=[{0|1|2*}]                   Set the level of debug info generation in the\n"
    "                                               julia-debug build ($)\n"
#else
    " -g, --debug-info=[{0|1*|2}]                   Set the level of debug info generation (level 2 if\n"
    "                                               `-g` is used without a level) ($)\n"
#endif
    " --inline={yes*|no}                            Control whether inlining is permitted, including\n"
    "                                               overriding @inline declarations\n"
    " --check-bounds={yes|no|auto*}                 Emit bounds checks always, never, or respect\n"
    "                                               @inbounds declarations ($)\n"
    " --math-mode={ieee|user*}                      Always follow `ieee` floating point semantics or\n"
    "                                               respect `@fastmath` declarations\n\n"
#ifdef USE_POLLY
    " --polly={yes*|no}                             Enable or disable the polyhedral optimizer Polly\n"
    "                                               (overrides @polly declaration)\n"
#endif

    // instrumentation options
    " --code-coverage[={none*|user|all}]            Count executions of source lines (omitting setting is\n"
    "                                               equivalent to `user`)\n"
    " --code-coverage=@<path>                       Count executions but only in files that fall under\n"
    "                                               the given file path/directory. The `@` prefix is\n"
    "                                               required to select this option. A `@` with no path\n"
    "                                               will track the current directory.\n"

    " --code-coverage=tracefile.info                Append coverage information to the LCOV tracefile\n"
    "                                               (filename supports format tokens)\n"
// TODO: These TOKENS are defined in `runtime_ccall.cpp`. A more verbose `--help` should include that list here.
    " --track-allocation[={none*|user|all}]         Count bytes allocated by each source line (omitting\n"
    "                                               setting is equivalent to `user`)\n"
    " --track-allocation=@<path>                    Count bytes but only in files that fall under the\n"
    "                                               given file path/directory. The `@` prefix is required\n"
    "                                               to select this option. A `@` with no path will track\n"
    "                                               the current directory.\n"
    " --bug-report=KIND                             Launch a bug report session. It can be used to start\n"
    "                                               a REPL, run a script, or evaluate expressions. It\n"
    "                                               first tries to use BugReporting.jl installed in\n"
    "                                               current environment and fallbacks to the latest\n"
    "                                               compatible BugReporting.jl if not. For more\n"
    "                                               information, see --bug-report=help.\n\n"
    " --heap-size-hint=<size>[<unit>]               Forces garbage collection if memory usage is higher\n"
    "                                               than the given value. The value may be specified as a\n"
    "                                               number of bytes, optionally in units of: B,\n"
    "                                               K (kibibytes), M (mebibytes), G (gibibytes),\n"
    "                                               T (tebibytes), or % (percentage of physical memory).\n\n"
;

static const char opts_hidden[] =
    "Switches (a '*' marks the default value, if applicable):\n\n"
    " Option                                        Description\n"
    " ---------------------------------------------------------------------------------------------------\n"
    // code generation options
    " --compile={yes*|no|all|min}                   Enable or disable JIT compiler, or request exhaustive\n"
    "                                               or minimal compilation\n\n"

    // compiler output options
    " --output-o <name>                             Generate an object file (including system image data)\n"
    " --output-ji <name>                            Generate a system image data file (.ji)\n"
    " --strip-metadata                              Remove docstrings and source location info from\n"
    "                                               system image\n"
    " --strip-ir                                    Remove IR (intermediate representation) of compiled\n"
    "                                               functions\n"
    " --compress-sysimage={yes|no*}                 Compress the sys/pkgimage heap at the expense of\n"
    "                                               slightly increased load time.\n"
    "\n"

    // compiler debugging and experimental (see the devdocs for tips on using these options)
    " --experimental                                Enable the use of experimental (alpha) features\n"
    " --output-unopt-bc <name>                      Generate unoptimized LLVM bitcode (.bc)\n"
    " --output-bc <name>                            Generate LLVM bitcode (.bc)\n"
    " --output-asm <name>                           Generate an assembly file (.s)\n"
    " --output-incremental={yes|no*}                Generate an incremental output file (rather than\n"
    "                                               complete)\n"
    " --timeout-for-safepoint-straggler <seconds>   If this value is set, then we will dump the backtrace\n"
    "                                               for a thread that fails to reach a safepoint within\n"
    "                                               the specified time\n"
    " --trace-compile={stderr|name}                 Print precompile statements for methods compiled\n"
    "                                               during execution or save to stderr or a path. Methods\n"
    "                                               that were recompiled are printed in yellow or with\n"
    "                                               a trailing comment if color is not supported\n"
    " --trace-compile-timing                        If --trace-compile is enabled show how long each took\n"
    "                                               to compile in ms\n"
    " --task-metrics={yes|no*}                      Enable collection of per-task timing data.\n"
    " --image-codegen                               Force generate code in imaging mode\n"
    " --permalloc-pkgimg={yes|no*}                  Copy the data section of package images into memory\n\n"

    " --trim={no*|safe|unsafe|unsafe-warn}          Build a sysimage including only code provably\n"
    "                                               reachable from methods marked by calling\n"
    "                                               `entrypoint`. In unsafe mode, the resulting binary\n"
    "                                               might be missing needed code and can throw errors.\n"
    "                                               With unsafe-warn warnings will be printed for\n"
    "                                               dynamic call sites that might lead to such errors.\n"
    "                                               In safe mode compile-time errors are given instead.\n"
    " --trace-eval={loc|full|no*}                   Show the expression being evaluated before eval.\n"
    " --hard-heap-limit=<size>[<unit>]              Set a hard limit on the heap size: if we ever\n"
    "                                               go above this limit, we will abort. The value\n"
    "                                               may be specified as a number of bytes,\n"
    "                                               optionally in units of: B, K (kibibytes),\n"
    "                                               M (mebibytes), G (gibibytes) or T (tebibytes).\n"
    " --heap-target-increment=<size>[<unit>]        Set an upper bound on how much the heap\n"
    "                                               target can increase between consecutive\n"
    "                                               collections. The value may be specified as\n"
    "                                               a number of bytes, optionally in units of:\n"
    "                                               B, K (kibibytes), M (mebibytes), G (gibibytes)\n"
    "                                               or T (tebibytes).\n"
    " --gc-sweep-always-full                        Makes the GC always do a full sweep of the heap\n"
    " --target-sanitize=memory                      Instrument generated code for MemorySanitizer.\n"
    " --target-sanitize=thread                      Instrument generated code for ThreadSanitizer.\n"
    " --target-sanitize=address                     Instrument generated code for AddressSanitizer.\n"
    "                                               The above options control the instrumentation of\n"
    "                                               code generated by --output-* only. JITed code is\n"
    "                                               instrumented if Julia itself is built with\n"
    "                                               sanitizers.\n"
;

JL_DLLEXPORT void jl_parse_opts(int *argcp, char ***argvp)
{
    enum { opt_machinefile = 300,
           opt_color,
           opt_history_file,
           opt_startup_file,
           opt_compile,
           opt_code_coverage,
           opt_track_allocation,
           opt_check_bounds,
           opt_output_unopt_bc,
           opt_output_bc,
           opt_depwarn,
           opt_warn_overwrite,
           opt_warn_scope,
           opt_inline,
           opt_polly,
           opt_timeout_for_safepoint_straggler,
           opt_trace_compile,
           opt_trace_compile_timing,
           opt_trace_dispatch,
           opt_task_metrics,
           opt_math_mode,
           opt_worker,
           opt_bind_to,
           opt_handle_signals,
           opt_optlevel_min,
           opt_output_o,
           opt_output_asm,
           opt_output_ji,
           opt_use_precompiled,
           opt_use_compilecache,
           opt_incremental,
           opt_help_hidden,
           opt_banner,
           opt_sysimage_native_code,
           opt_compiled_modules,
           opt_pkgimages,
           opt_machine_file,
           opt_project,
           opt_bug_report,
           opt_image_codegen,
           opt_rr_detach,
           opt_strip_metadata,
           opt_strip_ir,
           opt_heap_size_hint,
           opt_hard_heap_limit,
           opt_heap_target_increment,
           opt_gc_sweep_always_full,
           opt_gc_threads,
           opt_permalloc_pkgimg,
           opt_trim,
           opt_trace_eval,
           opt_experimental_features,
           opt_compress_sysimage,
           opt_target_sanitize,
    };
    static const char* const shortopts = "+vhqH:e:E:L:J:C:it:p:O:g:m:";
    static const struct option longopts[] = {
        // exposed command line options
        // NOTE: This set of required arguments need to be kept in sync
        // with the required arguments defined in base/options.jl `struct JLOptions`
        { "version",         no_argument,       0, 'v' },
        { "help",            no_argument,       0, 'h' },
        { "help-hidden",     no_argument,       0, opt_help_hidden },
        { "interactive",     no_argument,       0, 'i' },
        { "quiet",           no_argument,       0, 'q' },
        { "banner",          required_argument, 0, opt_banner },
        { "home",            required_argument, 0, 'H' },
        { "eval",            required_argument, 0, 'e' },
        { "module",          required_argument, 0, 'm' },
        { "print",           required_argument, 0, 'E' },
        { "load",            required_argument, 0, 'L' },
        { "bug-report",      required_argument, 0, opt_bug_report },
        { "sysimage",        required_argument, 0, 'J' },
        { "sysimage-native-code", required_argument, 0, opt_sysimage_native_code },
        { "compiled-modules",required_argument, 0, opt_compiled_modules },
        { "pkgimages",       required_argument, 0, opt_pkgimages },
        { "cpu-target",      required_argument, 0, 'C' },
        { "procs",           required_argument, 0, 'p' },
        { "threads",         required_argument, 0, 't' },
        { "gcthreads",       required_argument, 0, opt_gc_threads },
        { "machine-file",    required_argument, 0, opt_machine_file },
        { "project",         optional_argument, 0, opt_project },
        { "color",           required_argument, 0, opt_color },
        { "history-file",    required_argument, 0, opt_history_file },
        { "startup-file",    required_argument, 0, opt_startup_file },
        { "compile",         required_argument, 0, opt_compile },
        { "code-coverage",   optional_argument, 0, opt_code_coverage },
        { "track-allocation",optional_argument, 0, opt_track_allocation },
        { "optimize",        optional_argument, 0, 'O' },
        { "min-optlevel",    optional_argument, 0, opt_optlevel_min },
        { "debug-info",      optional_argument, 0, 'g' },
        { "check-bounds",    required_argument, 0, opt_check_bounds },
        { "output-bc",       required_argument, 0, opt_output_bc },
        { "output-unopt-bc", required_argument, 0, opt_output_unopt_bc },
        { "output-o",        required_argument, 0, opt_output_o },
        { "output-asm",      required_argument, 0, opt_output_asm },
        { "output-ji",       required_argument, 0, opt_output_ji },
        { "output-incremental",required_argument, 0, opt_incremental },
        { "depwarn",         required_argument, 0, opt_depwarn },
        { "warn-overwrite",  required_argument, 0, opt_warn_overwrite },
        { "warn-scope",      required_argument, 0, opt_warn_scope },
        { "inline",          required_argument, 0, opt_inline },
        { "polly",           required_argument, 0, opt_polly },
        { "timeout-for-safepoint-straggler", required_argument, 0, opt_timeout_for_safepoint_straggler },
        { "trace-compile",   required_argument, 0, opt_trace_compile },
        { "trace-compile-timing",  no_argument, 0, opt_trace_compile_timing },
        { "trace-dispatch",  required_argument, 0, opt_trace_dispatch },
        { "task-metrics",    required_argument, 0, opt_task_metrics },
        { "math-mode",       required_argument, 0, opt_math_mode },
        { "handle-signals",  required_argument, 0, opt_handle_signals },
        // hidden command line options
        { "experimental",    no_argument,       0, opt_experimental_features },
        { "worker",          optional_argument, 0, opt_worker },
        { "bind-to",         required_argument, 0, opt_bind_to },
        { "lisp",            no_argument,       0, 1 },
        { "image-codegen",   no_argument,       0, opt_image_codegen },
        { "rr-detach",       no_argument,       0, opt_rr_detach },
        { "strip-metadata",  no_argument,       0, opt_strip_metadata },
        { "strip-ir",        no_argument,       0, opt_strip_ir },
        { "permalloc-pkgimg",required_argument, 0, opt_permalloc_pkgimg },
        { "heap-size-hint",  required_argument, 0, opt_heap_size_hint },
        { "hard-heap-limit", required_argument, 0, opt_hard_heap_limit },
        { "heap-target-increment", required_argument, 0, opt_heap_target_increment },
        { "gc-sweep-always-full", no_argument, 0, opt_gc_sweep_always_full },
        { "trim",  optional_argument, 0, opt_trim },
        { "compress-sysimage", required_argument, 0, opt_compress_sysimage },
<<<<<<< HEAD
        { "target-sanitize", required_argument, 0, opt_target_sanitize },
=======
        { "trace-eval",       optional_argument, 0, opt_trace_eval },
>>>>>>> 39e1473f
        { 0, 0, 0, 0 }
    };

    // If CPUID specific binaries are enabled, this varies between runs, so initialize
    // it here, rather than as part of the static initialization above.
    jl_options.image_file = jl_get_default_sysimg_path();
    jl_options.cmds = NULL;

    int ncmds = 0;
    const char **cmds = NULL;
    int codecov = JL_LOG_NONE;
    int malloclog = JL_LOG_NONE;
    int argc = *argcp;
    char **argv = *argvp;
    char *endptr;
    opterr = 0; // suppress getopt warning messages
    while (1) {
        int lastind = optind;
        int c = getopt_long(argc, argv, shortopts, longopts, 0);
        if (c == -1) break;
restart_switch:
        switch (c) {
        case 0:
            break;
        case 1:
            jl_errorf("--lisp must be specified as the first argument");
            break;
        case '?':
        case ':':
            if (optopt) {
                if (optopt == 'g') {
                    c = 'g';
                    goto restart_switch;
                }
                for (const struct option *o = longopts; o->val; o++) {
                    if (optopt == o->val) {
                        if (o->has_arg == optional_argument) {
                            c = o->val;
                            goto restart_switch;
                        }
                        else {
                            const char *problem = o->has_arg ? "is missing an argument" : "does not accept an argument";
                            if (o->val <= 0xff && strchr(shortopts, o->val)) {
                                jl_errorf("option `-%c/--%s` %s", o->val, o->name, problem);
                            }
                            else {
                                jl_errorf("option `--%s` %s", o->name, problem);
                            }
                        }
                    }
                }
                jl_errorf("unknown option `-%c`", optopt);
            }
            else {
                jl_errorf("unknown option `%s`", argv[lastind]);
            }
            break;
        case 'v': // version
            jl_printf(JL_STDOUT, "julia version %s\n", JULIA_VERSION_STRING);
            exit(0);
        case 'h': // help
            jl_printf(JL_STDOUT, "%s%s", usage, opts);
            exit(0);
        case opt_help_hidden:
            jl_printf(JL_STDOUT, "%s%s", usage, opts_hidden);
            exit(0);
        case 'g': // debug info
            if (optarg != NULL) {
                if (!strcmp(optarg,"0"))
                    jl_options.debug_level = 0;
                else if (!strcmp(optarg,"1"))
                    jl_options.debug_level = 1;
                else if (!strcmp(optarg,"2"))
                    jl_options.debug_level = 2;
                else
                    jl_errorf("julia: invalid argument to -g (%s)", optarg);
                break;
            }
            else {
                jl_options.debug_level = 2;
            }
            break;
        case 'H': // home
            jl_options.julia_bindir = strdup(optarg);
            if (!jl_options.julia_bindir)
                jl_errorf("fatal error: failed to allocate memory: %s", strerror(errno));
            break;
        case 'e': // eval
        case 'E': // print
        case 'L': // load
        case 'm': // module
        case opt_bug_report: // bug
        {
            size_t sz = strlen(optarg) + 1;
            char *arg = (char*)malloc_s(sz + 1);
            const char **newcmds;
            arg[0] = c == opt_bug_report ? 'B' : c;
            memcpy(arg + 1, optarg, sz);
            newcmds = (const char**)realloc_s(cmds, (ncmds + 2) * sizeof(char*));
            cmds = newcmds;
            cmds[ncmds] = arg;
            ncmds++;
            cmds[ncmds] = 0;
            jl_options.cmds = cmds;
            if (c == 'm') {
                optind -= 1;
                goto parsing_args_done;
            }
            break;
        }
        case 'J': // sysimage
            jl_options.image_file = strdup(optarg);
            if (!jl_options.image_file)
                jl_errorf("fatal error: failed to allocate memory: %s", strerror(errno));
            jl_options.image_file_specified = 1;
            break;
        case 'q': // quiet
            jl_options.quiet = 1;
            if (jl_options.banner < 0)
                jl_options.banner = 0;
            break;
        case opt_banner: // banner
            if (!strcmp(optarg, "yes"))
                jl_options.banner = 1;
            else if (!strcmp(optarg, "no"))
                jl_options.banner = 0;
            else if (!strcmp(optarg, "auto"))
                jl_options.banner = -1;
            else if (!strcmp(optarg, "short"))
                jl_options.banner = 2;
            else
                jl_errorf("julia: invalid argument to --banner={yes|no|auto|short} (%s)", optarg);
            break;
        case opt_experimental_features:
            jl_options.use_experimental_features = JL_OPTIONS_USE_EXPERIMENTAL_FEATURES_YES;
            break;
        case opt_sysimage_native_code:
            if (!strcmp(optarg,"yes")) {
                jl_options.use_sysimage_native_code = JL_OPTIONS_USE_SYSIMAGE_NATIVE_CODE_YES;
            }
            else if (!strcmp(optarg,"no")) {
                jl_options.use_sysimage_native_code = JL_OPTIONS_USE_SYSIMAGE_NATIVE_CODE_NO;
                if (jl_options.depwarn == JL_OPTIONS_DEPWARN_ERROR)
                    jl_errorf("julia: --sysimage-native-code=no is deprecated");
                else if (jl_options.depwarn == JL_OPTIONS_DEPWARN_ON)
                    jl_printf(JL_STDERR, "WARNING: --sysimage-native-code=no is deprecated\n");
            }
            else {
                jl_errorf("julia: invalid argument to --sysimage-native-code={yes|no} (%s)", optarg);
            }
            break;
        case opt_compiled_modules:
            if (!strcmp(optarg,"yes"))
                jl_options.use_compiled_modules = JL_OPTIONS_USE_COMPILED_MODULES_YES;
            else if (!strcmp(optarg,"no"))
                jl_options.use_compiled_modules = JL_OPTIONS_USE_COMPILED_MODULES_NO;
            else if (!strcmp(optarg,"existing"))
                jl_options.use_compiled_modules = JL_OPTIONS_USE_COMPILED_MODULES_EXISTING;
            else if (!strcmp(optarg,"strict"))
                jl_options.use_compiled_modules = JL_OPTIONS_USE_COMPILED_MODULES_STRICT;
            else
                jl_errorf("julia: invalid argument to --compiled-modules={yes|no|existing|strict} (%s)", optarg);
            break;
        case opt_pkgimages:
            if (!strcmp(optarg,"yes"))
                jl_options.use_pkgimages = JL_OPTIONS_USE_PKGIMAGES_YES;
            else if (!strcmp(optarg,"no"))
                jl_options.use_pkgimages = JL_OPTIONS_USE_PKGIMAGES_NO;
            else if (!strcmp(optarg,"existing"))
                jl_options.use_pkgimages = JL_OPTIONS_USE_PKGIMAGES_EXISTING;
            else
                jl_errorf("julia: invalid argument to --pkgimages={yes|no} (%s)", optarg);
            break;
        case 'C': // cpu-target
            jl_options.cpu_target = strdup(optarg);
            if (!jl_options.cpu_target)
                jl_error("julia: failed to allocate memory");
            break;
        case 't': // threads
        {
            errno = 0;
            jl_options.nthreadpools = 2;
            // By default:
            // default threads = -1 (== "auto")
            long nthreads = -1;
            // interactive threads = 1, or 0 if generating output
            long nthreadsi = jl_generating_output() ? 0 : 1;

            if (!strncmp(optarg, "auto", 4)) {
                jl_options.nthreads = -1;
                if (optarg[4] == ',') {
                    if (!strncmp(&optarg[5], "auto", 4))
                        nthreadsi = 1;
                    else {
                        errno = 0;
                        nthreadsi = strtol(&optarg[5], &endptr, 10);
                        if (errno != 0 || endptr == &optarg[5] || *endptr != 0 || nthreadsi < 0 || nthreadsi >= INT16_MAX)
                            jl_errorf("julia: -t,--threads=auto,<m>; m must be an integer >= 0");
                    }
                }
            }
            else {
                nthreads = strtol(optarg, &endptr, 10);
                if (errno != 0 || optarg == endptr || nthreads < 1 || nthreads >= INT16_MAX)
                    jl_errorf("julia: -t,--threads=<n>[,auto|<m>]; n must be an integer >= 1");
                if (*endptr == ',') {
                    if (!strncmp(&endptr[1], "auto", 4))
                        nthreadsi = 1;
                    else {
                        errno = 0;
                        char *endptri;
                        nthreadsi = strtol(&endptr[1], &endptri, 10);
                        // Allow 0 for interactive
                        if (errno != 0 || endptri == &endptr[1] || *endptri != 0 || nthreadsi < 0 || nthreadsi >= INT16_MAX)
                            jl_errorf("julia: -t,--threads=<n>,<m>; m must be an integer >= 0");
                        if (nthreadsi == 0)
                            jl_options.nthreadpools = 1;
                    }
                } else if (nthreads == 1) { // User asked for 1 thread so don't add an interactive one
                    jl_options.nthreadpools = 1;
                    nthreadsi = 0;
                }
                jl_options.nthreads = nthreads + nthreadsi;
            }
            int16_t *ntpp = (int16_t *)malloc_s(jl_options.nthreadpools * sizeof(int16_t));
            ntpp[0] = (int16_t)nthreads;
            ntpp[1] = (int16_t)nthreadsi;
            jl_options.nthreads_per_pool = ntpp;
            break;
        }
        case 'p': // procs
            errno = 0;
            if (!strcmp(optarg,"auto")) {
                jl_options.nprocs = jl_effective_threads();
            }
            else {
                long nprocs = strtol(optarg, &endptr, 10);
                if (errno != 0 || optarg == endptr || *endptr != 0 || nprocs < 1 || nprocs >= INT16_MAX)
                    jl_errorf("julia: -p,--procs=<n> must be an integer >= 1");
                jl_options.nprocs = (int)nprocs;
            }
            break;
        case opt_machine_file:
            jl_options.machine_file = strdup(optarg);
            if (!jl_options.machine_file)
                jl_error("julia: failed to allocate memory");
            break;
        case opt_project:
            jl_options.project = optarg ? strdup(optarg) : "@.";
            break;
        case opt_color:
            if (!strcmp(optarg, "yes"))
                jl_options.color = JL_OPTIONS_COLOR_ON;
            else if (!strcmp(optarg, "no"))
                jl_options.color = JL_OPTIONS_COLOR_OFF;
            else if (!strcmp(optarg, "auto"))
                jl_options.color = JL_OPTIONS_COLOR_AUTO;
            else
                jl_errorf("julia: invalid argument to --color={yes|no|auto} (%s)", optarg);
            break;
        case opt_history_file:
            if (!strcmp(optarg,"yes"))
                jl_options.historyfile = JL_OPTIONS_HISTORYFILE_ON;
            else if (!strcmp(optarg,"no"))
                jl_options.historyfile = JL_OPTIONS_HISTORYFILE_OFF;
            else
                jl_errorf("julia: invalid argument to --history-file={yes|no} (%s)", optarg);
            break;
        case opt_startup_file:
            if (!strcmp(optarg,"yes"))
                jl_options.startupfile = JL_OPTIONS_STARTUPFILE_ON;
            else if (!strcmp(optarg,"no"))
                jl_options.startupfile = JL_OPTIONS_STARTUPFILE_OFF;
            else
                jl_errorf("julia: invalid argument to --startup-file={yes|no} (%s)", optarg);
            break;
        case opt_compile:
            if (!strcmp(optarg,"yes"))
                jl_options.compile_enabled = JL_OPTIONS_COMPILE_ON;
            else if (!strcmp(optarg,"no"))
                jl_options.compile_enabled = JL_OPTIONS_COMPILE_OFF;
            else if (!strcmp(optarg,"all"))
                jl_options.compile_enabled = JL_OPTIONS_COMPILE_ALL;
            else if (!strcmp(optarg,"min"))
                jl_options.compile_enabled = JL_OPTIONS_COMPILE_MIN;
            else
                jl_errorf("julia: invalid argument to --compile (%s)", optarg);
            break;
        case opt_code_coverage:
            if (optarg != NULL) {
                size_t endof = strlen(optarg);
                if (!strcmp(optarg, "user"))
                    codecov = JL_LOG_USER;
                else if (!strcmp(optarg, "all"))
                    codecov = JL_LOG_ALL;
                else if (!strcmp(optarg, "none"))
                    codecov = JL_LOG_NONE;
                else if (endof > 5 && !strcmp(optarg + endof - 5, ".info")) {
                    if (codecov == JL_LOG_NONE)
                        codecov = JL_LOG_ALL;
                    jl_options.output_code_coverage = optarg;
                }
                else if (!strncmp(optarg, "@", 1)) {
                    codecov = JL_LOG_PATH;
                    jl_options.tracked_path = optarg + 1; // skip `@`
                }
                else
                    jl_errorf("julia: invalid argument to --code-coverage (%s)", optarg);
                break;
            }
            else {
                codecov = JL_LOG_USER;
            }
            break;
        case opt_track_allocation:
            if (optarg != NULL) {
                if (!strcmp(optarg,"user"))
                    malloclog = JL_LOG_USER;
                else if (!strcmp(optarg,"all"))
                    malloclog = JL_LOG_ALL;
                else if (!strcmp(optarg,"none"))
                    malloclog = JL_LOG_NONE;
                else if (!strncmp(optarg, "@", 1)) {
                    malloclog = JL_LOG_PATH;
                    jl_options.tracked_path = optarg + 1; // skip `@`
                }
                else
                    jl_errorf("julia: invalid argument to --track-allocation (%s)", optarg);
                break;
            }
            else {
                malloclog = JL_LOG_USER;
            }
            break;
        case 'O': // optimize
            if (optarg != NULL) {
                if (!strcmp(optarg,"0"))
                    jl_options.opt_level = 0;
                else if (!strcmp(optarg,"1"))
                    jl_options.opt_level = 1;
                else if (!strcmp(optarg,"2"))
                    jl_options.opt_level = 2;
                else if (!strcmp(optarg,"3"))
                    jl_options.opt_level = 3;
                else
                    jl_errorf("julia: invalid argument to -O (%s)", optarg);
                break;
            }
            else {
                jl_options.opt_level = 3;
            }
            break;
        case opt_optlevel_min: // minimum module optimize level
            if (optarg != NULL) {
                if (!strcmp(optarg,"0"))
                    jl_options.opt_level_min = 0;
                else if (!strcmp(optarg,"1"))
                    jl_options.opt_level_min = 1;
                else if (!strcmp(optarg,"2"))
                    jl_options.opt_level_min = 2;
                else if (!strcmp(optarg,"3"))
                    jl_options.opt_level_min = 3;
                else
                    jl_errorf("julia: invalid argument to --min-optlevel (%s)", optarg);
                break;
            }
            else {
                jl_options.opt_level_min = 0;
            }
            break;
        case 'i': // isinteractive
            jl_options.isinteractive = 1;
            break;
        case opt_check_bounds:
            if (!strcmp(optarg,"yes"))
                jl_options.check_bounds = JL_OPTIONS_CHECK_BOUNDS_ON;
            else if (!strcmp(optarg,"no"))
                jl_options.check_bounds = JL_OPTIONS_CHECK_BOUNDS_OFF;
            else if (!strcmp(optarg,"auto"))
                jl_options.check_bounds = JL_OPTIONS_CHECK_BOUNDS_DEFAULT;
            else
                jl_errorf("julia: invalid argument to --check-bounds={yes|no|auto} (%s)", optarg);
            break;
        case opt_output_bc:
            jl_options.outputbc = optarg;
            if (!jl_options.image_file_specified) jl_options.image_file = NULL;
            break;
        case opt_output_unopt_bc:
            jl_options.outputunoptbc = optarg;
            if (!jl_options.image_file_specified) jl_options.image_file = NULL;
            break;
        case opt_output_o:
            jl_options.outputo = optarg;
            if (!jl_options.image_file_specified) jl_options.image_file = NULL;
            break;
        case opt_output_asm:
            jl_options.outputasm = optarg;
            if (!jl_options.image_file_specified) jl_options.image_file = NULL;
            break;
        case opt_output_ji:
            jl_options.outputji = optarg;
            if (!jl_options.image_file_specified) jl_options.image_file = NULL;
            break;
        case opt_incremental:
            if (!strcmp(optarg,"yes"))
                jl_options.incremental = 1;
            else if (!strcmp(optarg,"no"))
                jl_options.incremental = 0;
            else
                jl_errorf("julia: invalid argument to --output-incremental={yes|no} (%s)", optarg);
            break;
        case opt_depwarn:
            if (!strcmp(optarg,"yes"))
                jl_options.depwarn = JL_OPTIONS_DEPWARN_ON;
            else if (!strcmp(optarg,"no"))
                jl_options.depwarn = JL_OPTIONS_DEPWARN_OFF;
            else if (!strcmp(optarg,"error"))
                jl_options.depwarn = JL_OPTIONS_DEPWARN_ERROR;
            else
                jl_errorf("julia: invalid argument to --depwarn={yes|no|error} (%s)", optarg);
            break;
        case opt_warn_overwrite:
            if (!strcmp(optarg,"yes"))
                jl_options.warn_overwrite = JL_OPTIONS_WARN_OVERWRITE_ON;
            else if (!strcmp(optarg,"no"))
                jl_options.warn_overwrite = JL_OPTIONS_WARN_OVERWRITE_OFF;
            else
                jl_errorf("julia: invalid argument to --warn-overwrite={yes|no} (%s)", optarg);
            break;
        case opt_warn_scope:
            if (!strcmp(optarg,"yes"))
                jl_options.warn_scope = JL_OPTIONS_WARN_SCOPE_ON;
            else if (!strcmp(optarg,"no"))
                jl_options.warn_scope = JL_OPTIONS_WARN_SCOPE_OFF;
            else
                jl_errorf("julia: invalid argument to --warn-scope={yes|no} (%s)", optarg);
            break;
        case opt_inline:
            if (!strcmp(optarg,"yes"))
                jl_options.can_inline = 1;
            else if (!strcmp(optarg,"no"))
                jl_options.can_inline = 0;
            else {
                jl_errorf("julia: invalid argument to --inline (%s)", optarg);
            }
            break;
        case opt_polly:
            if (!strcmp(optarg,"yes"))
                jl_options.polly = JL_OPTIONS_POLLY_ON;
            else if (!strcmp(optarg,"no"))
                jl_options.polly = JL_OPTIONS_POLLY_OFF;
            else {
                jl_errorf("julia: invalid argument to --polly (%s)", optarg);
            }
            break;
        case opt_trace_compile:
            jl_options.trace_compile = strdup(optarg);
            if (!jl_options.trace_compile)
                jl_errorf("fatal error: failed to allocate memory: %s", strerror(errno));
            break;
        case opt_trace_compile_timing:
            jl_options.trace_compile_timing = 1;
            break;
         case opt_trace_dispatch:
            jl_options.trace_dispatch = strdup(optarg);
            if (!jl_options.trace_dispatch)
                jl_errorf("fatal error: failed to allocate memory: %s", strerror(errno));
            break;
        case opt_math_mode:
            if (!strcmp(optarg,"ieee"))
                jl_options.fast_math = JL_OPTIONS_FAST_MATH_OFF;
            else if (!strcmp(optarg,"fast"))
                jl_options.fast_math = JL_OPTIONS_FAST_MATH_DEFAULT;
            else if (!strcmp(optarg,"user"))
                jl_options.fast_math = JL_OPTIONS_FAST_MATH_DEFAULT;
            else
                jl_errorf("julia: invalid argument to --math-mode={ieee|user} (%s)", optarg);
            break;
        case opt_worker:
            jl_options.worker = 1;
            if (optarg != NULL) {
                jl_options.cookie = strdup(optarg);
                if (!jl_options.cookie)
                    jl_error("julia: failed to allocate memory");
            }
            break;
        case opt_bind_to:
            jl_options.bindto = strdup(optarg);
            if (!jl_options.bindto)
                jl_error("julia: failed to allocate memory");
            break;
        case opt_handle_signals:
            if (!strcmp(optarg,"yes"))
                jl_options.handle_signals = JL_OPTIONS_HANDLE_SIGNALS_ON;
            else if (!strcmp(optarg,"no"))
                jl_options.handle_signals = JL_OPTIONS_HANDLE_SIGNALS_OFF;
            else
                jl_errorf("julia: invalid argument to --handle-signals (%s)", optarg);
            break;
        case opt_image_codegen:
            jl_options.image_codegen = 1;
            break;
        case opt_rr_detach:
            jl_options.rr_detach = 1;
            break;
        case opt_strip_metadata:
            jl_options.strip_metadata = 1;
            break;
        case opt_strip_ir:
            jl_options.strip_ir = 1;
            break;
        case opt_heap_size_hint:
            if (optarg != NULL)
                jl_options.heap_size_hint = parse_heap_size_option(optarg, "--heap-size-hint=<size>[<unit>]", 1);
            if (jl_options.heap_size_hint == 0)
                jl_errorf("julia: invalid memory size specified in --heap-size-hint=<size>[<unit>]");

            break;
        case opt_hard_heap_limit:
            if (optarg != NULL)
                jl_options.hard_heap_limit = parse_heap_size_option(optarg, "--hard-heap-limit=<size>[<unit>]", 0);
            if (jl_options.hard_heap_limit == 0)
                jl_errorf("julia: invalid memory size specified in --hard-heap-limit=<size>[<unit>]");
            break;
        case opt_heap_target_increment:
            if (optarg != NULL)
                jl_options.heap_target_increment = parse_heap_size_option(optarg, "--heap-target-increment=<size>[<unit>]", 0);
            if (jl_options.heap_target_increment == 0)
                jl_errorf("julia: invalid memory size specified in --heap-target-increment=<size>[<unit>]");
            break;
        case opt_gc_threads:
        {
            errno = 0;
            long nmarkthreads = strtol(optarg, &endptr, 10);
            if (errno != 0 || optarg == endptr || nmarkthreads < 1 || nmarkthreads >= INT16_MAX) {
                jl_errorf("julia: --gcthreads=<n>[,<m>]; n must be an integer >= 1");
            }
            jl_options.nmarkthreads = (int16_t)nmarkthreads;
            if (*endptr == ',') {
                errno = 0;
                char *endptri;
                long nsweepthreads = strtol(&endptr[1], &endptri, 10);
                if (errno != 0 || endptri == &endptr[1] || *endptri != 0 || nsweepthreads < 0 || nsweepthreads > 1)
                    jl_errorf("julia: --gcthreads=<n>,<m>; m must be 0 or 1");
                jl_options.nsweepthreads = (int8_t)nsweepthreads;
            }
        }
            break;
        case opt_permalloc_pkgimg:
            if (!strcmp(optarg,"yes"))
                jl_options.permalloc_pkgimg = 1;
            else if (!strcmp(optarg,"no"))
                jl_options.permalloc_pkgimg = 0;
            else
                jl_errorf("julia: invalid argument to --permalloc-pkgimg={yes|no} (%s)", optarg);
            break;
        case opt_timeout_for_safepoint_straggler:
        {
            errno = 0;
            long timeout = strtol(optarg, &endptr, 10);
            if (errno != 0 || optarg == endptr || timeout < 1 || timeout > INT16_MAX)
                jl_errorf("julia: --timeout-for-safepoint-straggler=<seconds>; seconds must be an integer between 1 and %d", INT16_MAX);
            jl_options.timeout_for_safepoint_straggler_s = (int16_t)timeout;
            break;
        }
        case opt_gc_sweep_always_full:
            jl_options.gc_sweep_always_full = 1;
            break;
        case opt_trim:
            if (optarg == NULL || !strcmp(optarg,"safe"))
                jl_options.trim = JL_TRIM_SAFE;
            else if (!strcmp(optarg,"no"))
                jl_options.trim = JL_TRIM_NO;
            else if (!strcmp(optarg,"unsafe"))
                jl_options.trim = JL_TRIM_UNSAFE;
            else if (!strcmp(optarg,"unsafe-warn"))
                jl_options.trim = JL_TRIM_UNSAFE_WARN;
            else
                jl_errorf("julia: invalid argument to --trim={safe|no|unsafe|unsafe-warn} (%s)", optarg);
            break;
        case opt_trace_eval:
            if (optarg == NULL || !strcmp(optarg,"loc"))
                jl_options.trace_eval = 1;
            else if (!strcmp(optarg,"full"))
                jl_options.trace_eval = 2;
            else if (!strcmp(optarg,"no"))
                jl_options.trace_eval = 0;
            else
                jl_errorf("julia: invalid argument to --trace-eval={yes|no} (%s)", optarg);
            break;
        case opt_task_metrics:
            if (!strcmp(optarg, "no"))
                jl_options.task_metrics = JL_OPTIONS_TASK_METRICS_OFF;
            else if (!strcmp(optarg, "yes"))
                jl_options.task_metrics = JL_OPTIONS_TASK_METRICS_ON;
            else
                jl_errorf("julia: invalid argument to --task-metrics={yes|no} (%s)", optarg);
            break;
        case opt_compress_sysimage:
            if (!strcmp(optarg,"yes"))
                jl_options.compress_sysimage = 1;
            else if (!strcmp(optarg,"no"))
                jl_options.compress_sysimage = 0;
            break;
        case opt_target_sanitize:
            if (!strcmp(optarg, "memory"))
                jl_options.target_sanitize_memory = 1;
            else if (!strcmp(optarg, "thread"))
                jl_options.target_sanitize_thread = 1;
            else if (!strcmp(optarg, "address"))
                jl_options.target_sanitize_address = 1;
            else
                jl_errorf("julia: invalid argument to --target-sanitize={memory|thread|address} (%s)", optarg);
            break;
        default:
            jl_errorf("julia: unhandled option -- %c\n"
                      "This is a bug, please report it.", c);
        }
    }
    jl_options.program_file = optind < argc ? strdup(argv[optind]) : "";
    parsing_args_done:
    if (!jl_options.use_experimental_features) {
        if (jl_options.trim != JL_TRIM_NO)
            jl_errorf("julia: --trim is an experimental feature, you must enable it with --experimental");
    }
    jl_options.code_coverage = codecov;
    jl_options.malloc_log = malloclog;
    int proc_args = *argcp < optind ? *argcp : optind;
    *argvp += proc_args;
    *argcp -= proc_args;
}

JL_DLLEXPORT ssize_t jl_sizeof_jl_options(void)
{
    return sizeof(jl_options_t);
}<|MERGE_RESOLUTION|>--- conflicted
+++ resolved
@@ -162,13 +162,10 @@
                         -1, // timeout_for_safepoint_straggler_s
                         0, // gc_sweep_always_full
                         0, // compress_sysimage
-<<<<<<< HEAD
+                        0, // alert_on_critical_error
                         0, // target_sanitize_memory
                         0, // target_sanitize_thread
                         0, // target_sanitize_address
-=======
-                        0, // alert_on_critical_error
->>>>>>> 39e1473f
     };
     jl_options_initialized = 1;
 }
@@ -502,11 +499,8 @@
         { "gc-sweep-always-full", no_argument, 0, opt_gc_sweep_always_full },
         { "trim",  optional_argument, 0, opt_trim },
         { "compress-sysimage", required_argument, 0, opt_compress_sysimage },
-<<<<<<< HEAD
+        { "trace-eval",       optional_argument, 0, opt_trace_eval },
         { "target-sanitize", required_argument, 0, opt_target_sanitize },
-=======
-        { "trace-eval",       optional_argument, 0, opt_trace_eval },
->>>>>>> 39e1473f
         { 0, 0, 0, 0 }
     };
 
