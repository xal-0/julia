--- conflicted
+++ resolved
@@ -1518,7 +1518,6 @@
     return old == NULL ? jl_true : jl_false;
 }
 
-<<<<<<< HEAD
 // declare_global(module::Module, name::Symbol, [strong::Bool=false, [ty::Type]])
 JL_CALLABLE(jl_f_declare_global)
 {
@@ -1534,7 +1533,8 @@
     }
     jl_declare_global((jl_module_t *)args[0], args[1], set_type, strong);
     return jl_nothing;
-=======
+}
+
 JL_CALLABLE(jl_f_declare_const)
 {
     JL_NARGS(declare_const, 2, 3);
@@ -1545,7 +1545,6 @@
     jl_value_t *val = nargs == 3 ? args[2] : NULL;
     jl_declare_constant_val(b, (jl_module_t *)args[0], (jl_sym_t *)args[1], val);
     return nargs > 2 ? args[2] : jl_nothing;
->>>>>>> 040f6cd4
 }
 
 // import, using --------------------------------------------------------------
