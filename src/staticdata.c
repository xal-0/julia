--- conflicted
+++ resolved
@@ -468,30 +468,6 @@
 static htable_t field_replace;
 static htable_t bits_replace;
 
-<<<<<<< HEAD
-// array of definitions for the predefined function pointers
-// (reverse of fptr_to_id)
-// This is a manually constructed dual of the fvars array, which would be produced by codegen for Julia code, for C.
-static const jl_fptr_args_t id_to_fptrs[] = {
-    &jl_f_throw, &jl_f_throw_methoderror, &jl_f_is, &jl_f_typeof, &jl_f_issubtype, &jl_f_isa,
-    &jl_f_typeassert, &jl_f__apply_iterate,
-    &jl_f_invokelatest, &jl_f_invoke_in_world, &jl_f__call_in_world_total, &jl_f_isdefined, &jl_f_isdefinedglobal,
-    &jl_f_tuple, &jl_f_svec, &jl_f_intrinsic_call,
-    &jl_f_getfield, &jl_f_setfield, &jl_f_swapfield, &jl_f_modifyfield, &jl_f_setfieldonce,
-    &jl_f_replacefield, &jl_f_fieldtype, &jl_f_nfields, &jl_f_apply_type, &jl_f_memorynew,
-    &jl_f_memoryref, &jl_f_memoryrefoffset, &jl_f_memoryrefget, &jl_f_memoryref_isassigned,
-    &jl_f_memoryrefset,  &jl_f_memoryrefswap, &jl_f_memoryrefmodify, &jl_f_memoryrefreplace, &jl_f_memoryrefsetonce,
-    &jl_f_applicable, &jl_f_invoke, &jl_f_sizeof, &jl_f__expr, &jl_f__typevar,
-    &jl_f_ifelse, &jl_f__structtype, &jl_f__abstracttype, &jl_f__primitivetype,
-    &jl_f__typebody, &jl_f__setsuper, &jl_f__equiv_typedef, &jl_f__defaultctors,
-    &jl_f_opaque_closure_call, &jl_f_donotdelete, &jl_f_compilerbarrier, &jl_f_get_binding_type,
-    &jl_f_getglobal, &jl_f_setglobal, &jl_f_swapglobal, &jl_f_modifyglobal, &jl_f_replaceglobal, &jl_f_setglobalonce,
-    &jl_f__import, &jl_f__using,
-    &jl_f_finalizer, &jl_f__compute_sparams, &jl_f__svec_ref,
-    &jl_f_current_scope,
-    NULL };
-=======
->>>>>>> d9925544
 
 typedef struct {
     ios_t *s;                   // the main stream
