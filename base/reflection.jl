# This file is a part of Julia. License is MIT: https://julialang.org/license

"""
    code_lowered(f, types; generated=true, debuginfo=:default)

Return an array of the lowered forms (IR) for the methods matching the given generic function
and type signature.

If `generated` is `false`, the returned `CodeInfo` instances will correspond to fallback
implementations. An error is thrown if no fallback implementation exists.
If `generated` is `true`, these `CodeInfo` instances will correspond to the method bodies
yielded by expanding the generators.

The keyword `debuginfo` controls the amount of code metadata present in the output.

Note that an error will be thrown if `types` are not concrete types when `generated` is
`true` and any of the corresponding methods are an `@generated` method.
"""
function code_lowered(@nospecialize(argtypes::Union{Tuple,Type{<:Tuple}}); generated::Bool=true, debuginfo::Symbol=:default)
    if @isdefined(IRShow)
        debuginfo = IRShow.debuginfo(debuginfo)
    elseif debuginfo === :default
        debuginfo = :source
    end
    if debuginfo !== :source && debuginfo !== :none
        throw(ArgumentError("'debuginfo' must be either :source or :none"))
    end
    world = get_world_counter()
    world == typemax(UInt) && error("code reflection cannot be used from generated functions")
    ret = CodeInfo[]
    for m in method_instances(argtypes, world)
        if generated && hasgenerator(m)
            if may_invoke_generator(m)
                code = ccall(:jl_code_for_staged, Ref{CodeInfo}, (Any, UInt, Ptr{Cvoid}), m, world, C_NULL)
            else
                error("Could not expand generator for `@generated` method ", m, ". ",
                      "This can happen if the provided argument types (", t, ") are ",
                      "not concrete types, but the `generated` argument is `true`.")
            end
        else
            code = uncompressed_ir(m.def::Method)
            debuginfo === :none && remove_linenums!(code)
        end
        push!(ret, code)
    end
    return ret
end

function code_lowered(@nospecialize(f), @nospecialize(t=Tuple); generated::Bool=true, debuginfo::Symbol=:default)
    tt = signature_type(f, t)
    return code_lowered(tt; generated, debuginfo)
end

# for backwards compat
const uncompressed_ast = uncompressed_ir
const _uncompressed_ast = _uncompressed_ir

function method_instances(@nospecialize(argtypes::Union{Tuple,Type{<:Tuple}}), world::UInt)
    tt = to_tuple_type(argtypes)
    results = Core.MethodInstance[]
    # this make a better error message than the typeassert that follows
    world == typemax(UInt) && error("code reflection cannot be used from generated functions")
    for match in _methods_by_ftype(tt, -1, world)::Vector
        instance = specialize_method(match::Core.MethodMatch)
        push!(results, instance)
    end
    return results
end

function method_instances(@nospecialize(f), @nospecialize(t), world::UInt)
    tt = signature_type(f, t)
    return method_instances(tt, world)
end

function method_instance(@nospecialize(argtypes::Union{Tuple,Type{<:Tuple}});
                         world=Base.get_world_counter(), method_table=nothing)
    tt = to_tuple_type(argtypes)
    mi = ccall(:jl_method_lookup_by_tt, Any,
                (Any, Csize_t, Any),
                tt, world, method_table)
    return mi::Union{Nothing, MethodInstance}
end

function method_instance(@nospecialize(f), @nospecialize(t);
                         world=Base.get_world_counter(), method_table=nothing)
    tt = signature_type(f, t)
    return method_instance(tt; world, method_table)
end

default_debug_info_kind() = unsafe_load(cglobal(:jl_default_debug_info_kind, Cint))

# this type mirrors jl_cgparams_t (documented in julia.h)
struct CodegenParams
    """
    If enabled, generate the necessary code to support the --track-allocations
    command line flag to julia itself. Note that the option itself does not enable
    allocation tracking. Rather, it merely generates the support code necessary
    to perform allocation tracking if requested by the command line option.
    """
    track_allocations::Cint

    """
    If enabled, generate the necessary code to support the --code-coverage
    command line flag to julia itself. Note that the option itself does not enable
    code coverage. Rather, it merely generates the support code necessary
    to code coverage if requested by the command line option.
    """
    code_coverage::Cint

    """
    If enabled, force the compiler to use the specialized signature
    for all generated functions, whenever legal. If disabled, the choice is made
    heuristically and specsig is only used when deemed profitable.
    """
    prefer_specsig::Cint

    """
    If enabled, enable emission of `.debug_names` sections.
    """
    gnu_pubnames::Cint

    """
    Controls what level of debug info to emit. Currently supported values are:
    - 0: no debug info
    - 1: full debug info
    - 2: Line tables only
    - 3: Debug directives only

    The integer values currently match the llvm::DICompilerUnit::DebugEmissionKind enum,
    although this is not guaranteed.
    """
    debug_info_kind::Cint

    """
    Controls the debug_info_level parameter, equivalent to the -g command line option.
    """
    debug_info_level::Cint

    """
    If enabled, generate a GC safepoint at the entry to every function. Emitting
    these extra safepoints can reduce the amount of time that other threads are
    waiting for the currently running thread to reach a safepoint. The cost for
    a safepoint is small, but non-zero. The option is enabled by default.
    """
    safepoint_on_entry::Cint

    """
    If enabled, add an implicit argument to each function call that is used to
    pass down the current task local state pointer. This argument is passed
    using the `swiftself` convention, which in the ordinary case means that the
    pointer is kept in a register and accesses are thus very fast. If this option
    is disabled, the task local state pointer must be loaded from thread local
    storage, which incurs a small amount of additional overhead. The option is enabled by
    default.
    """
    gcstack_arg::Cint

    """
    If enabled, use the Julia PLT mechanism to support lazy-resolution of `ccall`
    targets. The option may be disabled for use in environments where the julia
    runtime is unavailable, but is otherwise recommended to be enabled, even if
    lazy resolution is not required, as the Julia PLT mechanism may have superior
    performance compared to the native platform mechanism. The options is enabled by default.
    """
    use_jlplt::Cint

    """
        If enabled emit LLVM IR for all functions even if wouldn't be compiled
        for some reason (i.e functions that return a constant value).
    """
    force_emit_all::Cint

    """
<<<<<<< HEAD
    When enabled, generate names that are globally unique in this Julia session,
    across all code generated with this flag set.  Intended for llvmpasses
    tests.
    """
    unique_names::Cint
=======
    When enabled, run the MemorySanitizer pass.
    """
    sanitize_memory::Cint
    """
    When enabled, run the ThreadSanitizer pass.
    """
    sanitize_thread::Cint
    """
    When enabled, run the AddressSanitizer pass.
    """
    sanitize_address::Cint
>>>>>>> f5f4c017

    function CodegenParams(; track_allocations::Bool=true, code_coverage::Bool=true,
                   prefer_specsig::Bool=false,
                   gnu_pubnames::Bool=true, debug_info_kind::Cint = default_debug_info_kind(),
                   debug_info_level::Cint = Cint(JLOptions().debug_level), safepoint_on_entry::Bool=true,
                   gcstack_arg::Bool=true, use_jlplt::Bool=true, force_emit_all::Bool=false,
<<<<<<< HEAD
                   unique_names::Bool=false)
=======
                   sanitize_memory::Bool=false, sanitize_thread::Bool=false, sanitize_address::Bool=false)
>>>>>>> f5f4c017
        return new(
            Cint(track_allocations), Cint(code_coverage),
            Cint(prefer_specsig),
            Cint(gnu_pubnames), debug_info_kind,
            debug_info_level, Cint(safepoint_on_entry),
            Cint(gcstack_arg), Cint(use_jlplt), Cint(force_emit_all),
<<<<<<< HEAD
            Cint(unique_names))
=======
            Cint(sanitize_memory), Cint(sanitize_thread), Cint(sanitize_address))
>>>>>>> f5f4c017
    end
end

# this type mirrors jl_emission_params_t (documented in julia.h)
struct EmissionParams
    emit_metadata::Cint

    function EmissionParams(; emit_metadata::Bool=true)
        return new(Cint(emit_metadata))
    end
end

"""
    code_typed(f, types; kw...)

Returns an array of type-inferred lowered form (IR) for the methods matching the given
generic function and type signature.

# Keyword Arguments

- `optimize::Bool = true`: optional, controls whether additional optimizations,
  such as inlining, are also applied.
- `debuginfo::Symbol = :default`: optional, controls the amount of code metadata present
  in the output, possible options are `:source` or `:none`.

# Internal Keyword Arguments

This section should be considered internal, and is only for who understands Julia compiler
internals.

- `world::UInt = Base.get_world_counter()`: optional, controls the world age to use
  when looking up methods, use current world age if not specified.
- `interp::Core.Compiler.AbstractInterpreter = Core.Compiler.NativeInterpreter(world)`:
  optional, controls the abstract interpreter to use, use the native interpreter if not specified.

# Examples

One can put the argument types in a tuple to get the corresponding `code_typed`.

```julia
julia> code_typed(+, (Float64, Float64))
1-element Vector{Any}:
 CodeInfo(
1 ─ %1 = Base.add_float(x, y)::Float64
└──      return %1
) => Float64

julia> code_typed((typeof(-), Float64, Float64))
1-element Vector{Any}:
 CodeInfo(
1 ─ %1 = Base.sub_float(x, y)::Float64
└──      return %1
) => Float64

julia> code_typed((Type{Int}, UInt8))
1-element Vector{Any}:
 CodeInfo(
1 ─ %1 = Core.zext_int(Core.Int64, x)::Int64
└──      return %1
) => Int64

julia> code_typed((Returns{Int64},))
1-element Vector{Any}:
 CodeInfo(
1 ─ %1 =   builtin Base.getfield(obj, :value)::Int64
└──      return %1
) => Int64
```
"""
function code_typed end

function code_typed(@nospecialize(f), @nospecialize(types=default_tt(f)); kwargs...)
    if isa(f, Core.OpaqueClosure)
        return code_typed_opaque_closure(f, types; kwargs...)
    end
    tt = signature_type(f, types)
    return code_typed_by_type(tt; kwargs...)
end

# support queries with signatures rather than objects to better support
# non-singleton function objects such as `(::Foo)(::Int, ::Int)`
# via `code_typed((Foo, Int, Int))` or `code_typed(Tuple{Foo, Int, Int})`.
function code_typed(@nospecialize(argtypes::Union{Tuple,Type{<:Tuple}}); kwargs...)
    tt = to_tuple_type(argtypes)
    return code_typed_by_type(tt; kwargs...)
end

# returns argument tuple type which is supposed to be used for `code_typed` and its family;
# if there is a single method this functions returns the method argument signature,
# otherwise returns `Tuple` that doesn't match with any signature
function default_tt(@nospecialize(f))
    ms = methods(f)
    if length(ms) == 1
        return tuple_type_tail(only(ms).sig)
    else
        return Tuple
    end
end

function raise_match_failure(name::Symbol, @nospecialize(tt))
    @noinline
    sig_str = sprint(Base.show_tuple_as_call, Symbol(""), tt)
    error("$name: unanalyzable call given $sig_str")
end

const REFLECTION_COMPILER = RefValue{Union{Nothing, Module}}(nothing)

function invoke_in_typeinf_world(args...)
    vargs = Any[args...]
    return ccall(:jl_call_in_typeinf_world, Any, (Ptr{Any}, Cint), vargs, length(vargs))
end

function invoke_default_compiler(fname::Symbol, args...)
    if REFLECTION_COMPILER[] === nothing
        return invoke_in_typeinf_world(getglobal(Compiler, fname), args...)
    else
        return getglobal(REFLECTION_COMPILER[], fname)(args...)
    end
end

function invoke_interp_compiler(interp, fname::Symbol, args...)
    if interp === nothing
        return invoke_default_compiler(fname, args...)
    else
        T = typeof(interp)
        while true
            Tname = typename(T).name
            Tname === :Any && error("Expected AbstractInterpreter")
            Tname === :AbstractInterpreter && break
            T = supertype(T)
        end
        return getglobal(typename(T).module, fname)(args...)
    end
end

function invoke_mt_compiler(mt, fname::Symbol, args...)
    if mt === nothing
        return invoke_default_compiler(fname, args...)
    else
        T = typeof(mt)
        while true
            Tname = typename(T).name
            Tname === :Any && error("Expected MethodTableView")
            Tname === :MethodTableView && break
            T = supertype(T)
        end
        return getglobal(typename(T).module, fname)(args...)
    end
end

"""
    code_typed_by_type(types::Type{<:Tuple}; ...)

Similar to [`code_typed`](@ref), except the argument is a tuple type describing
a full signature to query.
"""
function code_typed_by_type(@nospecialize(tt::Type);
                            optimize::Bool=true,
                            debuginfo::Symbol=:default,
                            world::UInt=get_world_counter(),
                            interp=nothing)
    passed_interp = interp
    interp = passed_interp === nothing ? invoke_default_compiler(:_default_interp, world) : interp
    (ccall(:jl_is_in_pure_context, Bool, ()) || world == typemax(UInt)) &&
        error("code reflection cannot be used from generated functions")
    if @isdefined(IRShow)
        debuginfo = IRShow.debuginfo(debuginfo)
    elseif debuginfo === :default
        debuginfo = :source
    end
    if debuginfo !== :source && debuginfo !== :none
        throw(ArgumentError("'debuginfo' must be either :source or :none"))
    end
    tt = to_tuple_type(tt)
    matches = invoke_interp_compiler(passed_interp, :_findall_matches, interp, tt)
    matches === nothing && raise_match_failure(:code_typed, tt)
    asts = []
    for match in matches.matches
        match = match::Core.MethodMatch
        code = invoke_interp_compiler(passed_interp, :typeinf_code, interp, match, optimize)
        if code === nothing
            push!(asts, match.method => Any)
        else
            debuginfo === :none && remove_linenums!(code)
            push!(asts, code => code.rettype)
        end
    end
    return asts
end

function get_oc_code_rt(passed_interp, oc::Core.OpaqueClosure, types, optimize::Bool)
    @nospecialize oc types
    ccall(:jl_is_in_pure_context, Bool, ()) &&
        error("code reflection cannot be used from generated functions")
    m = oc.source
    if isa(m, Method)
        if isdefined(m, :source)
            if optimize
                tt = Tuple{typeof(oc.captures), to_tuple_type(types).parameters...}
                mi = specialize_method(m, tt, Core.svec())
                interp = invoke_interp_compiler(passed_interp, :_default_interp, m.primary_world)
                code = invoke_interp_compiler(passed_interp, :typeinf_code, interp, mi, optimize)
                if code isa CodeInfo
                    return Pair{CodeInfo, Any}(code, code.rettype)
                end
                error("inference not successful")
            else
                code = _uncompressed_ir(m)
                return Pair{CodeInfo, Any}(code, typeof(oc).parameters[2])
            end
        else
            # OC constructed from optimized IR
            codeinst = m.specializations.cache
            # XXX: the inferred field is not normally a CodeInfo, but this assumes it is guaranteed to be always
            return Pair{CodeInfo, Any}(codeinst.inferred, codeinst.rettype)
        end
    else
        error("encountered invalid Core.OpaqueClosure object")
    end
end

function code_typed_opaque_closure(oc::Core.OpaqueClosure, types;
                                   debuginfo::Symbol=:default,
                                   optimize::Bool=true,
                                   interp=nothing,
                                   _...)
    @nospecialize oc types
    (code, rt) = get_oc_code_rt(interp, oc, types, optimize)
    debuginfo === :none && remove_linenums!(code)
    return Any[Pair{CodeInfo,Any}(code, rt)]
end

"""
    code_ircode(f, [types])

Return an array of pairs of `IRCode` and inferred return type if type inference succeeds.
The `Method` is included instead of `IRCode` otherwise.

See also: [`code_typed`](@ref)

# Internal Keyword Arguments

This section should be considered internal, and is only for who understands Julia compiler
internals.

- `world::UInt = Base.get_world_counter()`: optional, controls the world age to use
  when looking up methods, use current world age if not specified.
- `interp::Core.Compiler.AbstractInterpreter = Core.Compiler.NativeInterpreter(world)`:
  optional, controls the abstract interpreter to use, use the native interpreter if not specified.
- `optimize_until::Union{Int,String,Nothing} = nothing`: optional,
  controls the optimization passes to run.
  If it is a string, it specifies the name of the pass up to which the optimizer is run.
  If it is an integer, it specifies the number of passes to run.
  If it is `nothing` (default), all passes are run.

# Examples

One can put the argument types in a tuple to get the corresponding `code_ircode`.

```julia
julia> Base.code_ircode(+, (Float64, Int64))
1-element Vector{Any}:
 388 1 ─ %1 = Base.sitofp(Float64, _3)::Float64
    │   %2 = Base.add_float(_2, %1)::Float64
    └──      return %2
     => Float64

julia> Base.code_ircode(+, (Float64, Int64); optimize_until = "compact 1")
1-element Vector{Any}:
 388 1 ─ %1 = Base.promote(_2, _3)::Tuple{Float64, Float64}
    │   %2 = Core._apply_iterate(Base.iterate, Base.:+, %1)::Float64
    └──      return %2
     => Float64
```
"""
function code_ircode(@nospecialize(f), @nospecialize(types = default_tt(f)); kwargs...)
    if isa(f, Core.OpaqueClosure)
        error("OpaqueClosure not supported")
    end
    tt = signature_type(f, types)
    return code_ircode_by_type(tt; kwargs...)
end

function code_ircode(@nospecialize(argtypes::Union{Tuple,Type{<:Tuple}}); kwargs...)
    tt = to_tuple_type(argtypes)
    return code_ircode_by_type(tt; kwargs...)
end

"""
    code_ircode_by_type(types::Type{<:Tuple}; ...)

Similar to [`code_ircode`](@ref), except the argument is a tuple type describing
a full signature to query.
"""
function code_ircode_by_type(
    @nospecialize(tt::Type);
    world::UInt=get_world_counter(),
    interp=nothing,
    optimize_until::Union{Int,String,Nothing}=nothing,
)
    passed_interp = interp
    interp = passed_interp === nothing ? invoke_default_compiler(:_default_interp, world) : interp
    (ccall(:jl_is_in_pure_context, Bool, ()) || world == typemax(UInt)) &&
        error("code reflection cannot be used from generated functions")
    tt = to_tuple_type(tt)
    matches = invoke_interp_compiler(passed_interp, :_findall_matches, interp, tt)
    matches === nothing && raise_match_failure(:code_ircode, tt)
    asts = []
    for match in matches.matches
        match = match::Core.MethodMatch
        (code, ty) = invoke_interp_compiler(passed_interp, :typeinf_ircode, interp, match, optimize_until)
        if code === nothing
            push!(asts, match.method => Any)
        else
            push!(asts, code => ty)
        end
    end
    return asts
end

function _builtin_return_type(passed_interp, interp,
                              @nospecialize(f::Core.Builtin), @nospecialize(types))
    argtypes = Any[to_tuple_type(types).parameters...]
    rt = invoke_interp_compiler(passed_interp, :builtin_tfunction, interp, f, argtypes, nothing)
    return invoke_interp_compiler(passed_interp, :widenconst, rt)
end

function _builtin_effects(passed_interp, interp,
                          @nospecialize(f::Core.Builtin), @nospecialize(types))
    argtypes = Any[to_tuple_type(types).parameters...]
    rt = invoke_interp_compiler(passed_interp, :builtin_tfunction, interp, f, argtypes, nothing)
    return invoke_interp_compiler(passed_interp, :builtin_effects,
        invoke_interp_compiler(passed_interp, :typeinf_lattice, interp),
        f, argtypes, rt)
end

function _builtin_exception_type(passed_interp, interp,
                                 @nospecialize(f::Core.Builtin), @nospecialize(types))
    effects = _builtin_effects(passed_interp, interp, f, types)
    return invoke_interp_compiler(passed_interp, :is_nothrow, effects) ? Union{} : Any
end

check_generated_context(world::UInt) =
    (ccall(:jl_is_in_pure_context, Bool, ()) || world == typemax(UInt)) &&
        error("code reflection cannot be used from generated functions")

# TODO rename `Base.return_types` to `Base.infer_return_types`

"""
    Base.return_types(
        f, types=default_tt(f);
        world::UInt=get_world_counter(),
        interp::NativeInterpreter=Core.Compiler.NativeInterpreter(world)) -> rts::Vector{Any}

Return a list of possible return types for a given function `f` and argument types `types`.
The list corresponds to the results of type inference on all the possible method match
candidates for `f` and `types` (see also [`methods(f, types)`](@ref methods).

# Arguments
- `f`: The function to analyze.
- `types` (optional): The argument types of the function. Defaults to the default tuple type of `f`.
- `world` (optional): The world counter to use for the analysis. Defaults to the current world counter.
- `interp` (optional): The abstract interpreter to use for the analysis. Defaults to a new `Core.Compiler.NativeInterpreter` with the specified `world`.

# Returns
- `rts::Vector{Any}`: The list of return types that are figured out by inference on
  methods matching with the given `f` and `types`. The list's order matches the order
  returned by `methods(f, types)`.

# Examples

```julia
julia> Base.return_types(sum, Tuple{Vector{Int}})
1-element Vector{Any}:
 Int64

julia> methods(sum, (Union{Vector{Int},UnitRange{Int}},))
# 2 methods for generic function "sum" from Base:
 [1] sum(r::AbstractRange{<:Real})
     @ range.jl:1399
 [2] sum(a::AbstractArray; dims, kw...)
     @ reducedim.jl:1010

julia> Base.return_types(sum, (Union{Vector{Int},UnitRange{Int}},))
2-element Vector{Any}:
 Int64 # the result of inference on sum(r::AbstractRange{<:Real})
 Int64 # the result of inference on sum(a::AbstractArray; dims, kw...)
```

!!! warning
    The `Base.return_types` function should not be used from generated functions;
    doing so will result in an error.
"""
function return_types(@nospecialize(f), @nospecialize(types=default_tt(f));
                      world::UInt=get_world_counter(),
                      interp=nothing)
    passed_interp = interp
    interp = passed_interp === nothing ? invoke_default_compiler(:_default_interp, world) : interp
    check_generated_context(world)
    if isa(f, Core.OpaqueClosure)
        _, rt = only(code_typed_opaque_closure(f, types; Compiler))
        return Any[rt]
    elseif isa(f, Core.Builtin)
        return Any[_builtin_return_type(passed_interp, interp, f, types)]
    end
    tt = signature_type(f, types)
    matches = invoke_interp_compiler(passed_interp, :_findall_matches, interp, tt)
    matches === nothing && raise_match_failure(:return_types, tt)
    rts = Any[]
    for match in matches.matches
        ty = invoke_interp_compiler(passed_interp, :typeinf_type, interp, match::Core.MethodMatch)
        push!(rts, something(ty, Any))
    end
    return rts
end

"""
    Base.infer_return_type(
        f, types=default_tt(f);
        world::UInt=get_world_counter(),
        interp::Core.Compiler.AbstractInterpreter=Core.Compiler.NativeInterpreter(world)) -> rt::Type

Returns an inferred return type of the function call specified by `f` and `types`.

# Arguments
- `f`: The function to analyze.
- `types` (optional): The argument types of the function. Defaults to the default tuple type of `f`.
- `world` (optional): The world counter to use for the analysis. Defaults to the current world counter.
- `interp` (optional): The abstract interpreter to use for the analysis. Defaults to a new `Core.Compiler.NativeInterpreter` with the specified `world`.

# Returns
- `rt::Type`: An inferred return type of the function call specified by the given call signature.

!!! note
    Note that, different from [`Base.return_types`](@ref), this doesn't give you the list
    return types of every possible method matching with the given `f` and `types`.
    It returns a single return type, taking into account all potential outcomes of
    any function call entailed by the given signature type.

# Examples

```julia
julia> checksym(::Symbol) = :symbol;

julia> checksym(x::Any) = x;

julia> Base.infer_return_type(checksym, (Union{Symbol,String},))
Union{String, Symbol}

julia> Base.return_types(checksym, (Union{Symbol,String},))
2-element Vector{Any}:
 Symbol
 Union{String, Symbol}
```

It's important to note the difference here: `Base.return_types` gives back inferred results
for each method that matches the given signature `checksum(::Union{Symbol,String})`.
On the other hand `Base.infer_return_type` returns one collective result that sums up all those possibilities.

!!! warning
    The `Base.infer_return_type` function should not be used from generated functions;
    doing so will result in an error.
"""
function infer_return_type(@nospecialize(f), @nospecialize(types=default_tt(f));
                           world::UInt=get_world_counter(),
                           interp=nothing)
    passed_interp = interp
    interp = passed_interp === nothing ? invoke_default_compiler(:_default_interp, world) : interp
    check_generated_context(world)
    if isa(f, Core.OpaqueClosure)
        return last(only(code_typed_opaque_closure(f, types; interp=passed_interp)))
    elseif isa(f, Core.Builtin)
        return _builtin_return_type(passed_interp, interp, f, types)
    end
    tt = signature_type(f, types)
    matches = invoke_interp_compiler(passed_interp, :_findall_matches, interp, tt)
    matches === nothing && raise_match_failure(:infer_return_type, tt)
    rt = Union{}
    for match in matches.matches
        ty = invoke_interp_compiler(passed_interp, :typeinf_type, interp, match::Core.MethodMatch)
        rt = invoke_interp_compiler(passed_interp, :tmerge, rt, something(ty, Any))
    end
    return rt
end

"""
    Base.infer_exception_types(
        f, types=default_tt(f);
        world::UInt=get_world_counter(),
        interp::NativeInterpreter=Core.Compiler.NativeInterpreter(world)) -> excts::Vector{Any}

Return a list of possible exception types for a given function `f` and argument types `types`.
The list corresponds to the results of type inference on all the possible method match
candidates for `f` and `types` (see also [`methods(f, types)`](@ref methods).
It works like [`Base.return_types`](@ref), but it infers the exception types instead of the return types.

# Arguments
- `f`: The function to analyze.
- `types` (optional): The argument types of the function. Defaults to the default tuple type of `f`.
- `world` (optional): The world counter to use for the analysis. Defaults to the current world counter.
- `interp` (optional): The abstract interpreter to use for the analysis. Defaults to a new `Core.Compiler.NativeInterpreter` with the specified `world`.

# Returns
- `excts::Vector{Any}`: The list of exception types that are figured out by inference on
  methods matching with the given `f` and `types`. The list's order matches the order
  returned by `methods(f, types)`.

# Examples

```julia
julia> throw_if_number(::Number) = error("number is given");

julia> throw_if_number(::Any) = nothing;

julia> Base.infer_exception_types(throw_if_number, (Int,))
1-element Vector{Any}:
 ErrorException

julia> methods(throw_if_number, (Any,))
# 2 methods for generic function "throw_if_number" from Main:
 [1] throw_if_number(x::Number)
     @ REPL[1]:1
 [2] throw_if_number(::Any)
     @ REPL[2]:1

julia> Base.infer_exception_types(throw_if_number, (Any,))
2-element Vector{Any}:
 ErrorException # the result of inference on `throw_if_number(::Number)`
 Union{}        # the result of inference on `throw_if_number(::Any)`
```

!!! warning
    The `Base.infer_exception_types` function should not be used from generated functions;
    doing so will result in an error.
"""
function infer_exception_types(@nospecialize(f), @nospecialize(types=default_tt(f));
                               world::UInt=get_world_counter(),
                               interp=nothing)
    passed_interp = interp
    interp = passed_interp === nothing ? invoke_default_compiler(:_default_interp, world) : interp
    check_generated_context(world)
    if isa(f, Core.OpaqueClosure)
        return Any[Any] # TODO
    elseif isa(f, Core.Builtin)
        return Any[_builtin_exception_type(passed_interp, interp, f, types)]
    end
    tt = signature_type(f, types)
    matches = invoke_interp_compiler(passed_interp, :_findall_matches, interp, tt)
    matches === nothing && raise_match_failure(:infer_exception_types, tt)
    excts = Any[]
    for match in matches.matches
        frame = invoke_interp_compiler(passed_interp, :typeinf_frame, interp, match::Core.MethodMatch, #=run_optimizer=#false)
        if frame === nothing
            exct = Any
        else
            exct = invoke_interp_compiler(passed_interp, :widenconst, frame.result.exc_result)
        end
        push!(excts, exct)
    end
    return excts
end

"""
    Base.infer_exception_type(
        f, types=default_tt(f);
        world::UInt=get_world_counter(),
        interp::Core.Compiler.AbstractInterpreter=Core.Compiler.NativeInterpreter(world)) -> exct::Type

Returns the type of exception potentially thrown by the function call specified by `f` and `types`.

# Arguments
- `f`: The function to analyze.
- `types` (optional): The argument types of the function. Defaults to the default tuple type of `f`.
- `world` (optional): The world counter to use for the analysis. Defaults to the current world counter.
- `interp` (optional): The abstract interpreter to use for the analysis. Defaults to a new `Core.Compiler.NativeInterpreter` with the specified `world`.

# Returns
- `exct::Type`: The inferred type of exception that can be thrown by the function call
  specified by the given call signature.

!!! note
    Note that, different from [`Base.infer_exception_types`](@ref), this doesn't give you the list
    exception types for every possible matching method with the given `f` and `types`.
    It returns a single exception type, taking into account all potential outcomes of
    any function call entailed by the given signature type.

# Examples

```julia
julia> f1(x) = x * 2;

julia> Base.infer_exception_type(f1, (Int,))
Union{}
```

The exception inferred as `Union{}` indicates that `f1(::Int)` will not throw any exception.

```julia
julia> f2(x::Int) = x * 2;

julia> Base.infer_exception_type(f2, (Integer,))
MethodError
```

This case is pretty much the same as with `f1`, but there's a key difference to note. For
`f2`, the argument type is limited to `Int`, while the argument type is given as `Tuple{Integer}`.
Because of this, taking into account the chance of the method error entailed by the call
signature, the exception type is widened to `MethodError`.

!!! warning
    The `Base.infer_exception_type` function should not be used from generated functions;
    doing so will result in an error.
"""
function infer_exception_type(@nospecialize(f), @nospecialize(types=default_tt(f));
                              world::UInt=get_world_counter(),
                              interp=nothing)
    passed_interp = interp
    interp = passed_interp === nothing ? invoke_default_compiler(:_default_interp, world) : interp
    check_generated_context(world)
    if isa(f, Core.OpaqueClosure)
        return Any # TODO
    elseif isa(f, Core.Builtin)
        return _builtin_exception_type(passed_interp, interp, f, types)
    end
    tt = signature_type(f, types)
    exct = invoke_interp_compiler(passed_interp, :_infer_exception_type, interp, tt, false)
    exct === nothing && raise_match_failure(:infer_exception_type, tt)
    return exct
end

"""
    Base.infer_effects(
        f, types=default_tt(f);
        optimize::Bool=true,
        world::UInt=get_world_counter(),
        interp::Core.Compiler.AbstractInterpreter=Core.Compiler.NativeInterpreter(world)) -> effects::Effects

Returns the possible computation effects of the function call specified by `f` and `types`.

# Arguments
- `f`: The function to analyze.
- `types` (optional): The argument types of the function. Defaults to the default tuple type of `f`.
- `optimize` (optional): Whether to run additional effects refinements based on post-optimization analysis.
- `world` (optional): The world counter to use for the analysis. Defaults to the current world counter.
- `interp` (optional): The abstract interpreter to use for the analysis. Defaults to a new `Core.Compiler.NativeInterpreter` with the specified `world`.

# Returns
- `effects::Effects`: The computed effects of the function call specified by the given call signature.
  See the documentation of [`Effects`](@ref Core.Compiler.Effects) or [`Base.@assume_effects`](@ref)
  for more information on the various effect properties.

!!! note
    Note that, different from [`Base.return_types`](@ref), this doesn't give you the list
    effect analysis results for every possible matching method with the given `f` and `types`.
    It returns a single effect, taking into account all potential outcomes of any function
    call entailed by the given signature type.

# Examples

```julia
julia> f1(x) = x * 2;

julia> Base.infer_effects(f1, (Int,))
(+c,+e,+n,+t,+s,+m,+i)
```

This function will return an `Effects` object with information about the computational
effects of the function `f1` when called with an `Int` argument.

```julia
julia> f2(x::Int) = x * 2;

julia> Base.infer_effects(f2, (Integer,))
(+c,+e,!n,+t,+s,+m,+i)
```

This case is pretty much the same as with `f1`, but there's a key difference to note. For
`f2`, the argument type is limited to `Int`, while the argument type is given as `Tuple{Integer}`.
Because of this, taking into account the chance of the method error entailed by the call
signature, the `:nothrow` bit gets tainted.

!!! warning
    The `Base.infer_effects` function should not be used from generated functions;
    doing so will result in an error.

$(Compiler.effects_key_string)

# See Also
- [`Compiler.Effects`](@ref): A type representing the computational effects of a method call.
- [`Base.@assume_effects`](@ref): A macro for making assumptions about the effects of a method.
"""
function infer_effects(@nospecialize(f), @nospecialize(types=default_tt(f));
                       optimize::Bool=true,
                       world::UInt=get_world_counter(),
                       interp=nothing)
    passed_interp = interp
    interp = passed_interp === nothing ? invoke_default_compiler(:_default_interp, world) : interp
    check_generated_context(world)
    if isa(f, Core.Builtin)
        return _builtin_effects(passed_interp, interp, f, types)
    end
    tt = signature_type(f, types)
    effects = invoke_interp_compiler(passed_interp, :_infer_effects, interp, tt, optimize)
    effects === nothing && raise_match_failure(:infer_effects, tt)
    return effects
end

"""
    print_statement_costs(io::IO, f, types)

Print type-inferred and optimized code for `f` given argument types `types`,
prepending each line with its cost as estimated by the compiler's inlining engine.
"""
function print_statement_costs(io::IO, @nospecialize(f), @nospecialize(t); kwargs...)
    tt = signature_type(f, t)
    print_statement_costs(io, tt; kwargs...)
end

function print_statement_costs(io::IO, @nospecialize(tt::Type);
                               world::UInt=get_world_counter(),
                               interp=nothing)
    passed_interp = interp
    interp = passed_interp === nothing ? invoke_default_compiler(:_default_interp, world) : interp
    tt = to_tuple_type(tt)
    world == typemax(UInt) && error("code reflection cannot be used from generated functions")
    matches = invoke_interp_compiler(passed_interp, :_findall_matches, interp, tt)
    matches === nothing && raise_match_failure(:print_statement_costs, tt)
    cst = Int[]
    for match in matches.matches
        match = match::Core.MethodMatch
        println(io, match.method)
        code = invoke_interp_compiler(passed_interp, :typeinf_code, interp, match, true)
        if code === nothing
            println(io, "  inference not successful")
        else
            empty!(cst)
            resize!(cst, length(code.code))
            maxcost = invoke_interp_compiler(passed_interp, :statement_costs!, interp, cst, code.code, code, match)
            nd = ndigits(maxcost)
            irshow_config = IRShow.IRShowConfig() do io, linestart, idx
                print(io, idx > 0 ? lpad(cst[idx], nd+1) : " "^(nd+1), " ")
                return ""
            end
            IRShow.show_ir(io, code, irshow_config)
        end
        println(io)
    end
end

print_statement_costs(args...; kwargs...) = print_statement_costs(stdout, args...; kwargs...)

function _which(@nospecialize(tt::Type);
    method_table #=::Union{Nothing,Core.MethodTable,Compiler.MethodTableView}=# =nothing,
    world::UInt=get_world_counter(),
    raise::Bool=true)
    world == typemax(UInt) && error("code reflection cannot be used from generated functions")
    match, = invoke_mt_compiler(method_table, :findsup_mt, tt, world, method_table)
    if match === nothing
        raise && error("no unique matching method found for the specified argument types")
        return nothing
    end
    return match
end

"""
    which(f, types)

Returns the method of `f` (a `Method` object) that would be called for arguments of the given `types`.

If `types` is an abstract type, then the method that would be called by `invoke` is returned.

See also: [`parentmodule`](@ref), [`@which`](@ref Main.InteractiveUtils.@which), and [`@edit`](@ref Main.InteractiveUtils.@edit).
"""
function which(@nospecialize(f), @nospecialize(t))
    tt = signature_type(f, t)
    world = get_world_counter()
    match, _ = invoke_default_compiler(:_findsup, tt, nothing, world)
    if match === nothing
        me = MethodError(f, t, world)
        ee = ErrorException(sprint(io -> begin
            println(io, "Calling invoke(f, t, args...) would throw:");
            Base.showerror(io, me);
        end))
        throw(ee)
    end
    return match.method
end

"""
    which(types::Type{<:Tuple})

Returns the method that would be called by the given type signature (as a tuple type).
"""
function which(@nospecialize(tt#=::Type=#))
    return _which(tt).method
end
which(@nospecialize(argtypes::Tuple)) = which(to_tuple_type(argtypes))

"""
    which(module, symbol)

Return the module in which the binding for the variable referenced by `symbol` in `module` was created.
"""
function which(m::Module, s::Symbol)
    if !isdefined(m, s)
        error("\"$s\" is not defined in module $m")
    end
    return binding_module(m, s)
end

# function reflection

"""
    nameof(f::Function)::Symbol

Get the name of a generic `Function` as a symbol. For anonymous functions,
this is a compiler-generated name. For explicitly-declared subtypes of
`Function`, it is the name of the function's type.
"""
function nameof(f::Function)
    return typeof(f).name.singletonname
end

function nameof(f::Core.IntrinsicFunction)
    name = ccall(:jl_intrinsic_name, Ptr{UInt8}, (Core.IntrinsicFunction,), f)
    return ccall(:jl_symbol, Ref{Symbol}, (Ptr{UInt8},), name)
end

"""
    parentmodule(f::Function)::Module

Determine the module containing the (first) definition of a generic
function.
"""
parentmodule(f::Function) = parentmodule(typeof(f))

"""
    parentmodule(f::Function, types)::Module

Determine the module containing the first method of a generic function `f` matching
the specified `types`.
"""
function parentmodule(@nospecialize(f), @nospecialize(types))
    m = methods(f, types)
    if isempty(m)
        error("no matching methods")
    end
    return parentmodule(first(m))
end

"""
    parentmodule(m::Method)::Module

Return the module in which the given method `m` is defined.

!!! compat "Julia 1.9"
    Passing a `Method` as an argument requires Julia 1.9 or later.
"""
parentmodule(m::Method) = m.module

"""
    hasmethod(f, t::Type{<:Tuple}[, kwnames]; world=get_world_counter())::Bool

Determine whether the given generic function has a method matching the given
`Tuple` of argument types with the upper bound of world age given by `world`.

If a tuple of keyword argument names `kwnames` is provided, this also checks
whether the method of `f` matching `t` has the given keyword argument names.
If the matching method accepts a variable number of keyword arguments, e.g.
with `kwargs...`, any names given in `kwnames` are considered valid. Otherwise
the provided names must be a subset of the method's keyword arguments.

See also [`applicable`](@ref).

!!! compat "Julia 1.2"
    Providing keyword argument names requires Julia 1.2 or later.

# Examples
```jldoctest
julia> hasmethod(length, Tuple{Array})
true

julia> f(; oranges=0) = oranges;

julia> hasmethod(f, Tuple{}, (:oranges,))
true

julia> hasmethod(f, Tuple{}, (:apples, :bananas))
false

julia> g(; xs...) = 4;

julia> hasmethod(g, Tuple{}, (:a, :b, :c, :d))  # g accepts arbitrary kwargs
true
```
"""
function hasmethod(@nospecialize(f), @nospecialize(t))
    return Core._hasmethod(signature_type(f, t))
end

function Core.kwcall(kwargs::NamedTuple, ::typeof(hasmethod), @nospecialize(f), @nospecialize(t))
    world = kwargs.world::UInt # make sure this is the only local, to avoid confusing kwarg_decl()
    return ccall(:jl_gf_invoke_lookup, Any, (Any, Any, UInt), signature_type(f, t), nothing, world) !== nothing
end

function hasmethod(f, t, kwnames::Tuple{Vararg{Symbol}}; world::UInt=get_world_counter())
    @nospecialize
    world == typemax(UInt) && error("code reflection cannot be used from generated functions")
    isempty(kwnames) && return hasmethod(f, t; world)
    t = to_tuple_type(t)
    ft = Core.Typeof(f)
    u = unwrap_unionall(t)::DataType
    tt = rewrap_unionall(Tuple{typeof(Core.kwcall), NamedTuple, ft, u.parameters...}, t)
    match = ccall(:jl_gf_invoke_lookup, Any, (Any, Any, UInt), tt, nothing, world)
    match === nothing && return false
    kws = ccall(:jl_uncompress_argnames, Array{Symbol,1}, (Any,), (match::Method).slot_syms)
    kws = kws[((match::Method).nargs + 1):end] # remove positional arguments
    isempty(kws) && return true # some kwfuncs simply forward everything directly
    for kw in kws
        endswith(String(kw), "...") && return true
    end
    return issubset(kwnames, kws)
end

"""
    fbody = bodyfunction(basemethod::Method)

Find the keyword "body function" (the function that contains the body of the method
as written, called after all missing keyword-arguments have been assigned default values).
`basemethod` is the method you obtain via [`which`](@ref) or [`methods`](@ref).
"""
function bodyfunction(basemethod::Method)
    fmod = parentmodule(basemethod)
    # The lowered code for `basemethod` should look like
    #   %1 = mkw(kwvalues..., #self#, args...)
    #        return %1
    # where `mkw` is the name of the "active" keyword body-function.
    ast = uncompressed_ast(basemethod)
    if isa(ast, Core.CodeInfo) && length(ast.code) >= 2
        callexpr = ast.code[end-1]
        if isa(callexpr, Expr) && callexpr.head === :call
            fsym = callexpr.args[1]
            while true
                if isa(fsym, Symbol)
                    return getfield(fmod, fsym)
                elseif isa(fsym, GlobalRef)
                    if fsym.mod === Core && fsym.name === :_apply
                        fsym = callexpr.args[2]
                    elseif fsym.mod === Core && fsym.name === :_apply_iterate
                        fsym = callexpr.args[3]
                    end
                    if isa(fsym, Symbol)
                        return getfield(fmod, fsym)::Function
                    elseif isa(fsym, GlobalRef)
                        return getfield(fsym.mod, fsym.name)::Function
                    elseif isa(fsym, Core.SSAValue)
                        fsym = ast.code[fsym.id]
                    else
                        return nothing
                    end
                elseif isa(fsym, Core.SSAValue)
                    fsym = ast.code[fsym.id]
                else
                    return nothing
                end
            end
        end
    end
    return nothing
end

"""
    Base.isambiguous(m1, m2; ambiguous_bottom=false)::Bool

Determine whether two methods `m1` and `m2` may be ambiguous for some call
signature. This test is performed in the context of other methods of the same
function; in isolation, `m1` and `m2` might be ambiguous, but if a third method
resolving the ambiguity has been defined, this returns `false`.
Alternatively, in isolation `m1` and `m2` might be ordered, but if a third
method cannot be sorted with them, they may cause an ambiguity together.

For parametric types, the `ambiguous_bottom` keyword argument controls whether
`Union{}` counts as an ambiguous intersection of type parameters – when `true`,
it is considered ambiguous, when `false` it is not.

# Examples
```jldoctest
julia> foo(x::Complex{<:Integer}) = 1
foo (generic function with 1 method)

julia> foo(x::Complex{<:Rational}) = 2
foo (generic function with 2 methods)

julia> m1, m2 = collect(methods(foo));

julia> typeintersect(m1.sig, m2.sig)
Tuple{typeof(foo), Complex{Union{}}}

julia> Base.isambiguous(m1, m2, ambiguous_bottom=true)
true

julia> Base.isambiguous(m1, m2, ambiguous_bottom=false)
false
```
"""
function isambiguous(m1::Method, m2::Method; ambiguous_bottom::Bool=false)
    m1 === m2 && return false
    ti = typeintersect(m1.sig, m2.sig)
    ti === Bottom && return false
    function inner(ti)
        ti === Bottom && return false
        if !ambiguous_bottom
            has_bottom_parameter(ti) && return false
        end
        world = get_world_counter()
        world == typemax(UInt) && return true # intersecting methods are always ambiguous in the generator world, which is true, albeit maybe confusing for some
        min = Ref{UInt}(typemin(UInt))
        max = Ref{UInt}(typemax(UInt))
        has_ambig = Ref{Int32}(0)
        ms = collect(Core.MethodMatch, _methods_by_ftype(ti, nothing, -1, world, true, min, max, has_ambig)::Vector)
        has_ambig[] == 0 && return false
        if !ambiguous_bottom
            filter!(ms) do m::Core.MethodMatch
                return !has_bottom_parameter(m.spec_types)
            end
        end
        # if ml-matches reported the existence of an ambiguity over their
        # intersection, see if both m1 and m2 seem to be involved in it
        # (if one was fully dominated by a different method, we want to will
        # report the other ambiguous pair)
        have_m1 = have_m2 = false
        for match in ms
            m = match.method
            m === m1 && (have_m1 = true)
            m === m2 && (have_m2 = true)
        end
        if !have_m1 || !have_m2
            # ml-matches did not need both methods to expose the reported ambiguity
            return false
        end
        if !ambiguous_bottom
            # since we're intentionally ignoring certain ambiguities (via the
            # filter call above), see if we can now declare the intersection fully
            # covered even though it is partially ambiguous over Union{} as a type
            # parameter somewhere
            minmax = nothing
            for match in ms
                m = match.method
                match.fully_covers || continue
                if minmax === nothing || morespecific(m, minmax)
                    minmax = m
                end
            end
            if minmax === nothing || minmax == m1 || minmax == m2
                return true
            end
            for match in ms
                m = match.method
                m === minmax && continue
                if !morespecific(minmax, m)
                    if match.fully_covers || !morespecific(m, minmax)
                        return true
                    end
                end
            end
            return false
        end
        return true
    end
    if !(ti <: m1.sig && ti <: m2.sig)
        # When type-intersection fails, it's often also not commutative. Thus
        # checking the reverse may allow detecting ambiguity solutions
        # correctly in more cases (and faster).
        ti2 = typeintersect(m2.sig, m1.sig)
        if ti2 <: m1.sig && ti2 <: m2.sig
            ti = ti2
        elseif ti != ti2
            # TODO: this would be the more correct way to handle this case, but
            #       people complained so we don't do it
            #inner(ti2) || return false # report that the type system failed to decide if it was ambiguous by saying they definitely are
            return false # report that the type system failed to decide if it was ambiguous by saying they definitely are not
        else
            return false # report that the type system failed to decide if it was ambiguous by saying they definitely are not
        end
    end
    inner(ti) || return false
    # otherwise type-intersection reported an ambiguity we couldn't solve
    return true
end

"""
    @invoke f(arg::T, ...; kwargs...)

Provides a convenient way to call [`invoke`](@ref) by expanding
`@invoke f(arg1::T1, arg2::T2; kwargs...)` to `invoke(f, Tuple{T1,T2}, arg1, arg2; kwargs...)`.
When an argument's type annotation is omitted, it's replaced with `Core.Typeof` that argument.
To invoke a method where an argument is untyped or explicitly typed as `Any`, annotate the
argument with `::Any`.

It also supports the following syntax:
- `@invoke (x::X).f` expands to `invoke(getproperty, Tuple{X,Symbol}, x, :f)`
- `@invoke (x::X).f = v::V` expands to `invoke(setproperty!, Tuple{X,Symbol,V}, x, :f, v)`
- `@invoke (xs::Xs)[i::I]` expands to `invoke(getindex, Tuple{Xs,I}, xs, i)`
- `@invoke (xs::Xs)[i::I] = v::V` expands to `invoke(setindex!, Tuple{Xs,V,I}, xs, v, i)`

# Examples

```jldoctest
julia> @macroexpand @invoke f(x::T, y)
:(Core.invoke(f, Base.Tuple{T, Core.Typeof(y)}, x, y))

julia> @invoke 420::Integer % Unsigned
0x00000000000001a4

julia> @macroexpand @invoke (x::X).f
:(Core.invoke(Base.getproperty, Base.Tuple{X, Core.Typeof(:f)}, x, :f))

julia> @macroexpand @invoke (x::X).f = v::V
:(Core.invoke(Base.setproperty!, Base.Tuple{X, Core.Typeof(:f), V}, x, :f, v))

julia> @macroexpand @invoke (xs::Xs)[i::I]
:(Core.invoke(Base.getindex, Base.Tuple{Xs, I}, xs, i))

julia> @macroexpand @invoke (xs::Xs)[i::I] = v::V
:(Core.invoke(Base.setindex!, Base.Tuple{Xs, V, I}, xs, v, i))
```

!!! compat "Julia 1.7"
    This macro requires Julia 1.7 or later.

!!! compat "Julia 1.9"
    This macro is exported as of Julia 1.9.

!!! compat "Julia 1.10"
    The additional syntax is supported as of Julia 1.10.
"""
macro invoke(ex)
    topmod = _topmod(__module__)
    f, args, kwargs = destructure_callex(topmod, ex)
    types = Expr(:curly, :Tuple)
    out = Expr(:call, GlobalRef(Core, :invoke))
    isempty(kwargs) || push!(out.args, Expr(:parameters, Any[esc(kw) for kw in kwargs]...))
    push!(out.args, esc(f))
    push!(out.args, types)
    for arg in args
        if isexpr(arg, :(::))
            push!(out.args, esc(arg.args[1]))
            push!(types.args, esc(arg.args[2]))
        else
            push!(out.args, esc(arg))
            push!(types.args, Expr(:call, GlobalRef(Core, :Typeof), esc(arg)))
        end
    end
    return out
end

getglobalref(gr::GlobalRef, world::UInt) = ccall(:jl_eval_globalref, Any, (Any, UInt), gr, world)

function invokelatest_gr(gr::GlobalRef, args...; kwargs...)
    @inline
    kwargs = merge(NamedTuple(), kwargs)
    world = get_world_counter()
    f = getglobalref(gr, world)
    if isempty(kwargs)
        return invoke_in_world(world, f, args...)
    end
    return invoke_in_world(world, Core.kwcall, kwargs, f, args...)
end

"""
    @invokelatest f(args...; kwargs...)

Provides a convenient way to call [`invokelatest`](@ref).
`@invokelatest f(args...; kwargs...)` will simply be expanded into
`Base.invokelatest(f, args...; kwargs...)`.

It also supports the following syntax:
- `@invokelatest x.f` expands to `Base.invokelatest(getproperty, x, :f)`
- `@invokelatest x.f = v` expands to `Base.invokelatest(setproperty!, x, :f, v)`
- `@invokelatest xs[i]` expands to `Base.invokelatest(getindex, xs, i)`
- `@invokelatest xs[i] = v` expands to `Base.invokelatest(setindex!, xs, v, i)`

!!! note
    If `f` is a global, it will be resolved consistently
    in the (latest) world as the call target. However, all other arguments
    (as well as `f` itself if it is not a literal global) will be evaluated
    in the current world age.

!!! compat "Julia 1.7"
    This macro requires Julia 1.7 or later.

!!! compat "Julia 1.9"
    Prior to Julia 1.9, this macro was not exported, and was called as `Base.@invokelatest`.

!!! compat "Julia 1.10"
    The additional `x.f` and `xs[i]` syntax requires Julia 1.10.
"""
macro invokelatest(ex)
    topmod = _topmod(__module__)
    f, args, kwargs = destructure_callex(topmod, ex)

    if !isa(f, GlobalRef)
        out_f = Expr(:call, GlobalRef(Base, :invokelatest))
        isempty(kwargs) || push!(out_f.args, Expr(:parameters, Any[esc(kw) for kw in kwargs]...))

        if isexpr(f, :(.))
            s = :s
            check = quote
                $s = $(esc(f.args[1]))
                isa($s, Module)
            end
            push!(out_f.args, Expr(:(.), s, esc(f.args[2])))
        else
            push!(out_f.args, esc(f))
        end
        append!(out_f.args, Any[esc(arg) for arg in args])

        if @isdefined(s)
            f = :(GlobalRef($s, $(esc(f.args[2]))))
        elseif isa(f, Symbol)
            check = esc(:($(Expr(:isglobal, f))))
        else
            return out_f
        end
    end

    out_gr = Expr(:call, GlobalRef(Base, :invokelatest_gr))
    isempty(kwargs) || push!(out_gr.args, Expr(:parameters, Any[esc(kw) for kw in kwargs]...))
    push!(out_gr.args, isa(f, GlobalRef) ? QuoteNode(f) :
                       isa(f, Symbol) ? QuoteNode(GlobalRef(__module__, f)) :
                       f)
    append!(out_gr.args, Any[esc(arg) for arg in args])

    if isa(f, GlobalRef)
        return out_gr
    end

    # f::Symbol
    return :($check ? $out_gr : $out_f)
end

function destructure_callex(topmod::Module, @nospecialize(ex))
    function flatten(xs)
        out = Any[]
        for x in xs
            if isexpr(x, :tuple)
                append!(out, x.args)
            else
                push!(out, x)
            end
        end
        return out
    end

    kwargs = Any[]
    if isexpr(ex, :call) # `f(args...)`
        f = first(ex.args)
        args = Any[]
        for x in ex.args[2:end]
            if isexpr(x, :parameters)
                append!(kwargs, x.args)
            elseif isexpr(x, :kw)
                push!(kwargs, x)
            else
                push!(args, x)
            end
        end
    elseif isexpr(ex, :.)   # `x.f`
        f = GlobalRef(topmod, :getproperty)
        args = flatten(ex.args)
    elseif isexpr(ex, :ref) # `x[i]`
        f = GlobalRef(topmod, :getindex)
        args = flatten(ex.args)
    elseif isexpr(ex, :(=)) # `x.f = v` or `x[i] = v`
        lhs, rhs = ex.args
        if isexpr(lhs, :.)
            f = GlobalRef(topmod, :setproperty!)
            args = flatten(Any[lhs.args..., rhs])
        elseif isexpr(lhs, :ref)
            f = GlobalRef(topmod, :setindex!)
            args = flatten(Any[lhs.args[1], rhs, lhs.args[2]])
        else
            throw(ArgumentError("expected a `setproperty!` expression `x.f = v` or `setindex!` expression `x[i] = v`"))
        end
    else
        throw(ArgumentError("expected a `:call` expression `f(args...; kwargs...)`"))
    end
    return f, args, kwargs
end

"""
    Base.drop_all_caches()

Internal function to drop all native code caches and increment world age.
This invalidates all compiled code as if a method was added that intersects
with all existing methods.
"""
function drop_all_caches()
    ccall(:jl_drop_all_caches, Cvoid, ())

    # Reset loading.jl world age so that loading code is regenerated
    _require_world_age[] = typemax(UInt)

    # Call Base.Compiler.activate!() after dropping caching to activate coverage of the Compiler code itself
    Base.Compiler.activate!()
end<|MERGE_RESOLUTION|>--- conflicted
+++ resolved
@@ -171,47 +171,40 @@
     force_emit_all::Cint
 
     """
-<<<<<<< HEAD
+    When enabled, run the MemorySanitizer pass.
+    """
+    sanitize_memory::Cint
+    """
+    When enabled, run the ThreadSanitizer pass.
+    """
+    sanitize_thread::Cint
+    """
+    When enabled, run the AddressSanitizer pass.
+    """
+    sanitize_address::Cint
+
+    """
     When enabled, generate names that are globally unique in this Julia session,
     across all code generated with this flag set.  Intended for llvmpasses
     tests.
     """
     unique_names::Cint
-=======
-    When enabled, run the MemorySanitizer pass.
-    """
-    sanitize_memory::Cint
-    """
-    When enabled, run the ThreadSanitizer pass.
-    """
-    sanitize_thread::Cint
-    """
-    When enabled, run the AddressSanitizer pass.
-    """
-    sanitize_address::Cint
->>>>>>> f5f4c017
 
     function CodegenParams(; track_allocations::Bool=true, code_coverage::Bool=true,
                    prefer_specsig::Bool=false,
                    gnu_pubnames::Bool=true, debug_info_kind::Cint = default_debug_info_kind(),
                    debug_info_level::Cint = Cint(JLOptions().debug_level), safepoint_on_entry::Bool=true,
                    gcstack_arg::Bool=true, use_jlplt::Bool=true, force_emit_all::Bool=false,
-<<<<<<< HEAD
+                   sanitize_memory::Bool=false, sanitize_thread::Bool=false, sanitize_address::Bool=false,
                    unique_names::Bool=false)
-=======
-                   sanitize_memory::Bool=false, sanitize_thread::Bool=false, sanitize_address::Bool=false)
->>>>>>> f5f4c017
         return new(
             Cint(track_allocations), Cint(code_coverage),
             Cint(prefer_specsig),
             Cint(gnu_pubnames), debug_info_kind,
             debug_info_level, Cint(safepoint_on_entry),
             Cint(gcstack_arg), Cint(use_jlplt), Cint(force_emit_all),
-<<<<<<< HEAD
+            Cint(sanitize_memory), Cint(sanitize_thread), Cint(sanitize_address),
             Cint(unique_names))
-=======
-            Cint(sanitize_memory), Cint(sanitize_thread), Cint(sanitize_address))
->>>>>>> f5f4c017
     end
 end
 
