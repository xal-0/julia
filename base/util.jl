# This file is a part of Julia. License is MIT: https://julialang.org/license

## printing with color ##

const text_colors = Dict{Union{Symbol,Int},String}(
    :black         => "\033[30m",
    :red           => "\033[31m",
    :green         => "\033[32m",
    :yellow        => "\033[33m",
    :blue          => "\033[34m",
    :magenta       => "\033[35m",
    :cyan          => "\033[36m",
    :white         => "\033[37m",
    :light_black   => "\033[90m", # gray
    :light_red     => "\033[91m",
    :light_green   => "\033[92m",
    :light_yellow  => "\033[93m",
    :light_blue    => "\033[94m",
    :light_magenta => "\033[95m",
    :light_cyan    => "\033[96m",
    :light_white   => "\033[97m",
    :normal        => "\033[0m",
    :default       => "\033[39m",
    :bold          => "\033[1m",
    :italic        => "\033[3m",
    :underline     => "\033[4m",
    :blink         => "\033[5m",
    :reverse       => "\033[7m",
    :hidden        => "\033[8m",
    :nothing       => "",
)

for i in 0:255
    text_colors[i] = "\033[38;5;$(i)m"
end

const disable_text_style = Dict{Symbol,String}(
    :bold      => "\033[22m",
    :italic    => "\033[23m",
    :underline => "\033[24m",
    :blink     => "\033[25m",
    :reverse   => "\033[27m",
    :hidden    => "\033[28m",
    :normal    => "",
    :default   => "",
    :nothing   => "",
)

# Create a docstring with an automatically generated list
# of colors.
let color_syms = collect(Iterators.filter(x -> !isa(x, Integer), keys(text_colors))),
    formatting_syms = [:normal, :bold, :italic, :default]
    global const available_text_colors = cat(
        sort!(intersect(color_syms, formatting_syms), rev=true),
        sort!(setdiff(  color_syms, formatting_syms));
        dims=1)
end

const available_text_colors_docstring =
    string(join([string("`:", key,"`")
                 for key in available_text_colors], ",\n", ", or \n"))

"""Dictionary of color codes for the terminal.

Available colors are: $available_text_colors_docstring as well as the integers 0 to 255 inclusive.

The color `:default` will print text in the default color while the color `:normal`
will print text with all text properties (like boldness) reset.
Printing with the color `:nothing` will print the string without modifications.
"""
text_colors

function with_output_color(@nospecialize(f::Function), color::Union{Int, Symbol}, io::IO, args...;
        bold::Bool = false, italic::Bool = false, underline::Bool = false, blink::Bool = false,
        reverse::Bool = false, hidden::Bool = false)
    buf = IOBuffer()
    iscolor = get(io, :color, false)::Bool
    try f(IOContext(buf, io), args...)
    finally
        str = takestring!(buf)
        if !iscolor
            print(io, str)
        else
            bold && color === :bold && (color = :nothing)
            italic && color === :italic && (color = :nothing)
            underline && color === :underline && (color = :nothing)
            blink && color === :blink && (color = :nothing)
            reverse && color === :reverse && (color = :nothing)
            hidden && color === :hidden && (color = :nothing)
            enable_ansi  = get(text_colors, color, text_colors[:default]) *
                               (bold ? text_colors[:bold] : "") *
                               (italic ? text_colors[:italic] : "") *
                               (underline ? text_colors[:underline] : "") *
                               (blink ? text_colors[:blink] : "") *
                               (reverse ? text_colors[:reverse] : "") *
                               (hidden ? text_colors[:hidden] : "")

            disable_ansi = (hidden ? disable_text_style[:hidden] : "") *
                           (reverse ? disable_text_style[:reverse] : "") *
                           (blink ? disable_text_style[:blink] : "") *
                           (underline ? disable_text_style[:underline] : "") *
                           (bold ? disable_text_style[:bold] : "") *
                           (italic ? disable_text_style[:italic] : "") *
                               get(disable_text_style, color, text_colors[:default])
            first = true
            for line in eachsplit(str, '\n')
                first || print(buf, '\n')
                first = false
                isempty(line) && continue
                print(buf, enable_ansi, line, disable_ansi)
            end
            print(io, takestring!(buf))
        end
    end
end

"""
    printstyled([io], xs...; bold::Bool=false, italic::Bool=false, underline::Bool=false, blink::Bool=false, reverse::Bool=false, hidden::Bool=false, color::Union{Symbol,Int}=:normal)

Print `xs` in a color specified as a symbol or integer, optionally in bold.

Keyword `color` may take any of the values $(Base.available_text_colors_docstring)
or an integer between 0 and 255 inclusive. Note that not all terminals support 256 colors.

Keywords `bold=true`, `italic=true`, `underline=true`, `blink=true` are self-explanatory.
Keyword `reverse=true` prints with foreground and background colors exchanged,
and `hidden=true` should be invisible in the terminal but can still be copied.
These properties can be used in any combination.

See also [`print`](@ref), [`println`](@ref), [`show`](@ref).

!!! note
    Not all terminals support italic output. Some terminals interpret italic as reverse or
    blink.

!!! compat "Julia 1.7"
    Keywords except `color` and `bold` were added in Julia 1.7.
!!! compat "Julia 1.10"
    Support for italic output was added in Julia 1.10.
"""
@constprop :none printstyled(io::IO, msg...; bold::Bool=false, italic::Bool=false, underline::Bool=false, blink::Bool=false, reverse::Bool=false, hidden::Bool=false, color::Union{Int,Symbol}=:normal) =
    with_output_color(print, color, io, msg...; bold=bold, italic=italic, underline=underline, blink=blink, reverse=reverse, hidden=hidden)
@constprop :none printstyled(msg...; bold::Bool=false, italic::Bool=false, underline::Bool=false, blink::Bool=false, reverse::Bool=false, hidden::Bool=false, color::Union{Int,Symbol}=:normal) =
    printstyled(stdout, msg...; bold=bold, italic=italic, underline=underline, blink=blink, reverse=reverse, hidden=hidden, color=color)

"""
    Base.julia_cmd(juliapath=joinpath(Sys.BINDIR, julia_exename()); cpu_target::Union{Nothing,String}=nothing)

Return a julia command similar to the one of the running process.
Propagates any of the `--cpu-target`, `--sysimage`, `--compile`, `--sysimage-native-code`,
`--compiled-modules`, `--pkgimages`, `--inline`, `--check-bounds`, `--optimize`, `--min-optlevel`, `-g`,
`--code-coverage`, `--track-allocation`, `--color`, `--startup-file`, and `--depwarn`
command line arguments that are not at their default values.

Among others, `--math-mode`, `--warn-overwrite`, and `--trace-compile` are notably not propagated currently.

Unless set to `nothing`, the `cpu_target` keyword argument can be used to override the CPU target set for the running process.

To get the julia command without propagated command line arguments, `julia_cmd()[1]` can be used.

!!! compat "Julia 1.1"
    Only the `--cpu-target`, `--sysimage`, `--depwarn`, `--compile` and `--check-bounds` flags were propagated before Julia 1.1.

!!! compat "Julia 1.5"
    The flags `--color` and `--startup-file` were added in Julia 1.5.

!!! compat "Julia 1.9"
    The keyword argument `cpu_target` was added in 1.9.
    The flag `--pkgimages` was added in Julia 1.9.
"""
function julia_cmd(julia=joinpath(Sys.BINDIR, julia_exename()); cpu_target::Union{Nothing,String} = nothing)
    opts = JLOptions()
    if cpu_target === nothing
        cpu_target = unsafe_string(opts.cpu_target)
    end
    image_file = unsafe_string(opts.image_file)
    addflags = String[]
    let compile = if opts.compile_enabled == 0
                      "no"
                  elseif opts.compile_enabled == 2
                      "all"
                  elseif opts.compile_enabled == 3
                      "min"
                  else
                      "" # default = "yes"
                  end
        isempty(compile) || push!(addflags, "--compile=$compile")
    end
    let depwarn = if opts.depwarn == 1
                      "yes"
                  elseif opts.depwarn == 2
                      "error"
                  else
                      "" # default = "no"
                  end
        isempty(depwarn) || push!(addflags, "--depwarn=$depwarn")
    end
    let check_bounds = if opts.check_bounds == 1
                      "yes" # on
                  elseif opts.check_bounds == 2
                      "no" # off
                  else
                      "" # default = "auto"
                  end
        isempty(check_bounds) || push!(addflags, "--check-bounds=$check_bounds")
    end
    opts.can_inline == 0 && push!(addflags, "--inline=no")
    opts.use_compiled_modules == 0 && push!(addflags, "--compiled-modules=no")
    opts.use_compiled_modules == 2 && push!(addflags, "--compiled-modules=existing")
    opts.use_compiled_modules == 3 && push!(addflags, "--compiled-modules=strict")
    opts.use_pkgimages == 0 && push!(addflags, "--pkgimages=no")
    opts.use_pkgimages == 2 && push!(addflags, "--pkgimages=existing")
    opts.opt_level == 2 || push!(addflags, "-O$(opts.opt_level)")
    opts.opt_level_min == 0 || push!(addflags, "--min-optlevel=$(opts.opt_level_min)")
    push!(addflags, "-g$(opts.debug_level)")
    if opts.code_coverage != 0
        # Forward the code-coverage flag only if applicable (if the filename is pid-dependent)
        coverage_file = (opts.output_code_coverage != C_NULL) ?  unsafe_string(opts.output_code_coverage) : ""
        if isempty(coverage_file) || occursin("%p", coverage_file)
            if opts.code_coverage == 1
                push!(addflags, "--code-coverage=user")
            elseif opts.code_coverage == 2
                push!(addflags, "--code-coverage=all")
            elseif opts.code_coverage == 3
                push!(addflags, "--code-coverage=@$(unsafe_string(opts.tracked_path))")
            end
            isempty(coverage_file) || push!(addflags, "--code-coverage=$coverage_file")
        end
    end
    if opts.malloc_log == 1
        push!(addflags, "--track-allocation=user")
    elseif opts.malloc_log == 2
        push!(addflags, "--track-allocation=all")
    elseif opts.malloc_log == 3
        push!(addflags, "--track-allocation=@$(unsafe_string(opts.tracked_path))")
    end
    if opts.color == 1
        push!(addflags, "--color=yes")
    elseif opts.color == 2
        push!(addflags, "--color=no")
    end
    if opts.startupfile == 2
        push!(addflags, "--startup-file=no")
    end
    if opts.use_sysimage_native_code == 0
        push!(addflags, "--sysimage-native-code=no")
    end
<<<<<<< HEAD
    if opts.target_sanitize_memory == 1
        push!(addflags, "--target-sanitize=memory")
    end
    if opts.target_sanitize_thread == 1
        push!(addflags, "--target-sanitize=thread")
    end
    if opts.target_sanitize_address == 1
        push!(addflags, "--target-sanitize=address")
=======
    if opts.compress_sysimage == 1
        push!(addflags, "--compress-sysimage=yes")
>>>>>>> 94936772
    end
    return `$julia -C $cpu_target -J$image_file $addflags`
end

function julia_exename()
    if !isdebugbuild()
        return @static Sys.iswindows() ? "julia.exe" : "julia"
    else
        return @static Sys.iswindows() ? "julia-debug.exe" : "julia-debug"
    end
end

"""
    securezero!(o)

`securezero!` fills the memory associated with an object `o` with zeros.
Unlike `fill!(o,0)` and similar code, which might be optimized away by
the compiler for objects about to be discarded, the `securezero!` function
will always be called.
"""
function securezero! end
@noinline securezero!(a::AbstractArray{<:Number}) = fill!(a, 0)
@noinline unsafe_securezero!(p::Ptr{T}, len::Integer=1) where {T} =
    memset(p, 0, len*sizeof(T))
unsafe_securezero!(p::Ptr{Cvoid}, len::Integer=1) = Ptr{Cvoid}(unsafe_securezero!(Ptr{UInt8}(p), len))

"""
    Base.getpass(message::AbstractString; with_suffix::Bool=true)::Base.SecretBuffer

Display a message and wait for the user to input a secret, returning an `IO`
object containing the secret. If `with_suffix` is `true` (the default), the
suffix `": "` will be appended to `message`.

!!! info "Windows"
    Note that on Windows, the secret might be displayed as it is typed; see
    `Base.winprompt` for securely retrieving username/password pairs from a
    graphical interface.

!!! compat "Julia 1.12"
    The `with_suffix` keyword argument requires at least Julia 1.12.

# Examples

```julia-repl
julia> Base.getpass("Secret")
Secret: SecretBuffer("*******")

julia> Base.getpass("Secret> "; with_suffix=false)
Secret> SecretBuffer("*******")
```
"""
function getpass end

# Note, this helper only works within `with_raw_tty()` on POSIX platforms!
function _getch()
    @static if Sys.iswindows()
        return UInt8(ccall(:_getch, Cint, ()))
    else
        return read(stdin, UInt8)
    end
end

const termios_size = Int(ccall(:jl_termios_size, Cint, ()))
make_termios() = zeros(UInt8, termios_size)

# These values seem to hold on all OSes we care about:
# glibc Linux, musl Linux, macOS, FreeBSD
@enum TCSETATTR_FLAGS TCSANOW=0 TCSADRAIN=1 TCSAFLUSH=2

function tcgetattr(fd::RawFD, termios)
    ret = ccall(:tcgetattr, Cint, (Cint, Ptr{Cvoid}), fd, termios)
    if ret != 0
        throw(IOError("tcgetattr failed", ret))
    end
end
function tcsetattr(fd::RawFD, termios, mode::TCSETATTR_FLAGS = TCSADRAIN)
    ret = ccall(:tcsetattr, Cint, (Cint, Cint, Ptr{Cvoid}), fd, Cint(mode), termios)
    if ret != 0
        throw(IOError("tcsetattr failed", ret))
    end
end
cfmakeraw(termios) = ccall(:cfmakeraw, Cvoid, (Ptr{Cvoid},), termios)

function with_raw_tty(f::Function, input::TTY)
    input === stdin || throw(ArgumentError("with_raw_tty only works for stdin"))
    fd = RawFD(0)

    # If we're on windows, we do nothing, as we have access to `_getch()` quite easily
    @static if Sys.iswindows()
        return f()
    end

    # Get the current terminal mode
    old_termios = make_termios()
    tcgetattr(fd, old_termios)
    try
        # Set a new, raw, terminal mode
        new_termios = copy(old_termios)
        cfmakeraw(new_termios)
        tcsetattr(fd, new_termios)

        # Call the user-supplied callback
        f()
    finally
        # Always restore the terminal mode
        tcsetattr(fd, old_termios)
    end
end

function getpass(input::TTY, output::IO, prompt::AbstractString; with_suffix::Bool=true)
    input === stdin || throw(ArgumentError("getpass only works for stdin"))
    with_raw_tty(stdin) do
        print(output, prompt)
        with_suffix && print(output, ": ")
        flush(output)

        s = SecretBuffer()
        plen = 0
        while true
            c = _getch()
            if c == 0xff || c == UInt8('\n') || c == UInt8('\r') || c == 0x04
                break # EOF or return
            elseif c == 0x00 || c == 0xe0
                _getch() # ignore function/arrow keys
            elseif c == UInt8('\b') && plen > 0
                plen -= 1 # delete last character on backspace
            elseif !iscntrl(Char(c)) && plen < 128
                write(s, c)
            end
        end
        return seekstart(s)
    end
end

# allow new getpass methods to be defined if stdin has been
# redirected to some custom stream, e.g. in IJulia.
getpass(prompt::AbstractString; with_suffix::Bool=true) = getpass(stdin, stdout, prompt; with_suffix)

"""
    prompt(message; default="")::Union{String, Nothing}

Displays the `message` then waits for user input. Input is terminated when a newline (\\n)
is encountered or EOF (^D) character is entered on a blank line. If a `default` is provided
then the user can enter just a newline character to select the `default`.

See also `Base.winprompt` (for Windows) and `Base.getpass` for secure entry of passwords.

# Examples

```julia-repl
julia> your_name = Base.prompt("Enter your name");
Enter your name: Logan

julia> your_name
"Logan"
```
"""
function prompt(input::IO, output::IO, message::AbstractString; default::AbstractString="")
    msg = !isempty(default) ? "$message [$default]: " : "$message: "
    print(output, msg)
    uinput = readline(input, keep=true)
    isempty(uinput) && return nothing  # Encountered an EOF
    uinput = chomp(uinput)
    isempty(uinput) ? default : uinput
end

# allow new prompt methods to be defined if stdin has been
# redirected to some custom stream, e.g. in IJulia.
prompt(message::AbstractString; default::AbstractString="") = prompt(stdin, stdout, message, default=default)

# Windows authentication prompt
if Sys.iswindows()
    struct CREDUI_INFO
        cbSize::UInt32
        parent::Ptr{Cvoid}
        pszMessageText::Ptr{UInt16}
        pszCaptionText::Ptr{UInt16}
        banner::Ptr{Cvoid}
    end

    const CREDUIWIN_GENERIC                 = 0x0001
    const CREDUIWIN_IN_CRED_ONLY            = 0x0020
    const CREDUIWIN_ENUMERATE_CURRENT_USER  = 0x0200

    const CRED_PACK_GENERIC_CREDENTIALS     = 0x0004

    const ERROR_SUCCESS                     = 0x0000
    const ERROR_CANCELLED                   = 0x04c7

    function winprompt(message, caption, default_username; prompt_username = true)
        # Step 1: Create an encrypted username/password bundle that will be used to set
        #         the default username (in theory could also provide a default password)
        credbuf = Vector{UInt8}(undef, 1024)
        credbufsize = Ref{UInt32}(sizeof(credbuf))
        succeeded = ccall((:CredPackAuthenticationBufferW, "credui.dll"), stdcall, Bool,
            (UInt32, Cwstring, Cwstring, Ptr{UInt8}, Ptr{UInt32}),
             CRED_PACK_GENERIC_CREDENTIALS, default_username, "", credbuf, credbufsize)
        if !succeeded
            credbuf = resize!(credbuf, credbufsize[])
            succeeded = ccall((:CredPackAuthenticationBufferW, "credui.dll"), stdcall, Bool,
                (UInt32, Cwstring, Cwstring, Ptr{UInt8}, Ptr{UInt32}),
                 CRED_PACK_GENERIC_CREDENTIALS, default_username, "", credbuf, credbufsize)
            @assert succeeded
        end

        # Step 2: Create the actual dialog
        #      2.1: Set up the window
        messageArr = Base.cwstring(message)
        captionArr = Base.cwstring(caption)
        pfSave = Ref{Bool}(false)
        cred = Ref{CREDUI_INFO}(CREDUI_INFO(sizeof(CREDUI_INFO), C_NULL, pointer(messageArr), pointer(captionArr), C_NULL))
        dwflags = CREDUIWIN_GENERIC | CREDUIWIN_ENUMERATE_CURRENT_USER
        if !prompt_username
            # Disable setting anything other than default_username
            dwflags |= CREDUIWIN_IN_CRED_ONLY
        end
        authPackage = Ref{Culong}(0)
        outbuf_data = Ref{Ptr{Cvoid}}(C_NULL)
        outbuf_size = Ref{Culong}(0)

        #      2.2: Do the actual request
        code = ccall((:CredUIPromptForWindowsCredentialsW, "credui.dll"), stdcall, UInt32, (Ptr{CREDUI_INFO}, UInt32, Ptr{Culong},
            Ptr{Cvoid}, Culong, Ptr{Ptr{Cvoid}}, Ptr{Culong}, Ptr{Bool}, UInt32), cred, 0, authPackage, credbuf, credbufsize[],
            outbuf_data, outbuf_size, pfSave, dwflags)

        #      2.3: If that failed for any reason other than the user canceling, error out.
        #           If the user canceled, just return nothing
        code == ERROR_CANCELLED && return nothing
        windowserror(:winprompt, code != ERROR_SUCCESS)

        # Step 3: Convert encrypted credentials back to plain text
        passbuf = Vector{UInt16}(undef, 1024)
        passlen = Ref{UInt32}(length(passbuf))
        usernamebuf = Vector{UInt16}(undef, 1024)
        usernamelen = Ref{UInt32}(length(usernamebuf))
        # Need valid buffers for domain, even though we don't care
        dummybuf = Vector{UInt16}(undef, 1024)
        succeeded = ccall((:CredUnPackAuthenticationBufferW, "credui.dll"), Bool,
            (UInt32, Ptr{Cvoid}, UInt32, Ptr{UInt16}, Ptr{UInt32}, Ptr{UInt16}, Ptr{UInt32}, Ptr{UInt16}, Ptr{UInt32}),
            0, outbuf_data[], outbuf_size[], usernamebuf, usernamelen, dummybuf, Ref{UInt32}(1024), passbuf, passlen)
        windowserror(:winprompt, !succeeded)

        # Step 4: Free the encrypted buffer
        # ccall(:SecureZeroMemory, Ptr{Cvoid}, (Ptr{Cvoid}, Csize_t), outbuf_data[], outbuf_size[]) - not an actual function
        unsafe_securezero!(outbuf_data[], outbuf_size[])
        ccall((:CoTaskMemFree, "ole32.dll"), Cvoid, (Ptr{Cvoid},), outbuf_data[])

        # Done.
        passbuf_ = passbuf[1:passlen[]-1]
        result = (String(transcode(UInt8, usernamebuf[1:usernamelen[]-1])),
                  SecretBuffer!(transcode(UInt8, passbuf_)))
        securezero!(passbuf_)
        securezero!(passbuf)

        return result
    end

end

unsafe_crc32c(a, n, crc) = ccall(:jl_crc32c, UInt32, (UInt32, Ptr{UInt8}, Csize_t), crc, a, n)

_crc32c(a::NTuple{<:Any, UInt8}, crc::UInt32=0x00000000) =
    unsafe_crc32c(Ref(a), length(a) % Csize_t, crc)

function _crc32c(a::DenseUInt8OrInt8, crc::UInt32=0x00000000)
    unsafe_crc32c(a, length(a) % Csize_t, crc)
end

function _crc32c(s::Union{String, SubString{String}}, crc::UInt32=0x00000000)
    unsafe_crc32c(s, sizeof(s) % Csize_t, crc)
end

function _crc32c(io::IO, nb::Integer, crc::UInt32=0x00000000)
    nb < 0 && throw(ArgumentError("number of bytes to checksum must be ≥ 0, got $nb"))
    # use block size 24576=8192*3, since that is the threshold for
    # 3-way parallel SIMD code in the underlying jl_crc32c C function.
    buf = Vector{UInt8}(undef, min(nb, 24576))
    while !eof(io) && nb > 24576
        n = readbytes!(io, buf)
        crc = unsafe_crc32c(buf, n, crc)
        nb -= n
    end
    return unsafe_crc32c(buf, readbytes!(io, buf, min(nb, length(buf))), crc)
end
_crc32c(io::IO, crc::UInt32=0x00000000) = _crc32c(io, typemax(Int64), crc)
_crc32c(io::IOStream, crc::UInt32=0x00000000) = _crc32c(io, filesize(io)-position(io), crc)
_crc32c(x::UInt128, crc::UInt32=0x00000000) =
    ccall(:jl_crc32c, UInt32, (UInt32, Ref{UInt128}, Csize_t), crc, x, 16)
_crc32c(x::UInt64, crc::UInt32=0x00000000) =
    ccall(:jl_crc32c, UInt32, (UInt32, Ref{UInt64}, Csize_t), crc, x, 8)
_crc32c(x::UInt32, crc::UInt32=0x00000000) =
    ccall(:jl_crc32c, UInt32, (UInt32, Ref{UInt32}, Csize_t), crc, x, 4)
_crc32c(x::UInt16, crc::UInt32=0x00000000) =
    ccall(:jl_crc32c, UInt32, (UInt32, Ref{UInt16}, Csize_t), crc, x, 2)
_crc32c(x::UInt8, crc::UInt32=0x00000000) =
    ccall(:jl_crc32c, UInt32, (UInt32, Ref{UInt8}, Csize_t), crc, x, 1)

"""
    @kwdef typedef

This is a helper macro that automatically defines a keyword-based constructor for the type
declared in the expression `typedef`, which must be a `struct` or `mutable struct`
expression. The default argument is supplied by declaring fields of the form `field::T =
default` or `field = default`. If no default is provided then the keyword argument becomes
a required keyword argument in the resulting type constructor.

Inner constructors can still be defined, but at least one should accept arguments in the
same form as the default inner constructor (i.e. one positional argument per field) in
order to function correctly with the keyword outer constructor.

!!! compat "Julia 1.1"
    `Base.@kwdef` for parametric structs, and structs with supertypes
    requires at least Julia 1.1.

!!! compat "Julia 1.9"
    This macro is exported as of Julia 1.9.

# Examples
```jldoctest
julia> @kwdef struct Foo
           a::Int = 1         # specified default
           b::String          # required keyword
       end
Foo

julia> Foo(b="hi")
Foo(1, "hi")

julia> Foo()
ERROR: UndefKeywordError: keyword argument `b` not assigned
Stacktrace:
[...]
```
"""
macro kwdef(expr)
    expr = macroexpand(__module__, expr) # to expand @static
    isexpr(expr, :struct) || error("Invalid usage of @kwdef")
    _, T, fieldsblock = expr.args
    if T isa Expr && T.head === :<:
        T = T.args[1]
    end

    fieldnames = Any[]
    defvals = Any[]
    extract_names_and_defvals_from_kwdef_fieldblock!(fieldsblock, fieldnames, defvals)
    parameters = map(fieldnames, defvals) do fieldname, defval
        if isnothing(defval)
            return fieldname
        else
            return Expr(:kw, fieldname, esc(defval))
        end
    end

    # Only define a constructor if the type has fields, otherwise we'll get a stack
    # overflow on construction
    if !isempty(parameters)
        T_no_esc = Meta.unescape(T)
        if T_no_esc isa Symbol
            sig = Expr(:call, esc(T), Expr(:parameters, parameters...))
            body = Expr(:block, __source__, Expr(:call, esc(T), fieldnames...))
            kwdefs = Expr(:function, sig, body)
        elseif isexpr(T_no_esc, :curly)
            # if T == S{A<:AA,B<:BB}, define two methods
            #   S(...) = ...
            #   S{A,B}(...) where {A<:AA,B<:BB} = ...
            S = T.args[1]
            P = T.args[2:end]
            Q = Any[isexpr(U, :<:) ? U.args[1] : U for U in P]
            SQ = :($S{$(Q...)})
            body1 = Expr(:block, __source__, Expr(:call, esc(S), fieldnames...))
            sig1 = Expr(:call, esc(S), Expr(:parameters, parameters...))
            def1 = Expr(:function, sig1, body1)
            body2 = Expr(:block, __source__, Expr(:call, esc(SQ), fieldnames...))
            sig2 = :($(Expr(:call, esc(SQ), Expr(:parameters, parameters...))) where {$(esc.(P)...)})
            def2 = Expr(:function, sig2, body2)
            kwdefs = Expr(:block, def1, def2)
        else
            error("Invalid usage of @kwdef")
        end
    else
        kwdefs = nothing
    end
    return quote
        $(esc(:($Base.@__doc__ $expr)))
        $kwdefs
    end
end

# @kwdef helper function
# mutates arguments inplace
function extract_names_and_defvals_from_kwdef_fieldblock!(block, names, defvals)
    for (i, item) in pairs(block.args)
        if isexpr(item, :block)
            extract_names_and_defvals_from_kwdef_fieldblock!(item, names, defvals)
        elseif item isa Expr && item.head in (:escape, :var"hygienic-scope")
            n = length(names)
            extract_names_and_defvals_from_kwdef_fieldblock!(item, names, defvals)
            for j in n+1:length(defvals)
                if !isnothing(defvals[j])
                    defvals[j] = Expr(item.head, defvals[j])
                end
            end
        else
            def, name, defval = @something(def_name_defval_from_kwdef_fielddef(item), continue)
            block.args[i] = def
            push!(names, name)
            push!(defvals, defval)
        end
    end
end

function def_name_defval_from_kwdef_fielddef(kwdef)
    if kwdef isa Symbol
        return kwdef, kwdef, nothing
    elseif isexpr(kwdef, :(::))
        name, _ = kwdef.args
        return kwdef, Meta.unescape(name), nothing
    elseif isexpr(kwdef, :(=))
        lhs, rhs = kwdef.args
        def, name, _ = @something(def_name_defval_from_kwdef_fielddef(lhs), return nothing)
        return def, name, rhs
    elseif kwdef isa Expr && kwdef.head in (:const, :atomic)
        def, name, defval = @something(def_name_defval_from_kwdef_fielddef(kwdef.args[1]), return nothing)
        return Expr(kwdef.head, def), name, defval
    elseif kwdef isa Expr && kwdef.head in (:escape, :var"hygienic-scope")
        def, name, defval = @something(def_name_defval_from_kwdef_fielddef(kwdef.args[1]), return nothing)
        return Expr(kwdef.head, def), name, isnothing(defval) ? defval : Expr(kwdef.head, defval)
    end
end

# testing

"""
    Base.runtests(tests=["all"]; ncores=ceil(Int, Sys.CPU_THREADS / 2),
                  exit_on_error=false, revise=false, propagate_project=true, [seed], [julia_args::Cmd])

Run the Julia unit tests listed in `tests`, which can be either a string or an array of
strings, using `ncores` processors. If `exit_on_error` is `false`, when one test
fails, all remaining tests in other files will still be run; they are otherwise discarded,
when `exit_on_error == true`.
If `revise` is `true`, the `Revise` package is used to load any modifications to `Base` or
to the standard libraries before running the tests.
If `propagate_project` is true the current project is propagated to the test environment.
If a seed is provided via the keyword argument, it is used to seed the
global RNG in the context where the tests are run; otherwise the seed is chosen randomly.
The argument `julia_args` can be used to pass custom `julia` command line flags to the test process.
"""
function runtests(tests = ["all"]; ncores::Int = ceil(Int, Sys.CPU_THREADS / 2),
                  exit_on_error::Bool=false,
                  revise::Bool=false,
                  propagate_project::Bool=false,
                  seed::Union{BitInteger,Nothing}=nothing,
                  julia_args::Cmd=``)
    if isa(tests,AbstractString)
        tests = split(tests)
    end
    exit_on_error && push!(tests, "--exit-on-error")
    revise && push!(tests, "--revise")
    seed !== nothing && push!(tests, "--seed=0x$(string(seed % UInt128, base=16))") # cast to UInt128 to avoid a minus sign
    ENV2 = copy(ENV)
    ENV2["JULIA_CPU_THREADS"] = "$ncores"
    pathsep = Sys.iswindows() ? ";" : ":"
    ENV2["JULIA_DEPOT_PATH"] = string(mktempdir(; cleanup = true), pathsep) # make sure the default depots can be loaded
    ENV2["JULIA_LOAD_PATH"] = string("@", pathsep, "@stdlib")
    ENV2["JULIA_TESTS"] = "true"
    delete!(ENV2, "JULIA_PROJECT")
    project_flag = propagate_project ? `--project` : ``
    try
        run(setenv(`$(julia_cmd()) $julia_args $project_flag $(joinpath(Sys.BINDIR,
            Base.DATAROOTDIR, "julia", "test", "runtests.jl")) $tests`, ENV2))
        nothing
    catch
        buf = PipeBuffer()
        let InteractiveUtils = Base.require_stdlib(PkgId(UUID(0xb77e0a4c_d291_57a0_90e8_8db25a27a240), "InteractiveUtils"))
            @invokelatest InteractiveUtils.versioninfo(buf)
        end
        error("A test has failed. Please submit a bug report (https://github.com/JuliaLang/julia/issues)\n" *
              "including error messages above and the output of versioninfo():\n$(read(buf, String))")
    end
end

"""
    isdebugbuild()

Return `true` if julia is a debug version.
"""
function isdebugbuild()
    return ccall(:jl_is_debugbuild, Cint, ()) != 0
end<|MERGE_RESOLUTION|>--- conflicted
+++ resolved
@@ -245,7 +245,9 @@
     if opts.use_sysimage_native_code == 0
         push!(addflags, "--sysimage-native-code=no")
     end
-<<<<<<< HEAD
+    if opts.compress_sysimage == 1
+        push!(addflags, "--compress-sysimage=yes")
+    end
     if opts.target_sanitize_memory == 1
         push!(addflags, "--target-sanitize=memory")
     end
@@ -254,10 +256,6 @@
     end
     if opts.target_sanitize_address == 1
         push!(addflags, "--target-sanitize=address")
-=======
-    if opts.compress_sysimage == 1
-        push!(addflags, "--compress-sysimage=yes")
->>>>>>> 94936772
     end
     return `$julia -C $cpu_target -J$image_file $addflags`
 end
