--- conflicted
+++ resolved
@@ -69,13 +69,10 @@
     timeout_for_safepoint_straggler_s::Int16
     gc_sweep_always_full::Int8
     compress_sysimage::Int8
-<<<<<<< HEAD
+    alert_on_critical_error::Int8
     target_sanitize_memory::Int8
     target_sanitize_thread::Int8
     target_sanitize_address::Int8
-=======
-    alert_on_critical_error::Int8
->>>>>>> 39e1473f
 end
 
 # This runs early in the sysimage != is not defined yet
