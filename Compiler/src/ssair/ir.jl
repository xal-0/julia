# This file is a part of Julia. License is MIT: https://julialang.org/license

isterminator(@nospecialize(stmt)) = isa(stmt, GotoNode) || isa(stmt, GotoIfNot) ||
    isa(stmt, ReturnNode) || isa(stmt, EnterNode) || isexpr(stmt, :leave)

struct CFG
    blocks::Vector{BasicBlock}
    index::Vector{Int} # map from instruction => basic-block number
                       # TODO: make this O(1) instead of O(log(n_blocks))?
end

copy(c::CFG) = CFG(BasicBlock[copy(b) for b in c.blocks], copy(c.index))

function cfg_insert_edge!(cfg::CFG, from::Int, to::Int)
    # Assumes that this edge does not already exist
    push!(cfg.blocks[to].preds, from)
    push!(cfg.blocks[from].succs, to)
    nothing
end

function cfg_delete_edge!(cfg::CFG, from::Int, to::Int)
    preds = cfg.blocks[to].preds
    succs = cfg.blocks[from].succs
    # Assumes that blocks appear at most once in preds and succs
    deleteat!(preds, findfirst(x::Int->x==from, preds)::Int)
    deleteat!(succs, findfirst(x::Int->x==to, succs)::Int)
    nothing
end

function bb_ordering()
    lt = (<=)
    by = x::BasicBlock -> first(x.stmts)
    ord(lt, by, nothing, Forward)
end

function block_for_inst(index::Vector{Int}, inst::Int)
    return searchsortedfirst(index, inst, lt=(<=))
end

function block_for_inst(index::Vector{BasicBlock}, inst::Int)
    return searchsortedfirst(index, BasicBlock(StmtRange(inst, inst)), bb_ordering())-1
end

block_for_inst(cfg::CFG, inst::Int) = block_for_inst(cfg.index, inst)

@inline function basic_blocks_starts(stmts::Vector{Any})
    jump_dests = BitSet()
    push!(jump_dests, 1) # function entry point
    # First go through and compute jump destinations
    for idx in 1:length(stmts)
        stmt = stmts[idx]
        # Terminators
        if isa(stmt, GotoIfNot)
            push!(jump_dests, idx+1)
            push!(jump_dests, stmt.dest)
        elseif isa(stmt, ReturnNode)
            idx < length(stmts) && push!(jump_dests, idx+1)
        elseif isa(stmt, GotoNode)
            # This is a fake dest to force the next stmt to start a bb
            idx < length(stmts) && push!(jump_dests, idx+1)
            push!(jump_dests, stmt.label)
        elseif isa(stmt, EnterNode)
            # :enter starts/ends a BB
            push!(jump_dests, idx)
            push!(jump_dests, idx+1)
            # The catch block is a jump dest
            if stmt.catch_dest != 0
                push!(jump_dests, stmt.catch_dest)
            end
        elseif isa(stmt, Expr)
            if stmt.head === :leave
                # :leave terminates a BB
                push!(jump_dests, idx+1)
            end
        end
        if isa(stmt, PhiNode)
            for edge in stmt.edges
                if edge == idx - 1
                    push!(jump_dests, idx)
                end
            end
        end
    end
    # and add one more basic block start after the last statement
    for i = length(stmts):-1:1
        if stmts[i] !== nothing
            push!(jump_dests, i+1)
            break
        end
    end
    return jump_dests
end

function compute_basic_blocks(stmts::Vector{Any})
    # Compute ranges
    bb_starts = basic_blocks_starts(stmts) # ::BitSet and already sorted
    pop!(bb_starts, 1)
    basic_block_index = Int[bb for bb in bb_starts]
    blocks = Vector{BasicBlock}(undef, length(basic_block_index))
    let first = 1
        for (i, last) in enumerate(basic_block_index)
            blocks[i] = BasicBlock(StmtRange(first, last - 1))
            first = last
        end
    end
    # Compute successors/predecessors
    for (num, b) in enumerate(blocks)
        if b.stmts.start == 1
            push!(b.preds, 0) # the entry block has a virtual predecessor
        end
        terminator = stmts[last(b.stmts)]
        if isa(terminator, ReturnNode)
            # return never has any successors
            continue
        end
        if isa(terminator, GotoNode)
            block′ = block_for_inst(basic_block_index, terminator.label)
            push!(blocks[block′].preds, num)
            push!(b.succs, block′)
            continue
        end
        # Conditional Branch
        if isa(terminator, GotoIfNot)
            block′ = block_for_inst(basic_block_index, terminator.dest)
            if block′ == num + 1
                # This GotoIfNot acts like a noop - treat it as such.
                # We will drop it during SSA renaming
            else
                push!(blocks[block′].preds, num)
                push!(b.succs, block′)
            end
        elseif isa(terminator, EnterNode)
            # :enter gets a virtual edge to the exception handler and
            # the exception handler gets a virtual edge from outside
            # the function.
            if terminator.catch_dest != 0
                block′ = block_for_inst(basic_block_index, terminator.catch_dest)
                push!(blocks[block′].preds, num)
                push!(blocks[block′].preds, 0)
                push!(b.succs, block′)
            end
        end
        # statement fall-through
        if num + 1 <= length(blocks)
            push!(blocks[num + 1].preds, num)
            push!(b.succs, num + 1)
        end
    end
    return CFG(blocks, basic_block_index)
end

# this function assumes insert position exists
function is_valid_phiblock_stmt(@nospecialize(stmt))
    isa(stmt, PhiNode) && return true
    isa(stmt, Union{UpsilonNode, PhiCNode, SSAValue}) && return false
    isa(stmt, Expr) && return is_value_pos_expr_head(stmt.head)
    return true
end

function first_insert_for_bb(code::Vector{Any}, cfg::CFG, block::Int)
    stmts = cfg.blocks[block].stmts
    lastnonphiidx = first(stmts)
    for idx in stmts
        stmt = code[idx]
        if !isa(stmt, PhiNode)
            if !is_valid_phiblock_stmt(stmt)
                return lastnonphiidx
            end
        else
            lastnonphiidx = idx + 1
        end
    end
    if lastnonphiidx > last(stmts)
        error("any insert position isn't found")
    end
    return lastnonphiidx
end

# mutable version of the compressed DebugInfo
mutable struct DebugInfoStream
    def::Union{MethodInstance,Symbol,Nothing}
    linetable::Union{Nothing,DebugInfo}
    edges::Vector{DebugInfo}
    firstline::Int32 # the starting line for this block (specified by having an index of 0)
    codelocs::Vector{Int32} # for each statement:
        # index into linetable (if defined), else a line number (in the file represented by def)
        # then index into edges
        # then index into edges[linetable]
    function DebugInfoStream(codelocs::Vector{Int32})
        return new(nothing, nothing, DebugInfo[], 0, codelocs)
    end
    # DebugInfoStream(def::Union{MethodInstance,Nothing}, di::DebugInfo, nstmts::Int) =
    #     if debuginfo_file1(di.def) === debuginfo_file1(di.def)
    #         new(def, di.linetable, Core.svec(di.edges...), getdebugidx(di, 0),
    #             ccall(:jl_uncompress_codelocs, Any, (Any, Int), di.codelocs, nstmts)::Vector{Int32})
    #     else
    function DebugInfoStream(def::Union{MethodInstance,Nothing}, di::DebugInfo, nstmts::Int)
        codelocs = zeros(Int32, nstmts * 3)
        for i = 1:nstmts
            codelocs[3i - 2] = i
        end
        return new(def, di, DebugInfo[], 0, codelocs)
    end
    global copy(di::DebugInfoStream) = new(di.def, di.linetable, di.edges, di.firstline, di.codelocs)
end

Core.DebugInfo(di::DebugInfoStream, nstmts::Int) =
    DebugInfo(something(di.def), di.linetable, Core.svec(di.edges...),
        ccall(:jl_compress_codelocs, Any, (Int32, Any, Int), di.firstline, di.codelocs, nstmts)::String)

getdebugidx(debuginfo::DebugInfo, pc::Int) =
    ccall(:jl_uncompress1_codeloc, NTuple{3,Int32}, (Any, Int), debuginfo.codelocs, pc)

function getdebugidx(debuginfo::DebugInfoStream, pc::Int)
    if 3 <= 3pc <= length(debuginfo.codelocs)
        return (debuginfo.codelocs[3pc-2], debuginfo.codelocs[3pc-1], debuginfo.codelocs[3pc-0])
    elseif pc == 0
        return (Int32(debuginfo.firstline), Int32(0), Int32(0))
    else
        return (Int32(-1), Int32(0), Int32(0))
    end
end


# SSA values that need renaming
struct OldSSAValue
    id::Int
end

## TODO: This description currently omits the use of NewSSAValue during slot2ssa,
## which doesn't use IncrementalCompact, but does something similar and also uses
## NewSSAValue to refer to new_nodes. Ideally that use of NewSSAValue would go away
## during a refactor.
"""
    struct NewSSAValue

`NewSSAValue`s occur in the context of IncrementalCompact. Their meaning depends
on where they appear:

1. In already-compacted nodes,
    i. a `NewSSAValue` with positive `id` has the same meaning as a regular SSAValue.
    ii. a `NewSSAValue` with negative `id` refers to post-compaction `new_node` node.

2. In non-compacted nodes,
    i. a `NewSSAValue` with positive `id` refers to the index of an already-compacted instructions.
    ii. a `NewSSAValue` with negative `id` has the same meaning as in compacted nodes.
"""
struct NewSSAValue
    id::Int
end

const AnySSAValue = Union{SSAValue, OldSSAValue, NewSSAValue}

# SSA-indexed nodes
struct InstructionStream
    stmt::Vector{Any}
    type::Vector{Any}
    info::Vector{CallInfo}
    line::Vector{Int32}
    flag::Vector{UInt32}
    function InstructionStream(stmts::Vector{Any}, type::Vector{Any}, info::Vector{CallInfo}, line::Vector{Int32}, flag::Vector{UInt32})
        return new(stmts, type, info, line, flag)
    end
end
function InstructionStream(len::Int)
    stmts = Vector{Any}(undef, len)
    types = Vector{Any}(undef, len)
    info = Vector{CallInfo}(undef, len)
    fill!(info, NoCallInfo())
    lines = fill(Int32(0), 3len)
    flags = fill(IR_FLAG_NULL, len)
    return InstructionStream(stmts, types, info, lines, flags)
end
InstructionStream() = InstructionStream(0)
length(is::InstructionStream) = length(is.stmt)
iterate(is::Compiler.InstructionStream, st::Int=1) = (st <= Compiler.length(is)) ? (is[st], st + 1) : nothing
isempty(is::InstructionStream) = isempty(is.stmt)
function add_new_idx!(is::InstructionStream)
    ninst = length(is) + 1
    resize!(is, ninst)
    return ninst
end
function copy(is::InstructionStream)
    return InstructionStream(
        copy_exprargs(is.stmt),
        copy(is.type),
        copy(is.info),
        copy(is.line),
        copy(is.flag))
end
function resize!(stmts::InstructionStream, len)
    old_length = length(stmts)
    resize!(stmts.stmt, len)
    resize!(stmts.type, len)
    resize!(stmts.info, len)
    resize!(stmts.line, 3len)
    resize!(stmts.flag, len)
    for i in (old_length + 1):len
        stmts.line[3i-2], stmts.line[3i-1], stmts.line[3i] = NoLineUpdate
        stmts.flag[i] = IR_FLAG_NULL
        stmts.info[i] = NoCallInfo()
    end
    return stmts
end

struct Instruction
    data::InstructionStream
    idx::Int
end
Instruction(is::InstructionStream) = Instruction(is, add_new_idx!(is))

@inline function getindex(node::Instruction, fld::Symbol)
    (fld === :inst) && (fld = :stmt) # deprecated
    isdefined(node, fld) && return getfield(node, fld)
    fldarray = getfield(getfield(node, :data), fld)
    fldidx = getfield(node, :idx)
    (fld === :line) && return (fldarray[3fldidx-2], fldarray[3fldidx-1], fldarray[3fldidx-0])
    (1 ≤ fldidx ≤ length(fldarray)) || throw(InvalidIRError())
    return fldarray[fldidx]
end
@inline function setindex!(node::Instruction, @nospecialize(val), fld::Symbol)
    (fld === :inst) && (fld = :stmt) # deprecated
    fldarray = getfield(getfield(node, :data), fld)
    fldidx = getfield(node, :idx)
    if fld === :line
        (fldarray[3fldidx-2], fldarray[3fldidx-1], fldarray[3fldidx-0]) = val::NTuple{3,Int32}
    else
        fldarray[fldidx] = val
    end
    return node
end

@inline getindex(is::InstructionStream, idx::Int) = Instruction(is, idx)
function setindex!(is::InstructionStream, newval::Instruction, idx::Int)
    is.stmt[idx] = newval[:stmt]
    is.type[idx] = newval[:type]
    is.info[idx] = newval[:info]
    (is.line[3idx-2], is.line[3idx-1], is.line[3idx-0]) = newval[:line]
    is.flag[idx] = newval[:flag]
    return is
end
function setindex!(is::InstructionStream, newval::Union{AnySSAValue, Nothing}, idx::Int)
    is.stmt[idx] = newval
    return is
end
function setindex!(node::Instruction, newval::Instruction)
    node.data[node.idx] = newval
    return node
end

has_flag(inst::Instruction, flag::UInt32) = has_flag(inst[:flag], flag)
add_flag!(inst::Instruction, flag::UInt32) = inst[:flag] |= flag
sub_flag!(inst::Instruction, flag::UInt32) = inst[:flag] &= ~flag

struct NewNodeInfo
    # Insertion position (interpretation depends on which array this is in)
    pos::Int
    # Place the new instruction after this instruction (but in the same BB if this is an implicit terminator)
    attach_after::Bool
end
struct NewNodeStream
    stmts::InstructionStream
    info::Vector{NewNodeInfo}
end
NewNodeStream(len::Int=0) = NewNodeStream(InstructionStream(len), fill(NewNodeInfo(0, false), len))
length(new::NewNodeStream) = length(new.stmts)
isempty(new::NewNodeStream) = isempty(new.stmts)
function add_inst!(new::NewNodeStream, pos::Int, attach_after::Bool)
    push!(new.info, NewNodeInfo(pos, attach_after))
    return Instruction(new.stmts)
end
copy(nns::NewNodeStream) = NewNodeStream(copy(nns.stmts), copy(nns.info))

struct NewInstruction
    stmt::Any
    type::Any
    info::CallInfo
    line::Union{NTuple{3,Int32},Nothing} # if nothing, copy the line from previous statement in the insertion location
    flag::Union{UInt32,Nothing} # if nothing, IR flags will be recomputed on insertion
    function NewInstruction(@nospecialize(stmt), @nospecialize(type), @nospecialize(info::CallInfo),
                            line::Union{NTuple{3,Int32},Int32,Nothing}, flag::Union{UInt32,Nothing})
        line isa Int32 && (line = (line, zero(Int32), zero(Int32)))
        return new(stmt, type, info, line, flag)
    end
end
function NewInstruction(@nospecialize(stmt), @nospecialize(type), line::Union{NTuple{3,Int32},Int32,Nothing}=nothing)
    return NewInstruction(stmt, type, NoCallInfo(), line, nothing)
end
@nospecialize
function NewInstruction(newinst::NewInstruction;
    stmt::Any=newinst.stmt,
    type::Any=newinst.type,
    info::CallInfo=newinst.info,
    line::Union{NTuple{3,Int32},Int32,Nothing}=newinst.line,
    flag::Union{UInt32,Nothing}=newinst.flag)
    return NewInstruction(stmt, type, info, line, flag)
end
function NewInstruction(inst::Instruction;
    stmt::Any=inst[:stmt],
    type::Any=inst[:type],
    info::CallInfo=inst[:info],
    line::Union{NTuple{3,Int32},Int32,Nothing}=inst[:line],
    flag::Union{UInt32,Nothing}=inst[:flag])
    return NewInstruction(stmt, type, info, line, flag)
end
@specialize
removable_if_unused(newinst::NewInstruction) = add_flag(newinst, IR_FLAGS_REMOVABLE)
function add_flag(newinst::NewInstruction, newflag::UInt32)
    flag = newinst.flag
    if flag === nothing
        flag = newflag
    else
        flag |= newflag
    end
    return NewInstruction(newinst; flag)
end
function sub_flag(newinst::NewInstruction, newflag::UInt32)
    flag = newinst.flag
    if flag === nothing
        flag = IR_FLAG_NULL
    else
        flag &= ~newflag
    end
    return NewInstruction(newinst; flag)
end

struct IRCode
    stmts::InstructionStream
    argtypes::Vector{Any}
    sptypes::Vector{VarState}
    debuginfo::DebugInfoStream
    cfg::CFG
    new_nodes::NewNodeStream
    meta::Vector{Expr}
    valid_worlds::WorldRange

    function IRCode(stmts::InstructionStream, cfg::CFG, debuginfo::DebugInfoStream,
                    argtypes::Vector{Any}, meta::Vector{Expr}, sptypes::Vector{VarState},
                    valid_worlds=WorldRange(typemin(UInt), typemax(UInt)))
        return new(stmts, argtypes, sptypes, debuginfo, cfg, NewNodeStream(), meta, valid_worlds)
    end
    function IRCode(ir::IRCode, stmts::InstructionStream, cfg::CFG, new_nodes::NewNodeStream)
        di = ir.debuginfo
        @assert di.codelocs === stmts.line
        return new(stmts, ir.argtypes, ir.sptypes, di, cfg, new_nodes, ir.meta, ir.valid_worlds)
    end
    global function copy(ir::IRCode)
        di = ir.debuginfo
        stmts = copy(ir.stmts)
        di = copy(di)
        di.edges = copy(di.edges)
        di.codelocs = stmts.line
        return new(stmts, copy(ir.argtypes), copy(ir.sptypes), di, copy(ir.cfg), copy(ir.new_nodes), copy(ir.meta), ir.valid_worlds)
    end
end

"""
    IRCode()

Create an empty IRCode object with a single `return nothing` statement. This method is mostly intended
for debugging and unit testing of IRCode APIs. The compiler itself should generally obtain an IRCode
from the frontend or one of the caches.
"""
function IRCode()
    stmts = InstructionStream(1)
    debuginfo = DebugInfoStream(stmts.line)
    stmts.line[1] = 1
    ir = IRCode(stmts, CFG([BasicBlock(1:1, Int[], Int[])], Int[1]), debuginfo, Any[], Expr[], VarState[])
    ir[SSAValue(1)][:stmt] = ReturnNode(nothing)
    ir[SSAValue(1)][:type] = Nothing
    ir[SSAValue(1)][:flag] = 0x00
    ir[SSAValue(1)][:line] = NoLineUpdate
    return ir
end

construct_domtree(ir::IRCode) = construct_domtree(ir.cfg)
construct_domtree(cfg::CFG) = construct_domtree(cfg.blocks)

construct_postdomtree(ir::IRCode) = construct_postdomtree(ir.cfg)
construct_postdomtree(cfg::CFG) = construct_postdomtree(cfg.blocks)

function block_for_inst(ir::IRCode, inst::Int)
    if inst > length(ir.stmts)
        inst = ir.new_nodes.info[inst - length(ir.stmts)].pos
    end
    block_for_inst(ir.cfg, inst)
end
block_for_inst(ir::IRCode, ssa::SSAValue) = block_for_inst(ir, ssa.id)

function getindex(ir::IRCode, s::SSAValue)
    id = s.id
    (id ≥ 1) || throw(InvalidIRError())
    nstmts = length(ir.stmts)
    if id <= nstmts
        return ir.stmts[id]
    else
        id -= nstmts
        stmts = ir.new_nodes.stmts
        (id ≤ length(stmts)) || throw(InvalidIRError())
        return stmts[id]
    end
end

function setindex!(x::IRCode, repl::Union{Instruction, Nothing, AnySSAValue}, s::SSAValue)
    if s.id <= length(x.stmts)
        x.stmts[s.id] = repl
    else
        x.new_nodes.stmts[s.id - length(x.stmts)] = repl
    end
    return x
end

mutable struct UseRefIterator
    stmt::Any
    relevant::Bool
    UseRefIterator(@nospecialize(a), relevant::Bool) = new(a, relevant)
end
getindex(it::UseRefIterator) = it.stmt

struct UseRef
    urs::UseRefIterator
    op::Int
    UseRef(urs::UseRefIterator) = new(urs, 0)
    UseRef(urs::UseRefIterator, op::Int) = new(urs, op)
end

struct OOBToken end; const OOB_TOKEN = OOBToken()
struct UndefToken end; const UNDEF_TOKEN = UndefToken()

@noinline function _useref_getindex(@nospecialize(stmt), op::Int)
    if isa(stmt, Expr) && stmt.head === :(=)
        rhs = stmt.args[2]
        if isa(rhs, Expr)
            if is_relevant_expr(rhs)
                op > length(rhs.args) && return OOB_TOKEN
                return rhs.args[op]
            end
        end
        op == 1 || return OOB_TOKEN
        return rhs
    elseif isa(stmt, Expr) # @assert is_relevant_expr(stmt)
        op > length(stmt.args) && return OOB_TOKEN
        return stmt.args[op]
    elseif isa(stmt, GotoIfNot)
        op == 1 || return OOB_TOKEN
        return stmt.cond
    elseif isa(stmt, ReturnNode)
        isdefined(stmt, :val) || return OOB_TOKEN
        op == 1 || return OOB_TOKEN
        return stmt.val
    elseif isa(stmt, EnterNode)
        isdefined(stmt, :scope) || return OOB_TOKEN
        op == 1 || return OOB_TOKEN
        return stmt.scope
    elseif isa(stmt, PiNode)
        isdefined(stmt, :val) || return OOB_TOKEN
        op == 1 || return OOB_TOKEN
        return stmt.val
    elseif isa(stmt, Union{AnySSAValue, GlobalRef})
        op == 1 || return OOB_TOKEN
        return stmt
    elseif isa(stmt, UpsilonNode)
        isdefined(stmt, :val) || return OOB_TOKEN
        op == 1 || return OOB_TOKEN
        return stmt.val
    elseif isa(stmt, PhiNode)
        op > length(stmt.values) && return OOB_TOKEN
        isassigned(stmt.values, op) || return UNDEF_TOKEN
        return stmt.values[op]
    elseif isa(stmt, PhiCNode)
        op > length(stmt.values) && return OOB_TOKEN
        isassigned(stmt.values, op) || return UNDEF_TOKEN
        return stmt.values[op]
    else
        return OOB_TOKEN
    end
end
@inline getindex(x::UseRef) = _useref_getindex(x.urs.stmt, x.op)

function is_relevant_expr(e::Expr)
    return e.head in (:call, :invoke, :invoke_modify,
                      :new, :splatnew, :(=), :(&),
                      :gc_preserve_begin, :gc_preserve_end,
                      :foreigncall, :isdefined, :copyast,
                      :throw_undef_if_not,
                      :cfunction, :method, :pop_exception,
<<<<<<< HEAD
                      :leave, :const,
=======
                      :leave, :globaldecl,
>>>>>>> 040f6cd4
                      :new_opaque_closure)
end

@noinline function _useref_setindex!(@nospecialize(stmt), op::Int, @nospecialize(v))
    if isa(stmt, Expr) && stmt.head === :(=)
        rhs = stmt.args[2]
        if isa(rhs, Expr)
            if is_relevant_expr(rhs)
                op > length(rhs.args) && throw(BoundsError())
                rhs.args[op] = v
                return stmt
            end
        end
        op == 1 || throw(BoundsError())
        stmt.args[2] = v
    elseif isa(stmt, Expr) # @assert is_relevant_expr(stmt)
        op > length(stmt.args) && throw(BoundsError())
        stmt.args[op] = v
    elseif isa(stmt, GotoIfNot)
        op == 1 || throw(BoundsError())
        stmt = GotoIfNot(v, stmt.dest)
    elseif isa(stmt, ReturnNode)
        op == 1 || throw(BoundsError())
        stmt = ReturnNode(v)
    elseif isa(stmt, EnterNode)
        op == 1 || throw(BoundsError())
        stmt = EnterNode(stmt.catch_dest, v)
    elseif isa(stmt, Union{AnySSAValue, Argument, GlobalRef})
        op == 1 || throw(BoundsError())
        stmt = v
    elseif isa(stmt, UpsilonNode)
        op == 1 || throw(BoundsError())
        stmt = UpsilonNode(v)
    elseif isa(stmt, PiNode)
        op == 1 || throw(BoundsError())
        stmt = PiNode(v, stmt.typ)
    elseif isa(stmt, PhiNode)
        op > length(stmt.values) && throw(BoundsError())
        isassigned(stmt.values, op) || throw(BoundsError())
        stmt.values[op] = v
    elseif isa(stmt, PhiCNode)
        op > length(stmt.values) && throw(BoundsError())
        isassigned(stmt.values, op) || throw(BoundsError())
        stmt.values[op] = v
    else
        throw(BoundsError())
    end
    return stmt
end

@inline function setindex!(x::UseRef, @nospecialize(v))
    x.urs.stmt = _useref_setindex!(x.urs.stmt, x.op, v)
    return x
end

function userefs(@nospecialize(x))
    relevant = (isa(x, Expr) && is_relevant_expr(x)) ||
        isa(x, GotoIfNot) || isa(x, ReturnNode) || isa(x, SSAValue) || isa(x, OldSSAValue) || isa(x, NewSSAValue) ||
        isa(x, PiNode) || isa(x, PhiNode) || isa(x, PhiCNode) || isa(x, UpsilonNode) || isa(x, EnterNode) || isa(x, Argument)
    return UseRefIterator(x, relevant)
end

@noinline function _advance(@nospecialize(stmt), op)
    while true
        op += 1
        y = _useref_getindex(stmt, op)
        y === OOB_TOKEN && return nothing
        y === UNDEF_TOKEN || return op
    end
end

@inline function iterate(it::UseRefIterator, op::Int=0)
    it.relevant || return nothing
    op = _advance(it.stmt, op)
    op === nothing && return nothing
    return (UseRef(it, op), op)
end

# This function is used from the show code, which may have a different
# `push!`/`used` type since it's in Base.
scan_ssa_use!(@specialize(push!), used, @nospecialize(stmt)) = foreachssa(ssa::SSAValue -> push!(used, ssa.id), stmt)

# Manually specialized copy of the above with push! === Compiler.push!
scan_ssa_use!(used::IdSet, @nospecialize(stmt)) = foreachssa(ssa::SSAValue -> push!(used, ssa.id), stmt)

function insert_node!(ir::IRCode, pos::SSAValue, newinst::NewInstruction, attach_after::Bool=false)
    posid = pos.id
    if pos.id > length(ir.stmts)
        if attach_after
            info = ir.new_nodes.info[pos.id-length(ir.stmts)];
            posid = info.pos
            attach_after = info.attach_after
        else
            error("Cannot attach before a pending node.")
        end
    end
    node = add_inst!(ir.new_nodes, posid, attach_after)
    newline = something(newinst.line, ir[pos][:line])
    newflag = recompute_newinst_flag(newinst, ir)
    node = inst_from_newinst!(node, newinst, newline, newflag)
    return SSAValue(length(ir.stmts) + node.idx)
end
insert_node!(ir::IRCode, pos::Int, newinst::NewInstruction, attach_after::Bool=false) =
    insert_node!(ir, SSAValue(pos), newinst, attach_after)

struct CFGTransformState
    cfg_transforms_enabled::Bool
    fold_constant_branches::Bool
    result_bbs::Vector{BasicBlock}
    bb_rename_pred::Vector{Int}
    bb_rename_succ::Vector{Int}
    domtree::Union{Nothing, DomTree}
end

# N.B.: Takes ownership of the CFG array
function CFGTransformState!(blocks::Vector{BasicBlock}, allow_cfg_transforms::Bool=false)
    if allow_cfg_transforms
        bb_rename = Vector{Int}(undef, length(blocks))
        cur_bb = 1
        domtree = construct_domtree(blocks)
        for i = 1:length(bb_rename)
            if bb_unreachable(domtree, i)
                bb_rename[i] = -1
            else
                bb_rename[i] = cur_bb
                cur_bb += 1
            end
        end
        for i = 1:length(bb_rename)
            bb_rename[i] == -1 && continue
            preds, succs = blocks[i].preds, blocks[i].succs
            # Rename preds
            for j = 1:length(preds)
                if preds[j] != 0
                    preds[j] = bb_rename[preds[j]]
                end
            end
            # Dead blocks get removed from the predecessor list
            filter!(x::Int->x≠-1, preds)
            # Rename succs
            for j = 1:length(succs)
                succs[j] = bb_rename[succs[j]]
            end
        end
        let blocks = blocks, bb_rename = bb_rename
            result_bbs = BasicBlock[blocks[i] for i = 1:length(blocks) if bb_rename[i] != -1]
        end
        # TODO: This could be done by just renaming the domtree
        domtree = construct_domtree(result_bbs)
    else
        bb_rename = Vector{Int}()
        result_bbs = blocks
        domtree = nothing
    end
    return CFGTransformState(allow_cfg_transforms, allow_cfg_transforms, result_bbs, bb_rename, bb_rename, domtree)
end

mutable struct IncrementalCompact
    ir::IRCode
    result::InstructionStream

    cfg_transform::CFGTransformState
    ssa_rename::Vector{Any}

    used_ssas::Vector{Int}
    late_fixup::Vector{Int}
    perm::Vector{Int}
    new_nodes_idx::Int
    # This supports insertion while compacting
    new_new_nodes::NewNodeStream  # New nodes that were before the compaction point at insertion time
    new_new_used_ssas::Vector{Int}
    pending_nodes::NewNodeStream  # New nodes that were after the compaction point at insertion time
    pending_perm::Vector{Int} # pending_nodes.info[pending_perm] is in min-heap order by pos

    # State
    idx::Int
    result_idx::Int
    active_bb::Int
    active_result_bb::Int
    renamed_new_nodes::Bool

    function IncrementalCompact(code::IRCode, cfg_transform::CFGTransformState)
        # Sort by position with attach after nodes after regular ones
        info = code.new_nodes.info
        perm = sort!(collect(eachindex(info)); by=i::Int->(2info[i].pos+info[i].attach_after, i))
        new_len = length(code.stmts) + length(info)
        result = InstructionStream(new_len)
        code.debuginfo.codelocs = result.line
        used_ssas = fill(0, new_len)
        new_new_used_ssas = Vector{Int}()
        blocks = code.cfg.blocks
        ssa_rename = Any[SSAValue(i) for i = 1:new_len]
        late_fixup = Vector{Int}()
        new_new_nodes = NewNodeStream()
        pending_nodes = NewNodeStream()
        pending_perm = Int[]
        return new(code, result, cfg_transform, ssa_rename, used_ssas, late_fixup, perm, 1,
            new_new_nodes, new_new_used_ssas, pending_nodes, pending_perm,
            1, 1, 1, 1, false)
    end

    # For inlining
    function IncrementalCompact(parent::IncrementalCompact, code::IRCode, result_offset)
        info = code.new_nodes.info
        perm = sort!(collect(eachindex(info)); by=i::Int->(info[i].pos, i))
        new_len = length(code.stmts) + length(info)
        ssa_rename = Any[SSAValue(i) for i = 1:new_len]
        bb_rename = Vector{Int}()
        pending_nodes = NewNodeStream()
        pending_perm = Int[]
        return new(code, parent.result, CFGTransformState(false, false, parent.cfg_transform.result_bbs, bb_rename, bb_rename, nothing),
            ssa_rename, parent.used_ssas,
            parent.late_fixup, perm, 1,
            parent.new_new_nodes, parent.new_new_used_ssas, pending_nodes, pending_perm,
            1, result_offset, 1, parent.active_result_bb, false)
    end
end

function IncrementalCompact(code::IRCode, allow_cfg_transforms::Bool=false)
    return IncrementalCompact(code, CFGTransformState!(code.cfg.blocks, allow_cfg_transforms))
end

struct TypesView{T}
    ir::T # ::Union{IRCode, IncrementalCompact}
end
types(ir::Union{IRCode, IncrementalCompact}) = TypesView(ir)

function getindex(compact::IncrementalCompact, ssa::SSAValue)
    (1 ≤ ssa.id < compact.result_idx) || throw(InvalidIRError())
    return compact.result[ssa.id]
end

function getindex(compact::IncrementalCompact, ssa::OldSSAValue)
    id = ssa.id
    (id ≥ 1) || throw(InvalidIRError())
    if id < compact.idx
        new_idx = compact.ssa_rename[id]::Int
        return compact.result[new_idx]
    elseif id <= length(compact.ir.stmts)
        return compact.ir.stmts[id]
    end
    id -= length(compact.ir.stmts)
    if id <= length(compact.ir.new_nodes)
        return compact.ir.new_nodes.stmts[id]
    end
    id -= length(compact.ir.new_nodes)
    (id ≤ length(compact.pending_nodes.stmts)) || throw(InvalidIRError())
    return compact.pending_nodes.stmts[id]
end

function getindex(compact::IncrementalCompact, ssa::NewSSAValue)
    if ssa.id < 0
        stmts = compact.new_new_nodes.stmts
        (-ssa.id ≤ length(stmts)) || throw(InvalidIRError())
        return stmts[-ssa.id]
    else
        return compact[SSAValue(ssa.id)]
    end
end

function block_for_inst(compact::IncrementalCompact, idx::SSAValue)
    id = idx.id
    if id < compact.result_idx # if ssa within result
        return searchsortedfirst(compact.cfg_transform.result_bbs, BasicBlock(StmtRange(id, id)),
            1, compact.active_result_bb, bb_ordering())-1
    else
        return block_for_inst(compact.ir.cfg, id)
    end
end

function block_for_inst(compact::IncrementalCompact, idx::OldSSAValue)
    id = idx.id
    if id < compact.idx # if ssa within result
        id = compact.ssa_rename[id]::Int
        return block_for_inst(compact, SSAValue(id))
    else
        return block_for_inst(compact.ir.cfg, id)
    end
end

function block_for_inst(compact::IncrementalCompact, idx::NewSSAValue)
    if idx.id > 0
        @assert idx.id < compact.result_idx
        return block_for_inst(compact, SSAValue(idx.id))
    else
        return block_for_inst(compact, SSAValue(compact.new_new_nodes.info[-idx.id].pos))
    end
end

function dominates_ssa(compact::IncrementalCompact, domtree::DomTree, x::AnySSAValue, y::AnySSAValue)
    xb = block_for_inst(compact, x)
    yb = block_for_inst(compact, y)
    if xb == yb
        if isa(compact[x][:stmt], PhiNode)
            if isa(compact[y][:stmt], PhiNode)
                # A node dominates another only if it dominates all uses of that note.
                # Usually that is not a distinction. However, for phi nodes, the use
                # occurs on the edge to the predecessor block. Thus, by definition, for
                # any other PhiNode in the same BB there must be (at least) one edge
                # that this phi node does not dominate.
                return false
            end
        end
        xinfo = yinfo = nothing
        if isa(x, OldSSAValue)
            x′ = compact.ssa_rename[x.id]::SSAValue
        elseif isa(x, NewSSAValue)
            if x.id > 0
                x′ = SSAValue(x.id)
            else
                xinfo = compact.new_new_nodes.info[-x.id]
                x′ = SSAValue(xinfo.pos)
            end
        else
            x′ = x
        end
        if isa(y, OldSSAValue)
            y′ = compact.ssa_rename[y.id]::SSAValue
        elseif isa(y, NewSSAValue)
            if y.id > 0
                y′ = SSAValue(y.id)
            else
                yinfo = compact.new_new_nodes.info[-y.id]
                y′ = SSAValue(yinfo.pos)
            end
        else
            y′ = y
        end
        if x′.id == y′.id
            if xinfo !== nothing && yinfo !== nothing
                if xinfo.attach_after == yinfo.attach_after
                    return x.id < y.id
                end
                return yinfo.attach_after
            elseif xinfo !== nothing
                return !xinfo.attach_after
            elseif yinfo !== nothing
                return yinfo.attach_after
            end
        end
        return x′.id < y′.id
    end
    return dominates(domtree, xb, yb)
end

function _count_added_node!(compact::IncrementalCompact, @nospecialize(val))
    if isa(val, SSAValue)
        compact.used_ssas[val.id] += 1
        return false
    elseif isa(val, NewSSAValue)
        @assert val.id < 0 # Newly added nodes should be canonicalized
        compact.new_new_used_ssas[-val.id] += 1
        return true
    end
    return false
end

function count_added_node!(compact::IncrementalCompact, @nospecialize(v))
    needs_late_fixup = false
    for ops in userefs(v)
        needs_late_fixup |= _count_added_node!(compact, ops[])
    end
    return needs_late_fixup
end

function add_pending!(compact::IncrementalCompact, pos::Int, attach_after::Bool)
    node = add_inst!(compact.pending_nodes, pos, attach_after)
    heappush!(compact.pending_perm, length(compact.pending_nodes), By(x::Int->compact.pending_nodes.info[x].pos))
    return node
end

function inst_from_newinst!(node::Instruction, newinst::NewInstruction,
    newline::NTuple{3,Int32}=newinst.line::NTuple{3,Int32}, newflag::UInt32=newinst.flag::UInt32)
    node[:stmt] = newinst.stmt
    node[:type] = newinst.type
    node[:info] = newinst.info
    node[:line] = newline
    node[:flag] = newflag
    return node
end

function recompute_newinst_flag(newinst::NewInstruction, src::Union{IRCode,IncrementalCompact})
    flag = newinst.flag
    flag !== nothing && return flag
    return recompute_effects_flags(fallback_lattice, newinst.stmt, newinst.type, src)
end

function insert_node!(compact::IncrementalCompact, @nospecialize(before), newinst::NewInstruction, attach_after::Bool=false)
    newflag = recompute_newinst_flag(newinst, compact)
    if isa(before, SSAValue)
        if before.id < compact.result_idx
            count_added_node!(compact, newinst.stmt)
            newline = something(newinst.line, compact.result[before.id][:line])
            node = add_inst!(compact.new_new_nodes, before.id, attach_after)
            node = inst_from_newinst!(node, newinst, newline, newflag)
            push!(compact.new_new_used_ssas, 0)
            return NewSSAValue(-node.idx)
        else
            newline = something(newinst.line, compact.ir.stmts[before.id][:line])
            node = add_pending!(compact, before.id, attach_after)
            node = inst_from_newinst!(node, newinst, newline, newflag)
            os = OldSSAValue(length(compact.ir.stmts) + length(compact.ir.new_nodes) + length(compact.pending_nodes))
            push!(compact.ssa_rename, os)
            push!(compact.used_ssas, 0)
            return os
        end
    elseif isa(before, OldSSAValue)
        pos = before.id
        if pos < compact.idx
            renamed = compact.ssa_rename[pos]::AnySSAValue
            count_added_node!(compact, newinst.stmt)
            newline = something(newinst.line, compact.result[renamed.id][:line])
            node = add_inst!(compact.new_new_nodes, renamed.id, attach_after)
            node = inst_from_newinst!(node, newinst, newline, newflag)
            push!(compact.new_new_used_ssas, 0)
            return NewSSAValue(-node.idx)
        else
            if pos > length(compact.ir.stmts)
                #@assert attach_after
                info = compact.pending_nodes.info[pos - length(compact.ir.stmts) - length(compact.ir.new_nodes)]
                pos, attach_after = info.pos, info.attach_after
            end
            newline = something(newinst.line, compact.ir.stmts[pos][:line])
            node = add_pending!(compact, pos, attach_after)
            node = inst_from_newinst!(node, newinst, newline, newflag)
            os = OldSSAValue(length(compact.ir.stmts) + length(compact.ir.new_nodes) + length(compact.pending_nodes))
            push!(compact.ssa_rename, os)
            push!(compact.used_ssas, 0)
            return os
        end
    elseif isa(before, NewSSAValue)
        # As above, new_new_nodes must get counted. We don't visit them during our compact,
        # so they're immediately considered reified.
        count_added_node!(compact, newinst.stmt)
        # TODO: This is incorrect and does not maintain ordering among the new nodes
        before_entry = compact.new_new_nodes.info[-before.id]
        newline = something(newinst.line, compact.new_new_nodes.stmts[-before.id][:line])
        new_entry = add_inst!(compact.new_new_nodes, before_entry.pos, attach_after)
        new_entry = inst_from_newinst!(new_entry, newinst, newline, newflag)
        push!(compact.new_new_used_ssas, 0)
        return NewSSAValue(-new_entry.idx)
    else
        error("Unsupported")
    end
end

function did_just_finish_bb(compact)
    result_idx = compact.result_idx
    result_bbs = compact.cfg_transform.result_bbs
    (compact.active_result_bb == length(result_bbs) + 1) ||
    (result_idx == first(result_bbs[compact.active_result_bb].stmts) &&
     compact.active_result_bb != 1)
end

function maybe_reopen_bb!(compact)
    if did_just_finish_bb(compact)
        compact.active_result_bb -= 1
        return true
    end
    return false
end

function insert_node_here!(compact::IncrementalCompact, newinst::NewInstruction, reverse_affinity::Bool=false)
    newline = newinst.line::NTuple{3,Int32}
    refinish = false
    result_idx = compact.result_idx
    result_bbs = compact.cfg_transform.result_bbs
    refinish = reverse_affinity && maybe_reopen_bb!(compact)
    if result_idx > length(compact.result)
        @assert result_idx == length(compact.result) + 1
        resize!(compact, result_idx)
    end
    newflag = recompute_newinst_flag(newinst, compact)
    node = inst_from_newinst!(compact.result[result_idx], newinst, newline, newflag)
    count_added_node!(compact, newinst.stmt) && push!(compact.late_fixup, result_idx)
    compact.result_idx = result_idx + 1
    inst = SSAValue(result_idx)
    refinish && finish_current_bb!(compact, 0)
    return inst
end

function delete_inst_here!(compact::IncrementalCompact)
    # If we already closed this bb, reopen it for our modification
    refinish = maybe_reopen_bb!(compact)

    # Delete the statement, update refcounts etc
    compact[SSAValue(compact.result_idx-1)] = nothing

    # Pretend that we never compacted this statement in the first place
    compact.result_idx -= 1

    refinish && finish_current_bb!(compact, 0)

    return nothing
end

function getindex(view::TypesView, v::OldSSAValue)
    id = v.id
    ir = view.ir.ir
    stmts = ir.stmts
    (id ≥ 1) || throw(InvalidIRError())
    if id <= length(stmts)
        return stmts[id][:type]
    end
    id -= length(stmts)
    if id <= length(ir.new_nodes)
        return ir.new_nodes.stmts[id][:type]
    end
    id -= length(ir.new_nodes)
    stmts = view.ir.pending_nodes.stmts
    (id ≤ length(stmts)) || throw(InvalidIRError())
    return stmts[id][:type]
end

function kill_current_use!(compact::IncrementalCompact, @nospecialize(val))
    if isa(val, SSAValue)
        @assert compact.used_ssas[val.id] >= 1
        compact.used_ssas[val.id] -= 1
    elseif isa(val, NewSSAValue)
        @assert val.id < 0
        @assert compact.new_new_used_ssas[-val.id] >= 1
        compact.new_new_used_ssas[-val.id] -= 1
    end
end

function kill_current_uses!(compact::IncrementalCompact, @nospecialize(stmt))
    for ops in userefs(stmt)
        kill_current_use!(compact, ops[])
    end
end

function setindex!(compact::IncrementalCompact, @nospecialize(v), ssa::Union{SSAValue, NewSSAValue})
    (compact[ssa][:stmt] === v) && return compact
    # Kill count for current uses
    kill_current_uses!(compact, compact[ssa][:stmt])
    compact[ssa][:stmt] = v
    # Add count for new use
    count_added_node!(compact, v) && isa(ssa, SSAValue) && push!(compact.late_fixup, ssa.id)
    return compact
end

function setindex!(compact::IncrementalCompact, @nospecialize(v), idx::OldSSAValue)
    id = idx.id
    if id < compact.idx
        new_idx = compact.ssa_rename[id]::Int
        (compact.result[new_idx][:stmt] === v) && return compact
        kill_current_uses!(compact, compact.result[new_idx][:stmt])
        compact.result[new_idx][:stmt] = v
        count_added_node!(compact, v) && push!(compact.late_fixup, new_idx)
        return compact
    elseif id <= length(compact.ir.stmts)  # ir.stmts, new_nodes, and pending_nodes uses aren't counted yet, so no need to adjust
        compact.ir.stmts[id][:stmt] = v
        return compact
    end
    id -= length(compact.ir.stmts)
    if id <= length(compact.ir.new_nodes)
        compact.ir.new_nodes.stmts[id][:stmt] = v
        return compact
    end
    id -= length(compact.ir.new_nodes)
    compact.pending_nodes.stmts[id][:stmt] = v
    return compact
end

function setindex!(compact::IncrementalCompact, @nospecialize(v), idx::Int)
    if idx < compact.result_idx
        compact[SSAValue(idx)] = v
    else
        compact.ir.stmts[idx][:stmt] = v
    end
    return compact
end

__set_check_ssa_counts(onoff::Bool) = __check_ssa_counts__[] = onoff
const __check_ssa_counts__ = fill(false)

should_check_ssa_counts() = __check_ssa_counts__[]

# specifically meant to be used with body1 = compact.result and body2 = compact.new_new_nodes, with nvals == length(compact.used_ssas)
function find_ssavalue_uses1(compact::IncrementalCompact)
    body1, body2 = compact.result.stmt, compact.new_new_nodes.stmts.stmt
    nvals = length(compact.used_ssas)
    nvalsnew = length(compact.new_new_used_ssas)
    nbody1 = compact.result_idx
    nbody2 = length(body2)

    uses = zeros(Int, nvals)
    usesnew = zeros(Int, nvalsnew)
    function increment_uses(ssa::AnySSAValue)
        if isa(ssa, NewSSAValue)
            usesnew[-ssa.id] += 1
        elseif isa(ssa, SSAValue)
            uses[ssa.id] += 1
        end
    end

    for line in 1:(nbody1 + nbody2)
        # index into the right body
        if line <= nbody1
            isassigned(body1, line) || continue
            e = body1[line]
        else
            line -= nbody1
            isassigned(body2, line) || continue
            e = body2[line]
        end

        foreach_anyssa(increment_uses, e)
    end

    return (uses, usesnew)
end

function _oracle_check(compact::IncrementalCompact)
    (observed_used_ssas, observed_used_newssas) = find_ssavalue_uses1(compact)
    for i = 1:length(observed_used_ssas)
        if observed_used_ssas[i] != compact.used_ssas[i]
            return (observed_used_ssas, observed_used_newssas, SSAValue(i))
        end
    end
    for i = 1:length(observed_used_newssas)
        if observed_used_newssas[i] != compact.new_new_used_ssas[i]
            return (observed_used_ssas, observed_used_newssas, NewSSAValue(i))
        end
    end
    return (nothing, nothing, 0)
end

function oracle_check(compact::IncrementalCompact)
    (maybe_oracle_used_ssas, observed_used_newssas, oracle_error_ssa) = _oracle_check(compact)
    if maybe_oracle_used_ssas !== nothing
        @eval Main (compact = $compact; oracle_used_ssas = $maybe_oracle_used_ssas; observed_used_newssas = $observed_used_newssas; oracle_error_ssa = $(QuoteNode(oracle_error_ssa)))
        error("Oracle check failed, inspect Main.{compact, oracle_used_ssas, observed_used_newssas, oracle_error_ssa}")
    end
end

getindex(view::TypesView, idx::SSAValue) = getindex(view, idx.id)
function getindex(view::TypesView, idx::Int)
    (idx ≥ 1) || throw(InvalidIRError())
    if isa(view.ir, IncrementalCompact) && idx < view.ir.result_idx
        return view.ir.result[idx][:type]
    elseif isa(view.ir, IncrementalCompact) && view.ir.renamed_new_nodes
        if idx <= length(view.ir.result)
            return view.ir.result[idx][:type]
        else
            idx -= length(view.ir.result)
            stmts = view.ir.new_new_nodes.stmts
            (idx ≤ length(stmts)) || throw(InvalidIRError())
            return stmts[idx][:type]
        end
    else
        ir = isa(view.ir, IncrementalCompact) ? view.ir.ir : view.ir
        if idx <= length(ir.stmts)
            return ir.stmts[idx][:type]
        else
            idx -= length(ir.stmts)
            stmts = ir.new_nodes.stmts
            (idx ≤ length(stmts)) || throw(InvalidIRError())
            return stmts[idx][:type]
        end
    end
end

function getindex(view::TypesView, idx::NewSSAValue)
    return view.ir[idx][:type]
end

# N.B.: Don't make this <: Function to avoid ::Function deopt
struct Refiner
    result_flags::Vector{UInt32}
    result_idx::Int
end
(this::Refiner)() = (this.result_flags[this.result_idx] |= IR_FLAG_REFINED; nothing)

function process_phinode_values(old_values::Vector{Any}, late_fixup::Vector{Int},
                                already_inserted, result_idx::Int,
                                ssa_rename::Vector{Any}, used_ssas::Vector{Int},
                                new_new_used_ssas::Vector{Int},
                                do_rename_ssa::Bool,
                                mark_refined!::Union{Refiner, Nothing})
    values = Vector{Any}(undef, length(old_values))
    for i = 1:length(old_values)
        isassigned(old_values, i) || continue
        values[i] = process_phinode_value(old_values, i, late_fixup, already_inserted, result_idx, ssa_rename, used_ssas, new_new_used_ssas, do_rename_ssa, mark_refined!)
    end
    return values
end

function process_phinode_value(old_values::Vector{Any}, i::Int, late_fixup::Vector{Int},
                               already_inserted, result_idx::Int,
                               ssa_rename::Vector{Any}, used_ssas::Vector{Int},
                               new_new_used_ssas::Vector{Int},
                               do_rename_ssa::Bool,
                               mark_refined!::Union{Refiner, Nothing})
    val = old_values[i]
    if isa(val, SSAValue)
        if do_rename_ssa
            if !already_inserted(i, OldSSAValue(val.id))
                push!(late_fixup, result_idx)
                val = OldSSAValue(val.id)
            else
                val = renumber_ssa2(val, ssa_rename, used_ssas, new_new_used_ssas, do_rename_ssa, mark_refined!)
            end
        else
            used_ssas[val.id] += 1
        end
    elseif isa(val, OldSSAValue)
        if !already_inserted(i, val)
            push!(late_fixup, result_idx)
        else
            # Always renumber these. do_rename_ssa applies only to actual SSAValues
            val = renumber_ssa2(SSAValue(val.id), ssa_rename, used_ssas, new_new_used_ssas, true, mark_refined!)
        end
    elseif isa(val, NewSSAValue)
        if val.id < 0
            new_new_used_ssas[-val.id] += 1
        else
            @assert do_rename_ssa
            val = SSAValue(val.id)
        end
    end
    if isa(val, NewSSAValue)
        push!(late_fixup, result_idx)
    end
    return val
end

function renumber_ssa2(val::SSAValue, ssanums::Vector{Any}, used_ssas::Vector{Int},
        new_new_used_ssas::Vector{Int}, do_rename_ssa::Bool, mark_refined!::Union{Refiner, Nothing})
    id = val.id
    if do_rename_ssa
        if id > length(ssanums)
            return val
        end
        val = ssanums[id]
    end
    if isa(val, Refined)
        val = val.val
        mark_refined! !== nothing && mark_refined!()
    end
    if isa(val, SSAValue)
        used_ssas[val.id] += 1
    elseif isa(val, NewSSAValue)
        @assert val.id < 0
        new_new_used_ssas[-val.id] += 1
    end
    return val
end

function renumber_ssa2(val::NewSSAValue, ssanums::Vector{Any}, used_ssas::Vector{Int},
        new_new_used_ssas::Vector{Int}, do_rename_ssa::Bool, mark_refined!::Union{Refiner, Nothing})
    if val.id < 0
        new_new_used_ssas[-val.id] += 1
        return val
    else
        used_ssas[val.id] += 1
        return SSAValue(val.id)
    end
end

function renumber_ssa2!(@nospecialize(stmt), ssanums::Vector{Any}, used_ssas::Vector{Int}, new_new_used_ssas::Vector{Int}, late_fixup::Vector{Int}, result_idx::Int, do_rename_ssa::Bool, mark_refined!::Union{Refiner, Nothing})
    urs = userefs(stmt)
    for op in urs
        val = op[]
        if isa(val, OldSSAValue) || isa(val, NewSSAValue)
            push!(late_fixup, result_idx)
        end
        if isa(val, Union{SSAValue, NewSSAValue})
            val = renumber_ssa2(val, ssanums, used_ssas, new_new_used_ssas, do_rename_ssa, mark_refined!)
        end
        if isa(val, OldSSAValue) || isa(val, NewSSAValue)
            push!(late_fixup, result_idx)
        end
        op[] = val
    end
    return urs[]
end

# Used in inlining before we start compacting - Only works at the CFG level
function kill_edge!(bbs::Vector{BasicBlock}, from::Int, to::Int, callback=nothing)
    preds, succs = bbs[to].preds, bbs[from].succs
    deleteat!(preds, findfirst(x::Int->x==from, preds)::Int)
    deleteat!(succs, findfirst(x::Int->x==to, succs)::Int)
    if length(preds) == 0
        for succ in copy(bbs[to].succs)
            kill_edge!(bbs, to, succ, callback)
        end
    end
    if callback !== nothing
        callback(from, to)
    end
end

function kill_edge!(ir::IRCode, from::Int, to::Int, callback=nothing)
    kill_edge!(ir.cfg.blocks, from, to, callback)
end

# N.B.: from and to are non-renamed indices
function kill_edge!(compact::IncrementalCompact, active_bb::Int, from::Int, to::Int)
    # Note: We recursively kill as many edges as are obviously dead.
    (; bb_rename_pred, bb_rename_succ, result_bbs, domtree) = compact.cfg_transform
    preds = result_bbs[bb_rename_succ[to]].preds
    succs = result_bbs[bb_rename_pred[from]].succs
    deleteat!(preds, findfirst(x::Int->x==bb_rename_pred[from], preds)::Int)
    deleteat!(succs, findfirst(x::Int->x==bb_rename_succ[to], succs)::Int)
    if domtree !== nothing
        domtree_delete_edge!(domtree, result_bbs, bb_rename_pred[from], bb_rename_succ[to])
    end
    # Check if the block is now dead
    if length(preds) == 0 || (domtree !== nothing && bb_unreachable(domtree, bb_rename_succ[to]))
        to_succs = result_bbs[bb_rename_succ[to]].succs
        for succ in copy(to_succs)
            new_succ = findfirst(x::Int->x==succ, bb_rename_pred)
            new_succ === nothing && continue
            kill_edge!(compact, active_bb, to, new_succ)
        end
        empty!(preds)
        empty!(to_succs)
        if to < active_bb
            # Kill all statements in the block
            stmts = result_bbs[bb_rename_succ[to]].stmts
            for stmt in stmts
                compact.result[stmt][:stmt] = nothing
            end
            compact.result[last(stmts)][:stmt] = ReturnNode()
        else
            # Tell compaction to not schedule this block. A value of -2 here
            # indicates that the block is not to be scheduled, but there should
            # still be an (unreachable) BB inserted into the final IR to avoid
            # disturbing the BB numbering.
            bb_rename_succ[to] = -2
        end
    else
        # Remove this edge from all phi nodes in `to` block
        # NOTE: It is possible for `to` to contain only `nothing` statements,
        #       so we must be careful to stop at its last statement
        if to < active_bb
            stmts = result_bbs[bb_rename_succ[to]].stmts
            idx = first(stmts)
            while idx <= last(stmts)
                stmt = compact.result[idx][:stmt]
                stmt === nothing && continue
                isa(stmt, PhiNode) || break
                i = findfirst(x::Int32->x==bb_rename_pred[from], stmt.edges)
                if i !== nothing
                    deleteat!(stmt.edges, i)
                    deleteat!(stmt.values, i)
                end
                idx += 1
            end
        else
            stmts = compact.ir.cfg.blocks[to].stmts
            for stmt in CompactPeekIterator(compact, first(stmts), last(stmts))
                is_valid_phiblock_stmt(stmt) || break
                isa(stmt, PhiNode) || continue
                i = findfirst(x::Int32->x==from, stmt.edges)
                if i !== nothing
                    deleteat!(stmt.edges, i)
                    deleteat!(stmt.values, i)
                end
            end
        end
    end
    nothing
end

struct Refined
    val::Any
    Refined(@nospecialize(val)) = new(val)
end

function process_node!(compact::IncrementalCompact, result_idx::Int, inst::Instruction, idx::Int, processed_idx::Int, active_bb::Int, do_rename_ssa::Bool)
    stmt = inst[:stmt]
    (; result, ssa_rename, late_fixup, used_ssas, new_new_used_ssas) = compact
    (; cfg_transforms_enabled, fold_constant_branches, bb_rename_succ, bb_rename_pred, result_bbs) = compact.cfg_transform
    mark_refined! = Refiner(result.flag, result_idx)
    already_inserted_phi_arg = already_inserted_ssa(compact, processed_idx)
    if stmt === nothing
        ssa_rename[idx] = stmt
    elseif isa(stmt, OldSSAValue)
        ssa_rename[idx] = ssa_rename[stmt.id]
    elseif isa(stmt, GotoNode) && cfg_transforms_enabled
        stmt.label < 0 && (println(stmt); println(compact))
        label = bb_rename_succ[stmt.label]
        @assert label > 0
        ssa_rename[idx] = SSAValue(result_idx)
        result[result_idx][:stmt] = GotoNode(label)
        result_idx += 1
    elseif isa(stmt, GlobalRef)
        total_flags = IR_FLAG_CONSISTENT | IR_FLAG_EFFECT_FREE | IR_FLAG_NOTHROW
        flag = result[result_idx][:flag]
        if has_flag(flag, total_flags)
            ssa_rename[idx] = stmt
        else
            ssa_rename[idx] = SSAValue(result_idx)
            result[result_idx][:stmt] = stmt
            result_idx += 1
        end
    elseif isa(stmt, GotoNode)
        ssa_rename[idx] = SSAValue(result_idx)
        result[result_idx][:stmt] = stmt
        result_idx += 1
    elseif isa(stmt, GotoIfNot) && cfg_transforms_enabled
        stmt = renumber_ssa2!(stmt, ssa_rename, used_ssas, new_new_used_ssas, late_fixup, result_idx, do_rename_ssa, mark_refined!)::GotoIfNot
        result[result_idx][:stmt] = stmt
        cond = stmt.cond
        if fold_constant_branches
            if !isa(cond, Bool)
                condT = widenconditional(argextype(cond, compact))
                isa(condT, Const) || @goto bail
                kill_current_use!(compact, cond)
                cond = condT.val
                isa(cond, Bool) || @goto bail
            end
            if cond
                ssa_rename[idx] = nothing
                result[result_idx][:stmt] = nothing
                kill_edge!(compact, active_bb, active_bb, stmt.dest)
                # Don't increment result_idx => Drop this statement
            else
                label = bb_rename_succ[stmt.dest]
                @assert label > 0
                ssa_rename[idx] = SSAValue(result_idx)
                result[result_idx][:stmt] = GotoNode(label)
                kill_edge!(compact, active_bb, active_bb, active_bb+1)
                result_idx += 1
            end
        else
            @label bail
            label = bb_rename_succ[stmt.dest]
            @assert label > 0
            ssa_rename[idx] = SSAValue(result_idx)
            result[result_idx][:stmt] = GotoIfNot(cond, label)
            result_idx += 1
        end
    elseif cfg_transforms_enabled && isa(stmt, EnterNode)
        stmt = renumber_ssa2!(stmt, ssa_rename, used_ssas, new_new_used_ssas, late_fixup, result_idx, do_rename_ssa, mark_refined!)::EnterNode
        if stmt.catch_dest != 0
            label = bb_rename_succ[stmt.catch_dest]
            @assert label > 0
            result[result_idx][:stmt] = EnterNode(stmt, label)
        else
            result[result_idx][:stmt] = stmt
        end
        ssa_rename[idx] = SSAValue(result_idx)
        result_idx += 1
    elseif isa(stmt, Expr)
        stmt = renumber_ssa2!(stmt, ssa_rename, used_ssas, new_new_used_ssas, late_fixup, result_idx, do_rename_ssa, mark_refined!)::Expr
        if isexpr(stmt, :throw_undef_if_not)
            cond = stmt.args[2]
            if isa(cond, Bool) && cond === true
                # cond was folded to true - this statement
                # is dead.
                ssa_rename[idx] = nothing
                return result_idx
            end
        elseif isexpr(stmt, :leave)
            let i = 1
                while i <= length(stmt.args)
                    if stmt.args[i] === nothing
                        deleteat!(stmt.args, i)
                    else
                        i += 1
                    end
                end
            end
            if isempty(stmt.args)
                # This :leave is dead
                ssa_rename[idx] = nothing
                return result_idx
            end
        end
        typ = inst[:type]
        if isa(typ, Const) && is_inlineable_constant(typ.val)
            ssa_rename[idx] = quoted(typ.val)
        else
            ssa_rename[idx] = SSAValue(result_idx)
        end
        result[result_idx][:stmt] = stmt
        result_idx += 1
    elseif isa(stmt, PiNode)
        # As an optimization, we eliminate any trivial pinodes. For performance, we use ===
        # type equality. We may want to consider using == in either a separate pass or if
        # performance turns out ok
        stmt = renumber_ssa2!(stmt, ssa_rename, used_ssas, new_new_used_ssas, late_fixup, result_idx, do_rename_ssa, mark_refined!)::PiNode
        pi_val = stmt.val
        if isa(pi_val, SSAValue)
            if stmt.typ === result[pi_val.id][:type]
                used_ssas[pi_val.id] -= 1
                ssa_rename[idx] = pi_val
                return result_idx
            end
        elseif isa(pi_val, Argument)
            if stmt.typ === compact.ir.argtypes[pi_val.n]
                ssa_rename[idx] = pi_val
                return result_idx
            end
        elseif !isa(pi_val, AnySSAValue) && !isa(pi_val, GlobalRef)
            pi_val′ = isa(pi_val, QuoteNode) ? pi_val.value : pi_val
            stmttyp = stmt.typ
            if isa(stmttyp, Const) ? pi_val′ === stmttyp.val : typeof(pi_val′) === stmttyp
                ssa_rename[idx] = pi_val
                return result_idx
            end
        end
        ssa_rename[idx] = SSAValue(result_idx)
        result[result_idx][:stmt] = stmt
        result_idx += 1
    elseif isa(stmt, ReturnNode) || isa(stmt, UpsilonNode) || isa(stmt, GotoIfNot) || isa(stmt, EnterNode)
        ssa_rename[idx] = SSAValue(result_idx)
        result[result_idx][:stmt] = renumber_ssa2!(stmt, ssa_rename, used_ssas, new_new_used_ssas, late_fixup, result_idx, do_rename_ssa, mark_refined!)
        result_idx += 1
    elseif isa(stmt, PhiNode)
        # N.B.: For PhiNodes, this needs to be at the top, since PhiNodes
        # can self-reference.
        ssa_rename[idx] = SSAValue(result_idx)
        if cfg_transforms_enabled
            # Rename phi node edges
            let bb_rename_pred=bb_rename_pred
                map!(i::Int32->i == 0 ? 0 : bb_rename_pred[i], stmt.edges, stmt.edges)
            end

            # Remove edges and values associated with dead blocks. Entries in
            # `values` can be undefined when the phi node refers to something
            # that is not defined. (This is not a sign that the compiler is
            # unintentionally leaving some entries in `values` uninitialized.)
            # For example, consider a reference to a variable that is only
            # defined if some branch is taken.
            #
            # In order to leave undefined values undefined (undefined-ness is
            # not a value we can copy), we copy only the edges and (defined)
            # values we want to keep to new arrays initialized with undefined
            # elements.

            edges = Vector{Int32}(undef, length(stmt.edges))
            values = Vector{Any}(undef, length(stmt.values))
            new_index = 1
            for old_index in 1:length(stmt.edges)
                if stmt.edges[old_index] > 0
                    edges[new_index] = stmt.edges[old_index]
                    if isassigned(stmt.values, old_index)
                        values[new_index] = stmt.values[old_index]
                    end
                    new_index += 1
                end
            end
            resize!(edges, new_index-1)
            resize!(values, new_index-1)
        else
            edges = stmt.edges
            values = stmt.values
        end

        values = process_phinode_values(values, late_fixup, already_inserted_phi_arg, result_idx, ssa_rename, used_ssas, new_new_used_ssas, do_rename_ssa, mark_refined!)

        # Quick egality check for PhiNode that may be replaced with its incoming
        # value without needing to set the `Refined` flag. We can't do the actual
        # refinement check, because we do not have access to the lattice here.
        # Users may call `reprocess_phi_node!` inside the compaction loop to
        # revisit PhiNodes with the proper lattice refinement check.
        if may_replace_phi(values, cfg_transforms_enabled ?
                result_bbs[bb_rename_succ[active_bb]] :
                compact.ir.cfg.blocks[active_bb], idx) && argextype(values[1], compact) === inst[:type]
            # There's only one predecessor left - just replace it
            v = values[1]
            @assert !isa(v, NewSSAValue)
            if isa(v, SSAValue)
                used_ssas[v.id] -= 1
            end
            ssa_rename[idx] = v
        else
            result[result_idx][:stmt] = PhiNode(edges, values)
            result_idx += 1
        end
    elseif isa(stmt, PhiCNode)
        ssa_rename[idx] = SSAValue(result_idx)
        values = stmt.values
        if cfg_transforms_enabled
            # Filter arguments that come from dead blocks
            values = Any[]
            for value in stmt.values
                if isa(value, SSAValue)
                    blk = block_for_inst(compact.ir.cfg, value.id)
                    if bb_rename_pred[blk] < 0
                        continue
                    end
                end
                push!(values, value)
            end
        end
        result[result_idx][:stmt] = PhiCNode(process_phinode_values(values, late_fixup, already_inserted_phi_arg, result_idx, ssa_rename, used_ssas, new_new_used_ssas, do_rename_ssa, mark_refined!))
        result_idx += 1
    else
        if isa(stmt, SSAValue)
            # identity assign, replace uses of this ssa value with its result
            if do_rename_ssa
                stmt = ssa_rename[stmt.id]
            end
        elseif isa(stmt, NewSSAValue)
            stmt = SSAValue(stmt.id)
        else
            # Constant assign, replace uses of this ssa value with its result
        end
        if has_flag(inst, IR_FLAG_REFINED) && !isa(stmt, Refined)
            # If we're compacting away an instruction that was marked as refined,
            # leave a marker in the ssa_rename, so we can taint any users.
            stmt = Refined(stmt)
        end
        ssa_rename[idx] = stmt
    end
    return result_idx
end

function may_replace_phi(values::Vector{Any}, phi_bb::BasicBlock, idx::Int)
    length(values) == 1 || return false
    isassigned(values, 1) || return false
    length(phi_bb.preds) == 1 || return false

    # Don't remove the phi node if it is before the definition of its value
    # because doing so can create forward references. This should only
    # happen with dead loops, but can cause problems when optimization
    # passes look at all code, dead or not. This check should be
    # unnecessary when DCE can remove those dead loops entirely, so this is
    # just to be safe.
    v = values[1]
    before_def = isa(v, OldSSAValue) && idx < v.id
    return !before_def
end

function reprocess_phi_node!(𝕃ₒ::AbstractLattice, compact::IncrementalCompact, phi::PhiNode, old_idx::Int)
    phi_bb = compact.active_result_bb
    did_just_finish_bb(compact) && (phi_bb -= 1)
    may_replace_phi(phi.values, compact.cfg_transform.result_bbs[phi_bb], compact.idx) || return false

    # There's only one predecessor left - just replace it
    v = phi.values[1]
    if !⊑(𝕃ₒ, compact[compact.ssa_rename[old_idx]][:type], argextype(v, compact))
        v = Refined(v)
    end
    compact.ssa_rename[old_idx] = v

    delete_inst_here!(compact)
    return true
end

function resize!(compact::IncrementalCompact, nnewnodes::Int)
    old_length = length(compact.result)
    resize!(compact.result, nnewnodes)
    resize!(compact.used_ssas, nnewnodes)
    for i in (old_length + 1):nnewnodes
        compact.used_ssas[i] = 0
    end
    return compact
end

const NoLineUpdate = (Int32(0), Int32(0), Int32(0))

function finish_current_bb!(compact::IncrementalCompact, active_bb::Int,
                            old_result_idx::Int=compact.result_idx, unreachable::Bool=false)
    (;result_bbs, cfg_transforms_enabled, bb_rename_succ) = compact.cfg_transform
    if compact.active_result_bb > length(result_bbs)
        #@assert compact.bb_rename[active_bb] == -1
        return true
    end
    bb = result_bbs[compact.active_result_bb]
    # If this was the last statement in the BB and we decided to skip it, insert a
    # dummy `nothing` node, to prevent changing the structure of the CFG
    skipped = false
    if !cfg_transforms_enabled || active_bb == 0 || active_bb > length(bb_rename_succ) || bb_rename_succ[active_bb] != -1
        if compact.result_idx == first(bb.stmts)
            length(compact.result) < old_result_idx && resize!(compact, old_result_idx)
            node = compact.result[old_result_idx]
            if unreachable
                node[:stmt], node[:type], node[:line] = ReturnNode(), Union{}, NoLineUpdate
            else
                node[:stmt], node[:type], node[:line], node[:flag] = nothing, Nothing, NoLineUpdate, IR_FLAGS_EFFECTS
            end
            compact.result_idx = old_result_idx + 1
        elseif cfg_transforms_enabled && compact.result_idx - 1 == first(bb.stmts)
            # Optimization: If this BB consists of only a branch, eliminate this bb
        end
        result_bbs[compact.active_result_bb] = BasicBlock(bb, StmtRange(first(bb.stmts), compact.result_idx-1))
        compact.active_result_bb += 1
    else
        skipped = true
    end
    if compact.active_result_bb <= length(result_bbs)
        new_bb = result_bbs[compact.active_result_bb]
        result_bbs[compact.active_result_bb] = BasicBlock(new_bb,
            StmtRange(compact.result_idx, last(new_bb.stmts)))
    end
    return skipped
end

"""
    stmts_awaiting_insertion(compact::IncrementalCompact, idx::Int)

Returns true if there are new/pending instructions enqueued for insertion into
`compact` on any instruction in the range `1:idx`. Otherwise, returns false.
"""
function stmts_awaiting_insertion(compact::IncrementalCompact, idx::Int)

    new_node_waiting = compact.new_nodes_idx <= length(compact.perm) &&
        compact.ir.new_nodes.info[compact.perm[compact.new_nodes_idx]].pos <= idx
    pending_node_waiting = !isempty(compact.pending_perm) &&
        compact.pending_nodes.info[compact.pending_perm[1]].pos <= idx

    return new_node_waiting || pending_node_waiting
end

function process_newnode!(compact::IncrementalCompact, new_idx::Int, new_node_entry::Instruction, new_node_info::NewNodeInfo, idx::Int, active_bb::Int, do_rename_ssa::Bool)
    old_result_idx = compact.result_idx
    bb = compact.ir.cfg.blocks[active_bb]
    node = compact.result[old_result_idx]
    node[] = new_node_entry
    result_idx = process_node!(compact, old_result_idx, node, new_idx, idx - 1, active_bb, do_rename_ssa)
    compact.result_idx = result_idx
    # If this instruction has reverse affinity and we were at the end of a basic block,
    # finish it now.
    if new_node_info.attach_after && idx == last(bb.stmts)+1 && !stmts_awaiting_insertion(compact, idx-1)
        active_bb += 1
        finish_current_bb!(compact, active_bb, old_result_idx)
    end
    return (old_result_idx, result_idx, active_bb)
end

struct CompactPeekIterator
    compact::IncrementalCompact
    start_idx::Int
    end_idx::Int
    include_stmts_before_start::Bool
end
CompactPeekIterator(compact::IncrementalCompact, start_idx::Int, end_idx::Int) =
    CompactPeekIterator(compact, start_idx, end_idx, false)


function CompactPeekIterator(compact::IncrementalCompact, start_idx::Int)
    return CompactPeekIterator(compact, start_idx, 0)
end

function entry_at_idx(entry::NewNodeInfo, idx::Int, start_idx::Int, include_stmts_before_start::Bool)
    if entry.attach_after
        if !include_stmts_before_start
            entry.pos >= start_idx || return false
        end
        return entry.pos == idx - 1
    else
        return entry.pos == idx
    end
end

function iterate(it::CompactPeekIterator, (idx, aidx, bidx)::NTuple{3, Int}=(it.start_idx, it.compact.new_nodes_idx, 1))
    if it.end_idx > 0 && idx > it.end_idx
        return nothing
    end

    # TODO: Take advantage of the fact that these arrays are sorted
    # TODO: this return value design is horrible
    compact = it.compact
    if compact.new_nodes_idx <= length(compact.perm)
        new_nodes = compact.ir.new_nodes
        for eidx in aidx:length(compact.perm)
            if entry_at_idx(new_nodes.info[compact.perm[eidx]], idx, it.start_idx, it.include_stmts_before_start)
                entry = new_nodes.stmts[compact.perm[eidx]]
                return (entry[:stmt], (idx, eidx+1, bidx))
            end
        end
    end
    if !isempty(compact.pending_perm)
        for eidx in bidx:length(compact.pending_perm)
            if entry_at_idx(compact.pending_nodes.info[compact.pending_perm[eidx]], idx, it.start_idx, it.include_stmts_before_start)
                entry = compact.pending_nodes.stmts[compact.pending_perm[eidx]]
                return (entry[:stmt], (idx, aidx, eidx+1))
            end
        end
    end
    idx > length(compact.ir.stmts) && return nothing
    return (compact.ir.stmts[idx][:stmt], (idx + 1, aidx, bidx))
end

# the returned Union{Nothing, Pair{Pair{Int,Int},Any}} cannot be stack allocated,
# so we inline this function into the caller
@inline function iterate(compact::IncrementalCompact, state=nothing)
    idxs = iterate_compact(compact)
    idxs === nothing && return nothing
    old_result_idx = idxs[2]
    return Pair{Pair{Int,Int},Any}(idxs, compact.result[old_result_idx][:stmt]), nothing
end

function iterate_compact(compact::IncrementalCompact)
    # Create label to dodge recursion so that we don't stack overflow
    @label restart

    idx = compact.idx
    active_bb = compact.active_bb

    old_result_idx = compact.result_idx
    if idx > length(compact.ir.stmts) && (compact.new_nodes_idx > length(compact.perm))
        return nothing
    end
    if length(compact.result) < old_result_idx
        resize!(compact, old_result_idx)
    end
    bb = compact.ir.cfg.blocks[active_bb]
    (; cfg_transforms_enabled, bb_rename_succ) = compact.cfg_transform
    if cfg_transforms_enabled && active_bb > 1 && active_bb <= length(bb_rename_succ) && bb_rename_succ[active_bb] <= -1
        # Dead block, so kill the entire block.
        compact.idx = last(bb.stmts)
        # Pop any remaining insertion nodes
        while compact.new_nodes_idx <= length(compact.perm)
            entry = compact.ir.new_nodes.info[compact.perm[compact.new_nodes_idx]]
            if !(entry.attach_after ? entry.pos <= compact.idx - 1 : entry.pos <= compact.idx)
                break
            end
            compact.new_nodes_idx += 1
        end
        while !isempty(compact.pending_perm)
            info = compact.pending_nodes.info[compact.pending_perm[1]];
            if !(info.attach_after ? info.pos <= compact.idx - 1 : info.pos <= compact.idx)
                break
            end
            heappop!(compact.pending_perm, By(x::Int -> compact.pending_nodes.info[x].pos))
        end
        # Move to next block
        compact.idx += 1
        compact.active_bb += 1
        if finish_current_bb!(compact, active_bb, old_result_idx, true)
            return iterate_compact(compact)
        else
            return Pair{Int,Int}(compact.idx-1, old_result_idx)
        end
    end
    if compact.new_nodes_idx <= length(compact.perm) &&
        (info = compact.ir.new_nodes.info[compact.perm[compact.new_nodes_idx]];
         info.attach_after ? info.pos == idx - 1 : info.pos == idx)
        new_idx = compact.perm[compact.new_nodes_idx]
        compact.new_nodes_idx += 1
        new_node_entry = compact.ir.new_nodes.stmts[new_idx]
        new_node_info = compact.ir.new_nodes.info[new_idx]
        new_idx += length(compact.ir.stmts)
        (old_result_idx, result_idx, active_bb) =
                process_newnode!(compact, new_idx, new_node_entry, new_node_info, idx, active_bb, true)
        compact.active_bb = active_bb
        old_result_idx == result_idx && @goto restart
        return Pair{Int,Int}(new_idx, old_result_idx)
    elseif !isempty(compact.pending_perm) &&
        (info = compact.pending_nodes.info[compact.pending_perm[1]];
         info.attach_after ? info.pos == idx - 1 : info.pos == idx)
        new_idx = heappop!(compact.pending_perm, By(x::Int -> compact.pending_nodes.info[x].pos))
        new_node_entry = compact.pending_nodes.stmts[new_idx]
        new_node_info = compact.pending_nodes.info[new_idx]
        new_idx += length(compact.ir.stmts) + length(compact.ir.new_nodes)
        (old_result_idx, result_idx, active_bb) =
                process_newnode!(compact, new_idx, new_node_entry, new_node_info, idx, active_bb, false)
        compact.active_bb = active_bb
        old_result_idx == result_idx && @goto restart
        return Pair{Int,Int}(new_idx, old_result_idx)
    end
    # This will get overwritten in future iterations if
    # result_idx is not, incremented, but that's ok and expected
    compact.result[old_result_idx] = compact.ir.stmts[idx]
    result_idx = process_node!(compact, old_result_idx, compact.ir.stmts[idx], idx, idx, active_bb, true)
    compact.result_idx = result_idx
    if idx == last(bb.stmts) && !stmts_awaiting_insertion(compact, idx)
        finish_current_bb!(compact, active_bb, old_result_idx)
        active_bb += 1
    end
    compact.idx = idx + 1
    compact.active_bb = active_bb
    if old_result_idx == compact.result_idx
        idx += 1
        @goto restart
    end
    @assert isassigned(compact.result.stmt, old_result_idx)
    return Pair{Int,Int}(compact.idx-1, old_result_idx)
end

maybe_erase_unused!(compact::IncrementalCompact, idx::Int, in_worklist::Bool, extra_worklist::Vector{Int}) =
    maybe_erase_unused!(null_dce_callback, compact, idx, in_worklist, extra_worklist)
function maybe_erase_unused!(callback::Function, compact::IncrementalCompact, idx::Int,
    in_worklist::Bool, extra_worklist::Vector{Int})
    nresult = length(compact.result)
    inst = idx ≤ nresult ? compact.result[idx] : compact.new_new_nodes.stmts[idx-nresult]
    stmt = inst[:stmt]
    stmt === nothing && return false
    inst[:type] === Bottom && return false
    if !has_flag(inst, IR_FLAGS_REMOVABLE)
        add_flag!(inst, IR_FLAG_UNUSED)
        return false
    end
    foreachssa(stmt) do val::SSAValue
        if compact.used_ssas[val.id] == 1
            if val.id < idx || in_worklist
                push!(extra_worklist, val.id)
            end
        end
        compact.used_ssas[val.id] -= 1
        callback(val)
    end
    inst[:stmt] = nothing
    return true
end

struct FixedNode
    node::Any
    needs_fixup::Bool
    FixedNode(@nospecialize(node), needs_fixup::Bool) = new(node, needs_fixup)
end

function fixup_phinode_values!(compact::IncrementalCompact, old_values::Vector{Any}, reify_new_nodes::Bool)
    values = Vector{Any}(undef, length(old_values))
    fixup = false
    for i = 1:length(old_values)
        isassigned(old_values, i) || continue
        (; node, needs_fixup) = fixup_node(compact, old_values[i], reify_new_nodes)
        fixup |= needs_fixup
        values[i] = node
    end
    return (values, fixup)
end

function fixup_node(compact::IncrementalCompact, @nospecialize(stmt), reify_new_nodes::Bool)
    if isa(stmt, PhiNode)
        (node, needs_fixup) = fixup_phinode_values!(compact, stmt.values, reify_new_nodes)
        return FixedNode(PhiNode(stmt.edges, node), needs_fixup)
    elseif isa(stmt, PhiCNode)
        (node, needs_fixup) = fixup_phinode_values!(compact, stmt.values, reify_new_nodes)
        return FixedNode(PhiCNode(node), needs_fixup)
    elseif isa(stmt, NewSSAValue)
        @assert stmt.id < 0
        if reify_new_nodes
            val = SSAValue(length(compact.result) - stmt.id)
            return FixedNode(val, false)
        else
            return FixedNode(stmt, true)
        end
    elseif isa(stmt, OldSSAValue)
        node = compact.ssa_rename[stmt.id]
        if isa(node, Refined)
            node = node.val
        end
        needs_fixup = false
        if isa(node, NewSSAValue)
            (;node, needs_fixup) = fixup_node(compact, node, reify_new_nodes)
        end
        if isa(node, SSAValue)
            compact.used_ssas[node.id] += 1
        elseif isa(node, NewSSAValue)
            compact.new_new_used_ssas[-node.id] += 1
        elseif isa(node, OldSSAValue)
            return fixup_node(compact, node, reify_new_nodes)
        end
        return FixedNode(node, needs_fixup)
    else
        urs = userefs(stmt)
        fixup = false
        for ur in urs
            val = ur[]
            if isa(val, Union{NewSSAValue, OldSSAValue})
                (;node, needs_fixup) = fixup_node(compact, val, reify_new_nodes)
                fixup |= needs_fixup
                ur[] = node
            end
        end
        return FixedNode(urs[], fixup)
    end
end

function just_fixup!(compact::IncrementalCompact, new_new_nodes_offset::Union{Int, Nothing} = nothing, late_fixup_offset::Union{Int, Nothing} = nothing)
    if new_new_nodes_offset === late_fixup_offset === nothing # only do this appending in non_dce_finish!
        resize!(compact.used_ssas, length(compact.result))
        append!(compact.used_ssas, compact.new_new_used_ssas)
        empty!(compact.new_new_used_ssas)
    end
    off = late_fixup_offset === nothing ? 1 : (late_fixup_offset+1)
    set_off = off
    for i in off:length(compact.late_fixup)
        idx = compact.late_fixup[i]
        stmt = compact.result[idx][:stmt]
        (;node, needs_fixup) = fixup_node(compact, stmt, late_fixup_offset === nothing)
        (stmt === node) || (compact.result[idx][:stmt] = node)
        if needs_fixup
            compact.late_fixup[set_off] = idx
            set_off += 1
        end
    end
    if late_fixup_offset !== nothing
        resize!(compact.late_fixup, set_off-1)
    end
    off = new_new_nodes_offset === nothing ? 1 : (new_new_nodes_offset+1)
    for idx in off:length(compact.new_new_nodes)
        new_node = compact.new_new_nodes.stmts[idx]
        stmt = new_node[:stmt]
        (;node) = fixup_node(compact, stmt, late_fixup_offset === nothing)
        if node !== stmt
            new_node[:stmt] = node
        end
    end
end

simple_dce!(compact::IncrementalCompact) = simple_dce!(null_dce_callback, compact)
function simple_dce!(callback::Function, compact::IncrementalCompact)
    # Perform simple DCE for unused values
    @assert isempty(compact.new_new_used_ssas) # just_fixup! wasn't run?
    extra_worklist = Int[]
    for (idx, nused) in Iterators.enumerate(compact.used_ssas)
        nused == 0 || continue
        maybe_erase_unused!(callback, compact, idx, false, extra_worklist)
    end
    while !isempty(extra_worklist)
        maybe_erase_unused!(callback, compact, pop!(extra_worklist), true, extra_worklist)
    end
end

null_dce_callback(x::SSAValue) = return

function non_dce_finish!(compact::IncrementalCompact)
    result_idx = compact.result_idx
    resize!(compact.result, result_idx - 1)
    just_fixup!(compact)
    if !did_just_finish_bb(compact)
        # Finish the bb now
        finish_current_bb!(compact, 0)
    end
    result_bbs = resize!(compact.cfg_transform.result_bbs, compact.active_result_bb-1)
    compact.renamed_new_nodes = true
    nothing
end

function finish(compact::IncrementalCompact)
    non_dce_finish!(compact)
    simple_dce!(compact)
    return complete(compact)
end

function complete(compact::IncrementalCompact)
    result_bbs = compact.cfg_transform.result_bbs
    cfg = CFG(result_bbs, Int[first(result_bbs[i].stmts) for i in 2:length(result_bbs)])
    if should_check_ssa_counts()
        oracle_check(compact)
    end

    # trim trailing undefined statements due to copy propagation
    nundef = 0
    for i in length(compact.result):-1:1
        if isassigned(compact.result.stmt, i)
            break
        end
        nundef += 1
    end
    if nundef > 0
        resize!(compact.result, length(compact.result) - nundef)
    end

    return IRCode(compact.ir, compact.result, cfg, compact.new_new_nodes)
end

function compact!(code::IRCode, allow_cfg_transforms::Bool=false)
    compact = IncrementalCompact(code, allow_cfg_transforms)
    # Just run through the iterator without any processing
    for _ in compact; end # _ isa Pair{Int, Any}
    return finish(compact)
end

struct BBIdxIter
    ir::IRCode
end

bbidxiter(ir::IRCode) = BBIdxIter(ir)

function iterate(x::BBIdxIter, (idx, bb)::Tuple{Int, Int}=(1, 1))
    idx > length(x.ir.stmts) && return nothing
    active_bb = x.ir.cfg.blocks[bb]
    next_bb = bb
    if idx == last(active_bb.stmts)
        next_bb += 1
    end
    return (bb, idx), (idx + 1, next_bb)
end

# Inserters

abstract type Inserter; end

struct InsertHere <: Inserter
    compact::IncrementalCompact
end
(i::InsertHere)(newinst::NewInstruction) = insert_node_here!(i.compact, newinst)

struct InsertBefore{T<:Union{IRCode, IncrementalCompact}} <: Inserter
    src::T
    pos::SSAValue
end
(i::InsertBefore)(newinst::NewInstruction) = insert_node!(i.src, i.pos, newinst)<|MERGE_RESOLUTION|>--- conflicted
+++ resolved
@@ -584,11 +584,7 @@
                       :foreigncall, :isdefined, :copyast,
                       :throw_undef_if_not,
                       :cfunction, :method, :pop_exception,
-<<<<<<< HEAD
-                      :leave, :const,
-=======
-                      :leave, :globaldecl,
->>>>>>> 040f6cd4
+                      :leave,
                       :new_opaque_closure)
 end
 
